--- conflicted
+++ resolved
@@ -27,13 +27,10 @@
     "test": "yarn test:hardhat && yarn test:forge",
     "test:hardhat": "hardhat test",
     "test:forge": "yarn build && REUSING_HARDHAT_ARTIFACTS=true forge test --ffi -vvv",
-<<<<<<< HEAD
-    "test:medusa": "medusa fuzz --config medusa.json"
-=======
+    "test:medusa": "medusa fuzz --config medusa.json",
     "slither-install": "python3 -m venv slither && bash -c 'source slither/bin/activate && pip3 install https://github.com/crytic/slither/releases/download/0.10.1/0.10.1.zip'",
     "slither": "yarn compile --force && bash -c 'source slither/bin/activate && slither --compile-force-framework hardhat --ignore-compile . --config-file .slither.config.json'",
     "slither:triage": "yarn compile && bash -c 'source slither/bin/activate && slither --compile-force-framework hardhat --ignore-compile . --config-file .slither.config.json --triage-mode'"
->>>>>>> fa719d3b
   },
   "packageManager": "yarn@4.0.0-rc.42",
   "dependencies": {
