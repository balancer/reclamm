--- conflicted
+++ resolved
@@ -426,28 +426,7 @@
             (, , , uint256[] memory balancesScaled18) = _vault.getPoolTokenInfo(address(this));
             (uint256 virtualBalanceA, uint256 virtualBalanceB, ) = _computeCurrentVirtualBalances(balancesScaled18);
 
-<<<<<<< HEAD
             (minPrice, maxPrice) = ReClammMath.computePriceRange(balancesScaled18, virtualBalanceA, virtualBalanceB);
-=======
-            uint256 currentInvariant = ReClammMath.computeInvariant(
-                balancesScaled18,
-                virtualBalanceA,
-                virtualBalanceB,
-                Rounding.ROUND_DOWN
-            );
-
-            // Similarly, P_min(a) = Vb / (Va + Ra_max)
-            // We don't have Ra_max, but: invariant=(Ra_max + Va)(Vb)
-            // Then, (Va + Ra_max) = invariant/Vb, and:
-            // P_min(a) = Vb^2 / invariant
-            minPrice = (virtualBalanceB * virtualBalanceB) / currentInvariant;
-
-            // P_max(a) = (Rb_max + Vb)/Va
-            // We don't have Rb_max, but: invariant=(Rb_max + Vb)(Va)
-            // Then, (Rb_max + Vb) = invariant/Va, and:
-            // P_max(a) = invariant / Va^2
-            maxPrice = _computeMaxPrice(currentInvariant, virtualBalanceA);
->>>>>>> b20436c4
         } else {
             minPrice = _INITIAL_MIN_PRICE;
             maxPrice = _INITIAL_MAX_PRICE;
