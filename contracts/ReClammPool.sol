--- conflicted
+++ resolved
@@ -706,17 +706,7 @@
         uint256 dailyPriceShiftExponent
     ) internal returns (uint256) {
         // Update virtual balances with current daily price shift exponent.
-<<<<<<< HEAD
-        (, , , uint256[] memory balancesScaled18) = _vault.getPoolTokenInfo(address(this));
-        (uint256 currentVirtualBalanceA, uint256 currentVirtualBalanceB) = _computeCurrentVirtualBalances(
-            balancesScaled18
-        );
-
-        _setLastVirtualBalances(currentVirtualBalanceA, currentVirtualBalanceB);
-        _updateTimestamp();
-=======
         _updateVirtualBalances();
->>>>>>> 019f5b84
 
         // Update the price shift exponent.
         return _setDailyPriceShiftExponent(dailyPriceShiftExponent);
@@ -750,17 +740,7 @@
      */
     function _setCenterednessMarginAndUpdateVirtualBalances(uint256 centerednessMargin) internal {
         // Update the virtual balances using the current daily price shift exponent.
-<<<<<<< HEAD
-        (, , , uint256[] memory balancesScaled18) = _vault.getPoolTokenInfo(address(this));
-        (uint256 currentVirtualBalanceA, uint256 currentVirtualBalanceB) = _computeCurrentVirtualBalances(
-            balancesScaled18
-        );
-
-        _setLastVirtualBalances(currentVirtualBalanceA, currentVirtualBalanceB);
-        _updateTimestamp();
-=======
         _updateVirtualBalances();
->>>>>>> 019f5b84
 
         _setCenterednessMargin(centerednessMargin);
     }
