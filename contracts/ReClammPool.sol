--- conflicted
+++ resolved
@@ -369,7 +369,6 @@
     }
 
     /// @inheritdoc IReClammPool
-<<<<<<< HEAD
     function computeCurrentPriceRange()
         external
         view
@@ -378,7 +377,7 @@
     {
         if (_vault.isPoolInitialized(address(this))) {
             (, , , uint256[] memory balancesScaled18) = _vault.getPoolTokenInfo(address(this));
-            (uint256[] memory virtualBalances, ) = _getCurrentVirtualBalances(balancesScaled18);
+            (uint256[] memory virtualBalances, ) = _computeCurrentVirtualBalances(balancesScaled18);
 
             uint256 currentInvariant = ReClammMath.computeInvariant(
                 balancesScaled18,
@@ -404,14 +403,11 @@
     }
 
     /// @inheritdoc IReClammPool
-    function getCurrentVirtualBalances() external view returns (uint256[] memory currentVirtualBalances, bool changed) {
-=======
     function computeCurrentVirtualBalances()
         external
         view
         returns (uint256[] memory currentVirtualBalances, bool changed)
     {
->>>>>>> a8519296
         (, , , uint256[] memory balancesScaled18) = _vault.getPoolTokenInfo(address(this));
         (currentVirtualBalances, changed) = _computeCurrentVirtualBalances(balancesScaled18);
     }
