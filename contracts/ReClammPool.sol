// SPDX-License-Identifier: GPL-3.0-or-later
// solhint-disable not-rely-on-time

pragma solidity ^0.8.24;

import { ISwapFeePercentageBounds } from "@balancer-labs/v3-interfaces/contracts/vault/ISwapFeePercentageBounds.sol";
import "@balancer-labs/v3-interfaces/contracts/vault/IUnbalancedLiquidityInvariantRatioBounds.sol";
import { IBasePool } from "@balancer-labs/v3-interfaces/contracts/vault/IBasePool.sol";
import { IVault } from "@balancer-labs/v3-interfaces/contracts/vault/IVault.sol";
import { IHooks } from "@balancer-labs/v3-interfaces/contracts/vault/IHooks.sol";
import "@balancer-labs/v3-interfaces/contracts/vault/VaultTypes.sol";

import { BasePoolAuthentication } from "@balancer-labs/v3-pool-utils/contracts/BasePoolAuthentication.sol";
import { FixedPoint } from "@balancer-labs/v3-solidity-utils/contracts/math/FixedPoint.sol";
import { BalancerPoolToken } from "@balancer-labs/v3-vault/contracts/BalancerPoolToken.sol";
import { Version } from "@balancer-labs/v3-solidity-utils/contracts/helpers/Version.sol";
import { PoolInfo } from "@balancer-labs/v3-pool-utils/contracts/PoolInfo.sol";
import { BaseHooks } from "@balancer-labs/v3-vault/contracts/BaseHooks.sol";

<<<<<<< HEAD
=======
import { SqrtPriceRatioState, ReClammMath } from "./lib/ReClammMath.sol";
>>>>>>> db81b699
import { ReClammPoolParams, IReClammPool } from "./interfaces/IReClammPool.sol";
import { SqrtQ0State, ReClammMath } from "./lib/ReClammMath.sol";

contract ReClammPool is
    IUnbalancedLiquidityInvariantRatioBounds,
    IReClammPool,
    BalancerPoolToken,
    PoolInfo,
    BasePoolAuthentication,
    Version,
    BaseHooks
{
    using FixedPoint for uint256;

    // uint256 private constant _MIN_SWAP_FEE_PERCENTAGE = 0.001e16; // 0.001%
    uint256 private constant _MIN_SWAP_FEE_PERCENTAGE = 0;
    uint256 private constant _MAX_SWAP_FEE_PERCENTAGE = 10e16; // 10%

    // Invariant growth limit: non-proportional add cannot cause the invariant to increase by more than this ratio.
    uint256 internal constant _MAX_INVARIANT_RATIO = 300e16; // 300%
    // Invariant shrink limit: non-proportional remove cannot cause the invariant to decrease by less than this ratio.
    uint256 internal constant _MIN_INVARIANT_RATIO = 70e16; // 70%

<<<<<<< HEAD
    uint256 private constant _MIN_TOKEN_OUT_BALANCE = 1e3;

    SqrtQ0State private _sqrtQ0State;
=======
    SqrtPriceRatioState private _sqrtPriceRatioState;
>>>>>>> db81b699
    uint256 private _lastTimestamp;
    uint256 private _timeConstant;
    uint256 private _centerednessMargin;
    uint256[] private _virtualBalances;

    constructor(
        ReClammPoolParams memory params,
        IVault vault
    )
        BalancerPoolToken(vault, params.name, params.symbol)
        PoolInfo(vault)
        BasePoolAuthentication(vault, msg.sender)
        Version(params.version)
    {
        _setIncreaseDayRate(params.increaseDayRate);
        _setCenterednessMargin(params.centerednessMargin);
        _setSqrtPriceRatio(params.sqrtPriceRatio, 0, uint32(block.timestamp));
    }

    /// @inheritdoc IBasePool
    function computeInvariant(uint256[] memory balancesScaled18, Rounding rounding) public view returns (uint256) {
        return
            ReClammMath.computeInvariant(
                balancesScaled18,
                _virtualBalances,
                _timeConstant,
                uint32(_lastTimestamp),
                uint32(block.timestamp),
                _centerednessMargin,
                _sqrtPriceRatioState,
                rounding
            );
    }

    /// @inheritdoc IBasePool
    function computeBalance(uint256[] memory, uint256, uint256) external pure returns (uint256) {
        // The pool does not accept unbalanced adds and removes, so this function does not need to be implemented.
        revert NotImplemented();
    }

    /// @inheritdoc IBasePool
    function onSwap(PoolSwapParams memory request) public virtual returns (uint256) {
        // Calculate virtual balances
        (uint256[] memory virtualBalances, bool changed) = ReClammMath.getVirtualBalances(
            request.balancesScaled18,
            _virtualBalances,
            _timeConstant,
            uint32(_lastTimestamp),
            uint32(block.timestamp),
            _centerednessMargin,
            _sqrtPriceRatioState
        );

        _lastTimestamp = block.timestamp;

        if (changed) {
            _setVirtualBalances(virtualBalances);
        }

        // Calculate swap result
        if (request.kind == SwapKind.EXACT_IN) {
            return
                ReClammMath.calculateOutGivenIn(
                    request.balancesScaled18,
                    _virtualBalances,
                    request.indexIn,
                    request.indexOut,
                    request.amountGivenScaled18
                );
        } else {
            return
                ReClammMath.calculateInGivenOut(
                    request.balancesScaled18,
                    _virtualBalances,
                    request.indexIn,
                    request.indexOut,
                    request.amountGivenScaled18
                );
        }
    }

    /// @inheritdoc IHooks
    function getHookFlags() public pure override returns (HookFlags memory hookFlags) {
        hookFlags.shouldCallBeforeInitialize = true;
        hookFlags.shouldCallBeforeAddLiquidity = true;
        hookFlags.shouldCallBeforeRemoveLiquidity = true;
        hookFlags.shouldCallAfterSwap = true;
    }

    /// @inheritdoc IHooks
    function onRegister(
        address,
        address,
        TokenConfig[] memory tokenConfig,
        LiquidityManagement calldata liquidityManagement
    ) public view override onlyVault returns (bool) {
        return tokenConfig.length == 2 && liquidityManagement.disableUnbalancedLiquidity;
    }

    /// @inheritdoc IHooks
    function onBeforeInitialize(
        uint256[] memory balancesScaled18,
        bytes memory
    ) public override onlyVault returns (bool) {
        _lastTimestamp = block.timestamp;

        uint256 currentSqrtPriceRatio = _calculateCurrentSqrtPriceRatio();
        uint256[] memory virtualBalances = ReClammMath.initializeVirtualBalances(
            balancesScaled18,
            currentSqrtPriceRatio
        );
        _setVirtualBalances(virtualBalances);

        return true;
    }

    /// @inheritdoc IHooks
    function onBeforeAddLiquidity(
        address,
        address pool,
        AddLiquidityKind,
        uint256[] memory,
        uint256 minBptAmountOut,
        uint256[] memory,
        bytes memory
    ) public override onlyVault returns (bool) {
        uint256 totalSupply = _vault.totalSupply(pool);
        uint256 proportion = minBptAmountOut.divUp(totalSupply);
        uint256[] memory virtualBalances = _getLastVirtualBalances();
        virtualBalances[0] = virtualBalances[0].mulUp(FixedPoint.ONE + proportion);
        virtualBalances[1] = virtualBalances[1].mulUp(FixedPoint.ONE + proportion);
        _setVirtualBalances(virtualBalances);
        return true;
    }

    /// @inheritdoc IHooks
    function onBeforeRemoveLiquidity(
        address,
        address pool,
        RemoveLiquidityKind,
        uint256 maxBptAmountIn,
        uint256[] memory,
        uint256[] memory,
        bytes memory
    ) public override onlyVault returns (bool) {
        uint256 totalSupply = _vault.totalSupply(pool);
        uint256 proportion = maxBptAmountIn.divUp(totalSupply);
        uint256[] memory virtualBalances = _getLastVirtualBalances();
        virtualBalances[0] = virtualBalances[0].mulDown(FixedPoint.ONE - proportion);
        virtualBalances[1] = virtualBalances[1].mulDown(FixedPoint.ONE - proportion);
        _setVirtualBalances(virtualBalances);
        return true;
    }

    /// @inheritdoc IHooks
    function onAfterSwap(
        AfterSwapParams calldata params
    ) public view override onlyVault returns (bool success, uint256 hookAdjustedAmountCalculatedRaw) {
        if (params.tokenOutBalanceScaled18 <= _MIN_TOKEN_OUT_BALANCE) {
            // If one of pool token balances is low, the pool centeredness will be very close to 0. This can cause the
            // update of price ratio to revert.
            revert LowTokenOutBalance();
        }

        return (true, params.amountCalculatedRaw);
    }

    /// @inheritdoc ISwapFeePercentageBounds
    function getMinimumSwapFeePercentage() external pure returns (uint256) {
        return _MIN_SWAP_FEE_PERCENTAGE;
    }

    /// @inheritdoc ISwapFeePercentageBounds
    function getMaximumSwapFeePercentage() external pure returns (uint256) {
        return _MAX_SWAP_FEE_PERCENTAGE;
    }

    /// @inheritdoc IUnbalancedLiquidityInvariantRatioBounds
    function getMinimumInvariantRatio() external pure returns (uint256) {
        return _MIN_INVARIANT_RATIO;
    }

    /// @inheritdoc IUnbalancedLiquidityInvariantRatioBounds
    function getMaximumInvariantRatio() external pure returns (uint256) {
        return _MAX_INVARIANT_RATIO;
    }

    /// @inheritdoc IReClammPool
    function getLastVirtualBalances() external view returns (uint256[] memory) {
        return _getLastVirtualBalances();
    }

    /// @inheritdoc IReClammPool
    function getLastTimestamp() external view returns (uint256) {
        return _lastTimestamp;
    }

    /// @inheritdoc IReClammPool
    function getCurrentSqrtPriceRatio() external view override returns (uint96) {
        return _calculateCurrentSqrtPriceRatio();
    }

    /// @inheritdoc IReClammPool
    function setSqrtPriceRatio(
        uint96 newSqrtPriceRatio,
        uint32 startTime,
        uint32 endTime
    ) external onlySwapFeeManagerOrGovernance(address(this)) {
        _setSqrtPriceRatio(newSqrtPriceRatio, startTime, endTime);
    }

    /// @inheritdoc IReClammPool
    function setIncreaseDayRate(uint256 newIncreaseDayRate) external onlySwapFeeManagerOrGovernance(address(this)) {
        _setIncreaseDayRate(newIncreaseDayRate);
    }

    function _setSqrtPriceRatio(uint96 endSqrtPriceRatio, uint32 startTime, uint32 endTime) internal {
        if (startTime > endTime) {
            revert GradualUpdateTimeTravel(startTime, endTime);
        }

        uint96 startSqrtPriceRatio = _calculateCurrentSqrtPriceRatio();
        _sqrtPriceRatioState.startSqrtPriceRatio = startSqrtPriceRatio;
        _sqrtPriceRatioState.endSqrtPriceRatio = endSqrtPriceRatio;
        _sqrtPriceRatioState.startTime = startTime;
        _sqrtPriceRatioState.endTime = endTime;

        emit SqrtPriceRatioUpdated(startSqrtPriceRatio, endSqrtPriceRatio, startTime, endTime);
    }

    function _calculateCurrentSqrtPriceRatio() internal view returns (uint96) {
        SqrtPriceRatioState memory sqrtPriceRatioState = _sqrtPriceRatioState;

        return
            ReClammMath.calculateSqrtPriceRatio(
                uint32(block.timestamp),
                sqrtPriceRatioState.startSqrtPriceRatio,
                sqrtPriceRatioState.endSqrtPriceRatio,
                sqrtPriceRatioState.startTime,
                sqrtPriceRatioState.endTime
            );
    }

    function _setIncreaseDayRate(uint256 increaseDayRate) internal {
        _timeConstant = ReClammMath.parseIncreaseDayRate(increaseDayRate);

        emit IncreaseDayRateUpdated(increaseDayRate);
    }

    function _setCenterednessMargin(uint256 centerednessMargin) internal {
        _centerednessMargin = centerednessMargin;

        emit CenterednessMarginUpdated(centerednessMargin);
    }

    function _setVirtualBalances(uint256[] memory virtualBalances) internal {
        _virtualBalances = virtualBalances;

        emit VirtualBalancesUpdated(virtualBalances);
    }

    function _getLastVirtualBalances() internal view returns (uint256[] memory virtualBalances) {
        (, , uint256[] memory balancesScaled18, ) = _vault.getPoolTokenInfo(address(this));

        // Calculate virtual balances
        (virtualBalances, ) = ReClammMath.getVirtualBalances(
            balancesScaled18,
            _virtualBalances,
            _timeConstant,
            uint32(_lastTimestamp),
            uint32(block.timestamp),
            _centerednessMargin,
            _sqrtPriceRatioState
        );
    }
}<|MERGE_RESOLUTION|>--- conflicted
+++ resolved
@@ -17,12 +17,8 @@
 import { PoolInfo } from "@balancer-labs/v3-pool-utils/contracts/PoolInfo.sol";
 import { BaseHooks } from "@balancer-labs/v3-vault/contracts/BaseHooks.sol";
 
-<<<<<<< HEAD
-=======
+import { ReClammPoolParams, IReClammPool } from "./interfaces/IReClammPool.sol";
 import { SqrtPriceRatioState, ReClammMath } from "./lib/ReClammMath.sol";
->>>>>>> db81b699
-import { ReClammPoolParams, IReClammPool } from "./interfaces/IReClammPool.sol";
-import { SqrtQ0State, ReClammMath } from "./lib/ReClammMath.sol";
 
 contract ReClammPool is
     IUnbalancedLiquidityInvariantRatioBounds,
@@ -44,13 +40,9 @@
     // Invariant shrink limit: non-proportional remove cannot cause the invariant to decrease by less than this ratio.
     uint256 internal constant _MIN_INVARIANT_RATIO = 70e16; // 70%
 
-<<<<<<< HEAD
     uint256 private constant _MIN_TOKEN_OUT_BALANCE = 1e3;
 
-    SqrtQ0State private _sqrtQ0State;
-=======
     SqrtPriceRatioState private _sqrtPriceRatioState;
->>>>>>> db81b699
     uint256 private _lastTimestamp;
     uint256 private _timeConstant;
     uint256 private _centerednessMargin;
