--- conflicted
+++ resolved
@@ -138,7 +138,9 @@
 
     /// @inheritdoc IBasePool
     function onSwap(PoolSwapParams memory request) public virtual onlyVault returns (uint256 amountCalculatedScaled18) {
-        (uint256[] memory currentVirtualBalances, bool changed) = _getCurrentVirtualBalances(request.balancesScaled18);
+        (uint256[] memory currentVirtualBalances, bool changed) = _computeCurrentVirtualBalances(
+            request.balancesScaled18
+        );
 
         if (changed) {
             _setLastVirtualBalances(currentVirtualBalances);
@@ -242,19 +244,6 @@
         uint256[] memory balancesScaled18,
         bytes memory
     ) public override onlyVault returns (bool) {
-<<<<<<< HEAD
-        PriceRatioState memory priceRatioState = _priceRatioState;
-        // The end time of the price ratio update must have already passed by now.
-        if (block.timestamp <= priceRatioState.priceRatioUpdateEndTime) {
-            revert InconsistentInitTime(block.timestamp, priceRatioState.priceRatioUpdateEndTime);
-        }
-
-        uint256 currentFourthRootPriceRatio = _calculateCurrentFourthRootPriceRatio(priceRatioState);
-        uint256[] memory virtualBalances = ReClammMath.initializeVirtualBalances(
-            balancesScaled18,
-            currentFourthRootPriceRatio
-        );
-=======
         (
             uint256[] memory theoreticalRealBalances,
             uint256[] memory theoreticalVirtualBalances,
@@ -275,11 +264,10 @@
 
         _checkInitializationPrices(balancesScaled18, virtualBalances);
 
-        if (ReClammMath.calculateCenteredness(balancesScaled18, virtualBalances) < _centerednessMargin) {
+        if (ReClammMath.computeCenteredness(balancesScaled18, virtualBalances) < _centerednessMargin) {
             revert PoolCenterednessTooLow();
         }
 
->>>>>>> 2012fd89
         _setLastVirtualBalances(virtualBalances);
         _setPriceRatioState(fourthRootPriceRatio, block.timestamp, block.timestamp);
         _updateTimestamp();
@@ -304,7 +292,7 @@
         // Rounding proportion up, which will round the virtual balances up.
         uint256 proportion = minBptAmountOut.divUp(totalSupply);
 
-        (uint256[] memory currentVirtualBalances, ) = _getCurrentVirtualBalances(balancesScaled18);
+        (uint256[] memory currentVirtualBalances, ) = _computeCurrentVirtualBalances(balancesScaled18);
         // When adding/removing liquidity, round up the virtual balances. This will result in a higher invariant,
         // which favors the vault in swap operations. The virtual balances are not used to calculate a proportional
         // add/remove result.
@@ -333,7 +321,7 @@
         // Rounding proportion down, which will round the virtual balances up.
         uint256 proportion = maxBptAmountIn.divDown(totalSupply);
 
-        (uint256[] memory currentVirtualBalances, ) = _getCurrentVirtualBalances(balancesScaled18);
+        (uint256[] memory currentVirtualBalances, ) = _computeCurrentVirtualBalances(balancesScaled18);
         // When adding/removing liquidity, round up the virtual balances. This will result in a higher invariant,
         // which favors the vault in swap operations. The virtual balances are not used to calculate a proportional
         // add/remove result.
@@ -368,9 +356,13 @@
     }
 
     /// @inheritdoc IReClammPool
-    function getCurrentVirtualBalances() external view returns (uint256[] memory currentVirtualBalances, bool changed) {
+    function computeCurrentVirtualBalances()
+        external
+        view
+        returns (uint256[] memory currentVirtualBalances, bool changed)
+    {
         (, , , uint256[] memory balancesScaled18) = _vault.getPoolTokenInfo(address(this));
-        (currentVirtualBalances, changed) = _getCurrentVirtualBalances(balancesScaled18);
+        (currentVirtualBalances, changed) = _computeCurrentVirtualBalances(balancesScaled18);
     }
 
     /// @inheritdoc IReClammPool
@@ -399,24 +391,21 @@
     }
 
     /// @inheritdoc IReClammPool
-    function getCurrentFourthRootPriceRatio() external view returns (uint256) {
-        return _calculateCurrentFourthRootPriceRatio(_priceRatioState);
-    }
-
-<<<<<<< HEAD
+    function computeCurrentFourthRootPriceRatio() external view returns (uint256) {
+        return _computeCurrentFourthRootPriceRatio(_priceRatioState);
+    }
+
     /// @inheritdoc IReClammPool
     function isPoolInRange() external view returns (bool) {
         return _isPoolInRange();
     }
 
     /// @inheritdoc IReClammPool
-    function getCurrentPoolCenteredness() external view returns (uint256) {
+    function computeCurrentPoolCenteredness() external view returns (uint256) {
         (, , , uint256[] memory currentBalancesScaled18) = _vault.getPoolTokenInfo(address(this));
-        return ReClammMath.calculateCenteredness(currentBalancesScaled18, _lastVirtualBalances);
-    }
-
-=======
->>>>>>> 2012fd89
+        return ReClammMath.computeCenteredness(currentBalancesScaled18, _lastVirtualBalances);
+    }
+
     /// @inheritdoc IReClammPool
     function getReClammPoolDynamicData() external view returns (ReClammPoolDynamicData memory data) {
         data.balancesLiveScaled18 = _vault.getCurrentLiveBalances(address(this));
@@ -429,7 +418,7 @@
         data.priceShiftDailyRangeInSeconds = _priceShiftDailyRangeInSeconds;
         data.centerednessMargin = _centerednessMargin;
 
-        data.currentFourthRootPriceRatio = _calculateCurrentFourthRootPriceRatio(_priceRatioState);
+        data.currentFourthRootPriceRatio = _computeCurrentFourthRootPriceRatio(_priceRatioState);
 
         PriceRatioState memory state = _priceRatioState;
         data.startFourthRootPriceRatio = state.startFourthRootPriceRatio;
@@ -505,10 +494,10 @@
                         Internal Helpers
     ********************************************************/
 
-    function _getCurrentVirtualBalances(
+    function _computeCurrentVirtualBalances(
         uint256[] memory balancesScaled18
     ) internal view returns (uint256[] memory currentVirtualBalances, bool changed) {
-        (currentVirtualBalances, changed) = ReClammMath.getCurrentVirtualBalances(
+        (currentVirtualBalances, changed) = ReClammMath.computeCurrentVirtualBalances(
             balancesScaled18,
             _lastVirtualBalances,
             _priceShiftDailyRangeInSeconds,
@@ -535,7 +524,7 @@
 
         PriceRatioState memory priceRatioState = _priceRatioState;
 
-        uint256 startFourthRootPriceRatio = _calculateCurrentFourthRootPriceRatio(priceRatioState);
+        uint256 startFourthRootPriceRatio = _computeCurrentFourthRootPriceRatio(priceRatioState);
 
         if (startFourthRootPriceRatio == endFourthRootPriceRatio) {
             revert PriceRatioUnchanged();
@@ -563,7 +552,7 @@
     ) internal onlyWhenVaultIsLocked {
         // Update virtual balances with current daily rate.
         (, , , uint256[] memory balancesScaled18) = _vault.getPoolTokenInfo(address(this));
-        (uint256[] memory currentVirtualBalances, bool changed) = _getCurrentVirtualBalances(balancesScaled18);
+        (uint256[] memory currentVirtualBalances, bool changed) = _computeCurrentVirtualBalances(balancesScaled18);
         if (changed) {
             _setLastVirtualBalances(currentVirtualBalances);
         }
@@ -592,7 +581,7 @@
     ) internal onlyWhenVaultIsLocked onlyWhenPoolIsInRange {
         // Update the virtual balances using the current daily rate.
         (, , , uint256[] memory balancesScaled18) = _vault.getPoolTokenInfo(address(this));
-        (uint256[] memory currentVirtualBalances, bool changed) = _getCurrentVirtualBalances(balancesScaled18);
+        (uint256[] memory currentVirtualBalances, bool changed) = _computeCurrentVirtualBalances(balancesScaled18);
         if (changed) {
             _setLastVirtualBalances(currentVirtualBalances);
         }
@@ -658,7 +647,7 @@
         }
 
         if (
-            ReClammMath.calculateCenteredness(currentBalancesScaled18, currentVirtualBalances) < _MIN_POOL_CENTEREDNESS
+            ReClammMath.computeCenteredness(currentBalancesScaled18, currentVirtualBalances) < _MIN_POOL_CENTEREDNESS
         ) {
             // If the pool centeredness is below the minimum, the price ratio update is unreliable.
             revert PoolCenterednessTooLow();
@@ -672,10 +661,10 @@
      *
      * @return currentFourthRootPriceRatio The current fourth root of price ratio
      */
-    function _calculateCurrentFourthRootPriceRatio(
+    function _computeCurrentFourthRootPriceRatio(
         PriceRatioState memory priceRatioState
     ) internal view returns (uint256 currentFourthRootPriceRatio) {
-        currentFourthRootPriceRatio = ReClammMath.calculateFourthRootPriceRatio(
+        currentFourthRootPriceRatio = ReClammMath.computeFourthRootPriceRatio(
             block.timestamp.toUint32(),
             priceRatioState.startFourthRootPriceRatio,
             priceRatioState.endFourthRootPriceRatio,
