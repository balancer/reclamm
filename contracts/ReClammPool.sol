// SPDX-License-Identifier: GPL-3.0-or-later
// solhint-disable not-rely-on-time

pragma solidity ^0.8.24;

import { SafeCast } from "@openzeppelin/contracts/utils/math/SafeCast.sol";

import { ISwapFeePercentageBounds } from "@balancer-labs/v3-interfaces/contracts/vault/ISwapFeePercentageBounds.sol";
import "@balancer-labs/v3-interfaces/contracts/vault/IUnbalancedLiquidityInvariantRatioBounds.sol";
import { IBasePool } from "@balancer-labs/v3-interfaces/contracts/vault/IBasePool.sol";
import { IVault } from "@balancer-labs/v3-interfaces/contracts/vault/IVault.sol";
import { IHooks } from "@balancer-labs/v3-interfaces/contracts/vault/IHooks.sol";
import "@balancer-labs/v3-interfaces/contracts/vault/VaultTypes.sol";

import { BasePoolAuthentication } from "@balancer-labs/v3-pool-utils/contracts/BasePoolAuthentication.sol";
import { FixedPoint } from "@balancer-labs/v3-solidity-utils/contracts/math/FixedPoint.sol";
import { BalancerPoolToken } from "@balancer-labs/v3-vault/contracts/BalancerPoolToken.sol";
import { Version } from "@balancer-labs/v3-solidity-utils/contracts/helpers/Version.sol";
import { PoolInfo } from "@balancer-labs/v3-pool-utils/contracts/PoolInfo.sol";
import { BaseHooks } from "@balancer-labs/v3-vault/contracts/BaseHooks.sol";

import { ReClammPoolParams, IReClammPool } from "./interfaces/IReClammPool.sol";
import { PriceRatioState, ReClammMath } from "./lib/ReClammMath.sol";

contract ReClammPool is IReClammPool, BalancerPoolToken, PoolInfo, BasePoolAuthentication, Version, BaseHooks {
    using SafeCast for *;
    using FixedPoint for uint256;
    using SafeCast for uint256;

    // uint256 private constant _MIN_SWAP_FEE_PERCENTAGE = 0.001e16; // 0.001%
    uint256 internal constant _MIN_SWAP_FEE_PERCENTAGE = 0;
    uint256 internal constant _MAX_SWAP_FEE_PERCENTAGE = 10e16; // 10%

    // A pool is "centered" when it holds equal (non-zero) value in both real token balances. In this state, the ratio
    // of the real balances equals the ratio of the virtual balances, and the value of the centeredness measure is
    // FixedPoint.ONE.
    //
    // As the real balance of either token approaches zero, the centeredness measure likewise approaches zero. Since
    // centeredness is the divisor in many calculations, zero values would revert, and even near-zero values are
    // problematic. Imposing this limit on centeredness (i.e., reverting if an operation would cause the centeredness
    // to decrease below this threshold) keeps the math well-behaved.
    uint256 internal constant _MIN_TOKEN_BALANCE_SCALED18 = 1e14;
    uint256 internal constant _MIN_POOL_CENTEREDNESS = 1e3;

    PriceRatioState internal _priceRatioState;
    uint32 internal _lastTimestamp;
    uint128 internal _timeConstant;
    uint64 internal _centerednessMargin;
    uint256[] internal _lastVirtualBalances;

    constructor(
        ReClammPoolParams memory params,
        IVault vault
    )
        BalancerPoolToken(vault, params.name, params.symbol)
        PoolInfo(vault)
        BasePoolAuthentication(vault, msg.sender)
        Version(params.version)
    {
        _setPriceShiftDailyRate(params.priceShiftDailyRate);
        _setCenterednessMargin(params.centerednessMargin);
        _setPriceRatioState(params.fourthRootPriceRatio, 0, block.timestamp);
    }

    /// @inheritdoc IBasePool
    function computeInvariant(uint256[] memory balancesScaled18, Rounding rounding) public view returns (uint256) {
        return
            ReClammMath.computeInvariant(
                balancesScaled18,
                _lastVirtualBalances,
                _timeConstant,
                _lastTimestamp,
                block.timestamp.toUint32(),
                _centerednessMargin,
                _priceRatioState,
                rounding
            );
    }

    /// @inheritdoc IBasePool
    function computeBalance(uint256[] memory, uint256, uint256) external pure returns (uint256) {
        // The pool does not accept unbalanced adds and removes, so this function does not need to be implemented.
        revert NotImplemented();
    }

    /// @inheritdoc IBasePool
    function onSwap(PoolSwapParams memory request) public virtual returns (uint256 amountCalculatedScaled18) {
        (uint256[] memory currentVirtualBalances, bool changed) = _getCurrentVirtualBalances(request.balancesScaled18);

        if (changed) {
            _setLastVirtualBalances(currentVirtualBalances);
        }

        _updateTimestamp();

        // Calculate swap result.
        if (request.kind == SwapKind.EXACT_IN) {
            amountCalculatedScaled18 = ReClammMath.calculateOutGivenIn(
                request.balancesScaled18,
                currentVirtualBalances,
                request.indexIn,
                request.indexOut,
                request.amountGivenScaled18
            );

            _ensureValidPoolStateAfterSwap(
                request.balancesScaled18,
                currentVirtualBalances,
                request.amountGivenScaled18,
                amountCalculatedScaled18,
                request.indexIn,
                request.indexOut
            );
        } else {
            amountCalculatedScaled18 = ReClammMath.calculateInGivenOut(
                request.balancesScaled18,
                currentVirtualBalances,
                request.indexIn,
                request.indexOut,
                request.amountGivenScaled18
            );

            _ensureValidPoolStateAfterSwap(
                request.balancesScaled18,
                currentVirtualBalances,
                amountCalculatedScaled18,
                request.amountGivenScaled18,
                request.indexIn,
                request.indexOut
            );
        }
    }

    /// @inheritdoc IHooks
    function getHookFlags() public pure override returns (HookFlags memory hookFlags) {
        hookFlags.shouldCallBeforeInitialize = true;
        hookFlags.shouldCallBeforeAddLiquidity = true;
        hookFlags.shouldCallBeforeRemoveLiquidity = true;
    }

    /// @inheritdoc IHooks
    function onRegister(
        address,
        address,
        TokenConfig[] memory tokenConfig,
        LiquidityManagement calldata liquidityManagement
    ) public view override onlyVault returns (bool) {
        return
            tokenConfig.length == 2 &&
            liquidityManagement.disableUnbalancedLiquidity &&
            liquidityManagement.enableDonation == false;
    }

    /// @inheritdoc IHooks
    function onBeforeInitialize(
        uint256[] memory balancesScaled18,
        bytes memory
<<<<<<< HEAD
    ) public override onlyVault returns (bool) {
        uint256 currentSqrtPriceRatio = _calculateCurrentSqrtPriceRatio();
=======
    ) public override onlyVault withUpdatedTimestamp returns (bool) {
        uint256 currentFourthRootPriceRatio = _calculateCurrentFourthRootPriceRatio();
>>>>>>> 0e754074
        uint256[] memory virtualBalances = ReClammMath.initializeVirtualBalances(
            balancesScaled18,
            currentFourthRootPriceRatio
        );
        _setLastVirtualBalances(virtualBalances);
        _updateTimestamp();

        return true;
    }

    /// @inheritdoc IHooks
    function onBeforeAddLiquidity(
        address,
        address pool,
        AddLiquidityKind,
        uint256[] memory,
        uint256 minBptAmountOut,
        uint256[] memory balancesScaled18,
        bytes memory
    ) public override onlyVault returns (bool) {
        // This hook makes sure that the virtual balances are increased in the same proportion as the real balances
        // after adding liquidity. This is needed to keep the pool centeredness and price ratio constant.

        uint256 totalSupply = _vault.totalSupply(pool);
        // Rounding proportion up, which will round the virtual balances up.
        uint256 proportion = minBptAmountOut.divUp(totalSupply);

        (uint256[] memory currentVirtualBalances, ) = _getCurrentVirtualBalances(balancesScaled18);
        // When adding/removing liquidity, round up the virtual balances. This will result in a higher invariant,
        // which favors the vault in swap operations. The virtual balances are not used to calculate a proportional
        // add/remove result.
        currentVirtualBalances[0] = currentVirtualBalances[0].mulUp(FixedPoint.ONE + proportion);
        currentVirtualBalances[1] = currentVirtualBalances[1].mulUp(FixedPoint.ONE + proportion);
        _setLastVirtualBalances(currentVirtualBalances);
        _updateTimestamp();

        return true;
    }

    /// @inheritdoc IHooks
    function onBeforeRemoveLiquidity(
        address,
        address pool,
        RemoveLiquidityKind,
        uint256 maxBptAmountIn,
        uint256[] memory,
        uint256[] memory balancesScaled18,
        bytes memory
    ) public override onlyVault returns (bool) {
        // This hook makes sure that the virtual balances are decreased in the same proportion as the real balances
        // after removing liquidity. This is needed to keep the pool centeredness and price ratio constant.

        uint256 totalSupply = _vault.totalSupply(pool);
        // Rounding proportion down, which will round the virtual balances up.
        uint256 proportion = maxBptAmountIn.divDown(totalSupply);

        (uint256[] memory currentVirtualBalances, ) = _getCurrentVirtualBalances(balancesScaled18);
        // When adding/removing liquidity, round up the virtual balances. This will result in a higher invariant,
        // which favors the vault in swap operations. The virtual balances are not used to calculate a proportional
        // add/remove result.
        currentVirtualBalances[0] = currentVirtualBalances[0].mulUp(FixedPoint.ONE - proportion);
        currentVirtualBalances[1] = currentVirtualBalances[1].mulUp(FixedPoint.ONE - proportion);
        _setLastVirtualBalances(currentVirtualBalances);
        _updateTimestamp();

        if (
            balancesScaled18[0].mulDown(proportion.complement()) < _MIN_TOKEN_BALANCE_SCALED18 ||
            balancesScaled18[1].mulDown(proportion.complement()) < _MIN_TOKEN_BALANCE_SCALED18
        ) {
            // If one of the token balances is below 1e18, the update of price ratio is not accurate.
            revert TokenBalanceTooLow();
        }

        return true;
    }

    /// @inheritdoc ISwapFeePercentageBounds
    function getMinimumSwapFeePercentage() external pure returns (uint256) {
        return _MIN_SWAP_FEE_PERCENTAGE;
    }

    /// @inheritdoc ISwapFeePercentageBounds
    function getMaximumSwapFeePercentage() external pure returns (uint256) {
        return _MAX_SWAP_FEE_PERCENTAGE;
    }

    /// @inheritdoc IUnbalancedLiquidityInvariantRatioBounds
    function getMinimumInvariantRatio() external pure returns (uint256) {
        // The invariant ratio bounds are required by `IBasePool`, but are unused in this pool type, as liquidity can
        // only be added or removed proportionally.
        return 0;
    }

    /// @inheritdoc IUnbalancedLiquidityInvariantRatioBounds
    function getMaximumInvariantRatio() external pure returns (uint256) {
        // The invariant ratio bounds are required by `IBasePool`, but are unused in this pool type, as liquidity can
        // only be added or removed proportionally.
        return 0;
    }

    /// @inheritdoc IReClammPool
    function getCurrentVirtualBalances() external view returns (uint256[] memory currentVirtualBalances) {
        (, , , uint256[] memory balancesScaled18) = _vault.getPoolTokenInfo(address(this));
        (currentVirtualBalances, ) = _getCurrentVirtualBalances(balancesScaled18);
    }

    /// @inheritdoc IReClammPool
    function getLastTimestamp() external view returns (uint32) {
        return _lastTimestamp;
    }

    /// @inheritdoc IReClammPool
    function getCurrentFourthRootPriceRatio() external view override returns (uint96) {
        return _calculateCurrentFourthRootPriceRatio();
    }

    /// @inheritdoc IReClammPool
    function setPriceRatioState(
        uint256 newFourthRootPriceRatio,
        uint256 startTime,
        uint256 endTime
    ) external onlySwapFeeManagerOrGovernance(address(this)) {
        _setPriceRatioState(newFourthRootPriceRatio, startTime, endTime);
    }

    /// @inheritdoc IReClammPool
    function setPriceShiftDailyRate(
        uint256 newPriceShiftDailyRate
    ) external onlySwapFeeManagerOrGovernance(address(this)) {
        // Update virtual balances before updating the daily rate.
        _setPriceShiftDailyRateAndUpdateVirtualBalances(newPriceShiftDailyRate);
    }

    function _getCurrentVirtualBalances(
        uint256[] memory balancesScaled18
    ) internal view returns (uint256[] memory currentVirtualBalances, bool changed) {
        (currentVirtualBalances, changed) = ReClammMath.getCurrentVirtualBalances(
            balancesScaled18,
            _lastVirtualBalances,
            _timeConstant,
            _lastTimestamp,
            block.timestamp.toUint32(),
            _centerednessMargin,
            _priceRatioState
        );
    }

    function _setLastVirtualBalances(uint256[] memory virtualBalances) internal {
        _lastVirtualBalances = virtualBalances;

        emit VirtualBalancesUpdated(virtualBalances);
    }

    function _setPriceRatioState(uint256 endFourthRootPriceRatio, uint256 startTime, uint256 endTime) internal {
        if (startTime > endTime) {
            revert GradualUpdateTimeTravel(startTime, endTime);
        }

        uint96 startFourthRootPriceRatio = _calculateCurrentFourthRootPriceRatio();
        _priceRatioState.startFourthRootPriceRatio = startFourthRootPriceRatio;
        _priceRatioState.endFourthRootPriceRatio = endFourthRootPriceRatio.toUint96();
        _priceRatioState.startTime = startTime.toUint32();
        _priceRatioState.endTime = endTime.toUint32();

        emit FourthRootPriceRatioUpdated(startFourthRootPriceRatio, endFourthRootPriceRatio, startTime, endTime);
    }

    function _setPriceShiftDailyRateAndUpdateVirtualBalances(uint256 priceShiftDailyRate) internal {
        // Update virtual balances with current daily rate.
        (, , , uint256[] memory balancesScaled18) = _vault.getPoolTokenInfo(address(this));
        (uint256[] memory currentVirtualBalances, bool changed) = _getCurrentVirtualBalances(balancesScaled18);
        if (changed) {
            _setLastVirtualBalances(currentVirtualBalances);
        }
        _updateTimestamp();

        // Update time constant.
        _setPriceShiftDailyRate(priceShiftDailyRate);
    }

    function _setPriceShiftDailyRate(uint256 priceShiftDailyRate) internal {
        _timeConstant = ReClammMath.parsePriceShiftDailyRate(priceShiftDailyRate);

        emit PriceShiftDailyRateUpdated(priceShiftDailyRate);
    }

    /**
     * @notice Sets the centeredness margin when the pool is created.
     * @param centerednessMargin A percentage (0-100%) below which the pool is considered out of range.
     */
    function _setCenterednessMargin(uint256 centerednessMargin) internal {
        _centerednessMargin = centerednessMargin.toUint64();

        emit CenterednessMarginUpdated(centerednessMargin);
    }

    /// @notice Updates the last timestamp to the current timestamp.
    function _updateTimestamp() internal {
        _lastTimestamp = block.timestamp.toUint32();
    }

    /**
     * @notice Ensures the pool state is valid after a swap.
     * @dev This function ensures that the balance of each token is greater than the minimum balance after a swap.
     * Also, it checks if the pool centeredness is above the minimum centeredness (the pool is not too unbalanced).
     * A pool with balances near the minimum/maximum price points can trigger big rounding errors, which cause
     * imprecisions in the calculation of swaps.
     *
     * @param currentBalancesScaled18 The current balances of the pool, sorted by registration order
     * @param currentVirtualBalances The current virtual balances of the pool, sorted by registration order
     * @param amountInScaled18 Amount of tokenIn (entering the Vault)
     * @param amountOutScaled18 Amount of tokenOut (leaving the Vault)
     * @param indexIn The zero-based index of tokenIn
     * @param indexOut The zero-based index of tokenOut
     */
    function _ensureValidPoolStateAfterSwap(
        uint256[] memory currentBalancesScaled18,
        uint256[] memory currentVirtualBalances,
        uint256 amountInScaled18,
        uint256 amountOutScaled18,
        uint256 indexIn,
        uint256 indexOut
    ) internal pure {
        currentBalancesScaled18[indexIn] += amountInScaled18;
        // The swap functions `calculateOutGivenIn` and `calculateInGivenOut` ensure that the amountOutScaled18 is
        // never greater than the balance of the token being swapped out. Therefore, the math below will never
        // underflow. Still, using checked math since the reason for it to not revert is outside of this function.
        currentBalancesScaled18[indexOut] -= amountOutScaled18;

        if (currentBalancesScaled18[indexOut] < _MIN_TOKEN_BALANCE_SCALED18) {
            // If one of the token balances is below the minimum, the price ratio update is unreliable.
            revert TokenBalanceTooLow();
        }

        if (
            ReClammMath.calculateCenteredness(currentBalancesScaled18, currentVirtualBalances) < _MIN_POOL_CENTEREDNESS
        ) {
            // If the pool centeredness is below the minimum, the price ratio update is unreliable.
            revert PoolCenterednessTooLow();
        }
    }

<<<<<<< HEAD
    /**
     * @notice Returns the current sqrt price ratio.
     * @dev This function uses the current timestamp and the sqrt price ratio state to calculate the current sqrt
     * price ratio, interpolating start and end price ratios between the start and end times.
     *
     * @return currentSqrtPriceRatio The current sqrt price ratio.
     */
    function _calculateCurrentSqrtPriceRatio() internal view returns (uint96 currentSqrtPriceRatio) {
        SqrtPriceRatioState memory sqrtPriceRatioState = _sqrtPriceRatioState;

        currentSqrtPriceRatio = ReClammMath.calculateSqrtPriceRatio(
            block.timestamp.toUint32(),
            sqrtPriceRatioState.startSqrtPriceRatio,
            sqrtPriceRatioState.endSqrtPriceRatio,
            sqrtPriceRatioState.startTime,
            sqrtPriceRatioState.endTime
        );
=======
    function _calculateCurrentFourthRootPriceRatio() internal view returns (uint96) {
        PriceRatioState memory priceRatioState = _priceRatioState;

        return
            ReClammMath.calculateFourthRootPriceRatio(
                block.timestamp.toUint32(),
                priceRatioState.startFourthRootPriceRatio,
                priceRatioState.endFourthRootPriceRatio,
                priceRatioState.startTime,
                priceRatioState.endTime
            );
>>>>>>> 0e754074
    }
}<|MERGE_RESOLUTION|>--- conflicted
+++ resolved
@@ -155,13 +155,8 @@
     function onBeforeInitialize(
         uint256[] memory balancesScaled18,
         bytes memory
-<<<<<<< HEAD
     ) public override onlyVault returns (bool) {
         uint256 currentSqrtPriceRatio = _calculateCurrentSqrtPriceRatio();
-=======
-    ) public override onlyVault withUpdatedTimestamp returns (bool) {
-        uint256 currentFourthRootPriceRatio = _calculateCurrentFourthRootPriceRatio();
->>>>>>> 0e754074
         uint256[] memory virtualBalances = ReClammMath.initializeVirtualBalances(
             balancesScaled18,
             currentFourthRootPriceRatio
@@ -404,7 +399,6 @@
         }
     }
 
-<<<<<<< HEAD
     /**
      * @notice Returns the current sqrt price ratio.
      * @dev This function uses the current timestamp and the sqrt price ratio state to calculate the current sqrt
@@ -422,18 +416,5 @@
             sqrtPriceRatioState.startTime,
             sqrtPriceRatioState.endTime
         );
-=======
-    function _calculateCurrentFourthRootPriceRatio() internal view returns (uint96) {
-        PriceRatioState memory priceRatioState = _priceRatioState;
-
-        return
-            ReClammMath.calculateFourthRootPriceRatio(
-                block.timestamp.toUint32(),
-                priceRatioState.startFourthRootPriceRatio,
-                priceRatioState.endFourthRootPriceRatio,
-                priceRatioState.startTime,
-                priceRatioState.endTime
-            );
->>>>>>> 0e754074
     }
 }