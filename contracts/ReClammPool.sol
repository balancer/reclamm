// SPDX-License-Identifier: GPL-3.0-or-later
// solhint-disable not-rely-on-time

pragma solidity ^0.8.24;

import { SafeCast } from "@openzeppelin/contracts/utils/math/SafeCast.sol";

import { ISwapFeePercentageBounds } from "@balancer-labs/v3-interfaces/contracts/vault/ISwapFeePercentageBounds.sol";
import "@balancer-labs/v3-interfaces/contracts/vault/IUnbalancedLiquidityInvariantRatioBounds.sol";
import { IBasePool } from "@balancer-labs/v3-interfaces/contracts/vault/IBasePool.sol";
import { IVault } from "@balancer-labs/v3-interfaces/contracts/vault/IVault.sol";
import { IHooks } from "@balancer-labs/v3-interfaces/contracts/vault/IHooks.sol";
import "@balancer-labs/v3-interfaces/contracts/vault/VaultTypes.sol";

import { BasePoolAuthentication } from "@balancer-labs/v3-pool-utils/contracts/BasePoolAuthentication.sol";
import { FixedPoint } from "@balancer-labs/v3-solidity-utils/contracts/math/FixedPoint.sol";
import { BalancerPoolToken } from "@balancer-labs/v3-vault/contracts/BalancerPoolToken.sol";
import { Version } from "@balancer-labs/v3-solidity-utils/contracts/helpers/Version.sol";
import { PoolInfo } from "@balancer-labs/v3-pool-utils/contracts/PoolInfo.sol";
import { BaseHooks } from "@balancer-labs/v3-vault/contracts/BaseHooks.sol";

import { ReClammPoolParams, IReClammPool } from "./interfaces/IReClammPool.sol";
import { SqrtPriceRatioState, ReClammMath } from "./lib/ReClammMath.sol";

contract ReClammPool is IReClammPool, BalancerPoolToken, PoolInfo, BasePoolAuthentication, Version, BaseHooks {
    using SafeCast for *;
    using FixedPoint for uint256;
    using SafeCast for uint256;

    // uint256 private constant _MIN_SWAP_FEE_PERCENTAGE = 0.001e16; // 0.001%
    uint256 internal constant _MIN_SWAP_FEE_PERCENTAGE = 0;
    uint256 internal constant _MAX_SWAP_FEE_PERCENTAGE = 10e16; // 10%

    // A pool is "centered" when it holds equal (non-zero) value in both real token balances. In this state, the ratio
    // of the real balances equals the ratio of the virtual balances, and the value of the centeredness measure is
    // FixedPoint.ONE.
    //
    // As the real balance of either token approaches zero, the centeredness measure likewise approaches zero. Since
    // centeredness is the divisor in many calculations, zero values would revert, and even near-zero values are
    // problematic. Imposing this limit on centeredness (i.e., reverting if an operation would cause the centeredness
    // to decrease below this threshold) keeps the math well-behaved.
<<<<<<< HEAD
    uint256 internal constant _MIN_TOKEN_BALANCE_SCALED18 = 1e14;
    uint256 internal constant _MIN_POOL_CENTEREDNESS = 1e3;

    SqrtPriceRatioState internal _sqrtPriceRatioState;
    uint32 internal _lastTimestamp;
    uint256 internal _timeConstant;
    uint256 internal _centerednessMargin;
    uint256[] internal _lastVirtualBalances;

    modifier withUpdatedTimestamp() {
        _updateTimestamp();
        _;
    }
=======
    uint256 private constant _MIN_TOKEN_BALANCE_SCALED18 = 1e14;
    uint256 private constant _MIN_POOL_CENTEREDNESS = 1e3;

    SqrtPriceRatioState private _sqrtPriceRatioState;
    uint32 private _lastTimestamp;
    uint128 private _timeConstant;
    uint64 private _centerednessMargin;
    uint256[] private _lastVirtualBalances;
>>>>>>> 85b348fe

    constructor(
        ReClammPoolParams memory params,
        IVault vault
    )
        BalancerPoolToken(vault, params.name, params.symbol)
        PoolInfo(vault)
        BasePoolAuthentication(vault, msg.sender)
        Version(params.version)
    {
        _setIncreaseDayRate(params.increaseDayRate);
        _setCenterednessMargin(params.centerednessMargin);
        _setSqrtPriceRatio(params.sqrtPriceRatio, 0, block.timestamp);
    }

    /// @inheritdoc IBasePool
    function computeInvariant(uint256[] memory balancesScaled18, Rounding rounding) public view returns (uint256) {
        return
            ReClammMath.computeInvariant(
                balancesScaled18,
                _lastVirtualBalances,
                _timeConstant,
                _lastTimestamp,
                block.timestamp.toUint32(),
                _centerednessMargin,
                _sqrtPriceRatioState,
                rounding
            );
    }

    /// @inheritdoc IBasePool
    function computeBalance(uint256[] memory, uint256, uint256) external pure returns (uint256) {
        // The pool does not accept unbalanced adds and removes, so this function does not need to be implemented.
        revert NotImplemented();
    }

    /// @inheritdoc IBasePool
    function onSwap(PoolSwapParams memory request) public virtual returns (uint256 amountCalculatedScaled18) {
<<<<<<< HEAD
        (uint256[] memory currentVirtualBalances, bool changed) = _getCurrentVirtualBalances(request.balancesScaled18);
=======
        uint32 currentTimestamp = block.timestamp.toUint32();

        // Calculate virtual balances.
        (uint256[] memory currentVirtualBalances, bool changed) = ReClammMath.getCurrentVirtualBalances(
            request.balancesScaled18,
            _lastVirtualBalances,
            _timeConstant,
            _lastTimestamp,
            currentTimestamp,
            _centerednessMargin,
            _sqrtPriceRatioState
        );

        _lastTimestamp = currentTimestamp;
>>>>>>> 85b348fe

        if (changed) {
            _setLastVirtualBalances(currentVirtualBalances);
        } else {
            _updateTimestamp();
        }

        // Calculate swap result.
        if (request.kind == SwapKind.EXACT_IN) {
            amountCalculatedScaled18 = ReClammMath.calculateOutGivenIn(
                request.balancesScaled18,
                currentVirtualBalances,
                request.indexIn,
                request.indexOut,
                request.amountGivenScaled18
            );

            _ensureValidPoolStateAfterSwap(
                request.balancesScaled18,
                currentVirtualBalances,
                request.amountGivenScaled18,
                amountCalculatedScaled18,
                request.indexIn,
                request.indexOut
            );
        } else {
            amountCalculatedScaled18 = ReClammMath.calculateInGivenOut(
                request.balancesScaled18,
                currentVirtualBalances,
                request.indexIn,
                request.indexOut,
                request.amountGivenScaled18
            );

            _ensureValidPoolStateAfterSwap(
                request.balancesScaled18,
                currentVirtualBalances,
                amountCalculatedScaled18,
                request.amountGivenScaled18,
                request.indexIn,
                request.indexOut
            );
        }
    }

    /// @inheritdoc IHooks
    function getHookFlags() public pure override returns (HookFlags memory hookFlags) {
        hookFlags.shouldCallBeforeInitialize = true;
        hookFlags.shouldCallBeforeAddLiquidity = true;
        hookFlags.shouldCallBeforeRemoveLiquidity = true;
    }

    /// @inheritdoc IHooks
    function onRegister(
        address,
        address,
        TokenConfig[] memory tokenConfig,
        LiquidityManagement calldata liquidityManagement
    ) public view override onlyVault returns (bool) {
        return
            tokenConfig.length == 2 &&
            liquidityManagement.disableUnbalancedLiquidity &&
            liquidityManagement.enableDonation == false;
    }

    /// @inheritdoc IHooks
    function onBeforeInitialize(
        uint256[] memory balancesScaled18,
        bytes memory
<<<<<<< HEAD
    ) public override onlyVault withUpdatedTimestamp returns (bool) {
=======
    ) public override onlyVault returns (bool) {
        _lastTimestamp = block.timestamp.toUint32();

>>>>>>> 85b348fe
        uint256 currentSqrtPriceRatio = _calculateCurrentSqrtPriceRatio();
        uint256[] memory virtualBalances = ReClammMath.initializeVirtualBalances(
            balancesScaled18,
            currentSqrtPriceRatio
        );
        _setLastVirtualBalances(virtualBalances);

        return true;
    }

    /// @inheritdoc IHooks
    function onBeforeAddLiquidity(
        address,
        address pool,
        AddLiquidityKind,
        uint256[] memory,
        uint256 minBptAmountOut,
        uint256[] memory balancesScaled18,
        bytes memory
    ) public override onlyVault returns (bool) {
        uint256 totalSupply = _vault.totalSupply(pool);
        uint256 proportion = minBptAmountOut.divUp(totalSupply);

        (uint256[] memory currentVirtualBalances, ) = _getCurrentVirtualBalances(balancesScaled18);
        currentVirtualBalances[0] = currentVirtualBalances[0].mulUp(FixedPoint.ONE + proportion);
        currentVirtualBalances[1] = currentVirtualBalances[1].mulUp(FixedPoint.ONE + proportion);
        _setLastVirtualBalances(currentVirtualBalances);

        return true;
    }

    /// @inheritdoc IHooks
    function onBeforeRemoveLiquidity(
        address,
        address pool,
        RemoveLiquidityKind,
        uint256 maxBptAmountIn,
        uint256[] memory,
        uint256[] memory balancesScaled18,
        bytes memory
    ) public override onlyVault returns (bool) {
        uint256 totalSupply = _vault.totalSupply(pool);
        uint256 proportion = maxBptAmountIn.divUp(totalSupply);

        (uint256[] memory currentVirtualBalances, ) = _getCurrentVirtualBalances(balancesScaled18);
        currentVirtualBalances[0] = currentVirtualBalances[0].mulDown(FixedPoint.ONE - proportion);
        currentVirtualBalances[1] = currentVirtualBalances[1].mulDown(FixedPoint.ONE - proportion);
        _setLastVirtualBalances(currentVirtualBalances);

        if (
            balancesScaled18[0].mulDown(proportion.complement()) < _MIN_TOKEN_BALANCE_SCALED18 ||
            balancesScaled18[1].mulDown(proportion.complement()) < _MIN_TOKEN_BALANCE_SCALED18
        ) {
            // If one of the token balances is below 1e18, the update of price ratio is not accurate.
            revert TokenBalanceTooLow();
        }

        return true;
    }

    /// @inheritdoc ISwapFeePercentageBounds
    function getMinimumSwapFeePercentage() external pure returns (uint256) {
        return _MIN_SWAP_FEE_PERCENTAGE;
    }

    /// @inheritdoc ISwapFeePercentageBounds
    function getMaximumSwapFeePercentage() external pure returns (uint256) {
        return _MAX_SWAP_FEE_PERCENTAGE;
    }

    /// @inheritdoc IUnbalancedLiquidityInvariantRatioBounds
    function getMinimumInvariantRatio() external pure returns (uint256) {
        // The invariant ratio bounds are required by `IBasePool`, but are unused in this pool type, as liquidity can
        // only be added or removed proportionally.
        return 0;
    }

    /// @inheritdoc IUnbalancedLiquidityInvariantRatioBounds
    function getMaximumInvariantRatio() external pure returns (uint256) {
        // The invariant ratio bounds are required by `IBasePool`, but are unused in this pool type, as liquidity can
        // only be added or removed proportionally.
        return 0;
    }

    /// @inheritdoc IReClammPool
    function getCurrentVirtualBalances() external view returns (uint256[] memory currentVirtualBalances) {
        (, , , uint256[] memory balancesScaled18) = _vault.getPoolTokenInfo(address(this));
        (currentVirtualBalances, ) = _getCurrentVirtualBalances(balancesScaled18);
    }

    /// @inheritdoc IReClammPool
    function getLastTimestamp() external view returns (uint32) {
        return _lastTimestamp;
    }

    /// @inheritdoc IReClammPool
    function getCurrentSqrtPriceRatio() external view override returns (uint96) {
        return _calculateCurrentSqrtPriceRatio();
    }

    /// @inheritdoc IReClammPool
    function setSqrtPriceRatio(
        uint256 newSqrtPriceRatio,
        uint256 startTime,
        uint256 endTime
    ) external onlySwapFeeManagerOrGovernance(address(this)) {
        _setSqrtPriceRatio(newSqrtPriceRatio, startTime, endTime);
    }

    /// @inheritdoc IReClammPool
    function setIncreaseDayRate(uint256 newIncreaseDayRate) external onlySwapFeeManagerOrGovernance(address(this)) {
        // Update virtual balances before updating the daily rate.
        _setIncreaseDayRateAndUpdateVirtualBalances(newIncreaseDayRate);
    }

    function _getCurrentVirtualBalances(
        uint256[] memory balancesScaled18
    ) internal view returns (uint256[] memory currentVirtualBalances, bool changed) {
        (currentVirtualBalances, changed) = ReClammMath.getCurrentVirtualBalances(
            balancesScaled18,
            _lastVirtualBalances,
            _timeConstant,
            _lastTimestamp,
            block.timestamp.toUint32(),
            _centerednessMargin,
            _sqrtPriceRatioState
        );
    }

    function _setLastVirtualBalances(uint256[] memory virtualBalances) internal withUpdatedTimestamp {
        _lastVirtualBalances = virtualBalances;

        emit VirtualBalancesUpdated(virtualBalances);
    }

    function _setSqrtPriceRatio(uint256 endSqrtPriceRatio, uint256 startTime, uint256 endTime) internal {
        if (startTime > endTime) {
            revert GradualUpdateTimeTravel(startTime, endTime);
        }

        uint96 startSqrtPriceRatio = _calculateCurrentSqrtPriceRatio();
        _sqrtPriceRatioState.startSqrtPriceRatio = startSqrtPriceRatio;
        _sqrtPriceRatioState.endSqrtPriceRatio = endSqrtPriceRatio.toUint96();
        _sqrtPriceRatioState.startTime = startTime.toUint32();
        _sqrtPriceRatioState.endTime = endTime.toUint32();

        emit SqrtPriceRatioUpdated(startSqrtPriceRatio, endSqrtPriceRatio, startTime, endTime);
    }

    function _setIncreaseDayRateAndUpdateVirtualBalances(uint256 increaseDayRate) internal {
        // Update virtual balances with current daily rate.
        (, , , uint256[] memory balancesScaled18) = _vault.getPoolTokenInfo(address(this));
        (uint256[] memory currentVirtualBalances, bool changed) = _getCurrentVirtualBalances(balancesScaled18);
        if (changed) {
            _setLastVirtualBalances(currentVirtualBalances);
        }

<<<<<<< HEAD
        // Update time constant.
        _setIncreaseDayRate(increaseDayRate);
=======
        return
            ReClammMath.calculateSqrtPriceRatio(
                block.timestamp.toUint32(),
                sqrtPriceRatioState.startSqrtPriceRatio,
                sqrtPriceRatioState.endSqrtPriceRatio,
                sqrtPriceRatioState.startTime,
                sqrtPriceRatioState.endTime
            );
>>>>>>> 85b348fe
    }

    function _setIncreaseDayRate(uint256 increaseDayRate) internal {
        _timeConstant = ReClammMath.parseIncreaseDayRate(increaseDayRate);

        emit IncreaseDayRateUpdated(increaseDayRate);
    }

    function _setCenterednessMargin(uint256 centerednessMargin) internal {
        _centerednessMargin = centerednessMargin.toUint64();

        emit CenterednessMarginUpdated(centerednessMargin);
    }

    function _updateTimestamp() internal {
        _lastTimestamp = block.timestamp.toUint32();
    }

    function _ensureValidPoolStateAfterSwap(
        uint256[] memory currentBalancesScaled18,
        uint256[] memory currentVirtualBalances,
        uint256 amountInScaled18,
        uint256 amountOutScaled18,
        uint256 indexIn,
        uint256 indexOut
    ) internal pure {
        currentBalancesScaled18[indexIn] += amountInScaled18;
        currentBalancesScaled18[indexOut] -= amountOutScaled18;

        if (currentBalancesScaled18[indexOut] < _MIN_TOKEN_BALANCE_SCALED18) {
            // If one of the token balances is below the minimum, the price ratio update is unreliable.
            revert TokenBalanceTooLow();
        }

        if (
            ReClammMath.calculateCenteredness(currentBalancesScaled18, currentVirtualBalances) < _MIN_POOL_CENTEREDNESS
        ) {
            // If the pool centeredness is below the minimum, the price ratio update is unreliable.
            revert PoolCenterednessTooLow();
        }
    }

    function _calculateCurrentSqrtPriceRatio() internal view returns (uint96) {
        SqrtPriceRatioState memory sqrtPriceRatioState = _sqrtPriceRatioState;

<<<<<<< HEAD
        return
            ReClammMath.calculateSqrtPriceRatio(
                uint32(block.timestamp),
                sqrtPriceRatioState.startSqrtPriceRatio,
                sqrtPriceRatioState.endSqrtPriceRatio,
                sqrtPriceRatioState.startTime,
                sqrtPriceRatioState.endTime
            );
=======
        // Calculate virtual balances
        (currentVirtualBalances, ) = ReClammMath.getCurrentVirtualBalances(
            balancesScaled18,
            _lastVirtualBalances,
            _timeConstant,
            _lastTimestamp,
            block.timestamp.toUint32(),
            _centerednessMargin,
            _sqrtPriceRatioState
        );
>>>>>>> 85b348fe
    }
}<|MERGE_RESOLUTION|>--- conflicted
+++ resolved
@@ -39,30 +39,19 @@
     // centeredness is the divisor in many calculations, zero values would revert, and even near-zero values are
     // problematic. Imposing this limit on centeredness (i.e., reverting if an operation would cause the centeredness
     // to decrease below this threshold) keeps the math well-behaved.
-<<<<<<< HEAD
     uint256 internal constant _MIN_TOKEN_BALANCE_SCALED18 = 1e14;
     uint256 internal constant _MIN_POOL_CENTEREDNESS = 1e3;
-
-    SqrtPriceRatioState internal _sqrtPriceRatioState;
-    uint32 internal _lastTimestamp;
-    uint256 internal _timeConstant;
-    uint256 internal _centerednessMargin;
-    uint256[] internal _lastVirtualBalances;
-
-    modifier withUpdatedTimestamp() {
-        _updateTimestamp();
-        _;
-    }
-=======
-    uint256 private constant _MIN_TOKEN_BALANCE_SCALED18 = 1e14;
-    uint256 private constant _MIN_POOL_CENTEREDNESS = 1e3;
 
     SqrtPriceRatioState private _sqrtPriceRatioState;
     uint32 private _lastTimestamp;
     uint128 private _timeConstant;
     uint64 private _centerednessMargin;
     uint256[] private _lastVirtualBalances;
->>>>>>> 85b348fe
+
+    modifier withUpdatedTimestamp() {
+        _updateTimestamp();
+        _;
+    }
 
     constructor(
         ReClammPoolParams memory params,
@@ -101,24 +90,7 @@
 
     /// @inheritdoc IBasePool
     function onSwap(PoolSwapParams memory request) public virtual returns (uint256 amountCalculatedScaled18) {
-<<<<<<< HEAD
         (uint256[] memory currentVirtualBalances, bool changed) = _getCurrentVirtualBalances(request.balancesScaled18);
-=======
-        uint32 currentTimestamp = block.timestamp.toUint32();
-
-        // Calculate virtual balances.
-        (uint256[] memory currentVirtualBalances, bool changed) = ReClammMath.getCurrentVirtualBalances(
-            request.balancesScaled18,
-            _lastVirtualBalances,
-            _timeConstant,
-            _lastTimestamp,
-            currentTimestamp,
-            _centerednessMargin,
-            _sqrtPriceRatioState
-        );
-
-        _lastTimestamp = currentTimestamp;
->>>>>>> 85b348fe
 
         if (changed) {
             _setLastVirtualBalances(currentVirtualBalances);
@@ -188,13 +160,7 @@
     function onBeforeInitialize(
         uint256[] memory balancesScaled18,
         bytes memory
-<<<<<<< HEAD
     ) public override onlyVault withUpdatedTimestamp returns (bool) {
-=======
-    ) public override onlyVault returns (bool) {
-        _lastTimestamp = block.timestamp.toUint32();
-
->>>>>>> 85b348fe
         uint256 currentSqrtPriceRatio = _calculateCurrentSqrtPriceRatio();
         uint256[] memory virtualBalances = ReClammMath.initializeVirtualBalances(
             balancesScaled18,
@@ -352,19 +318,8 @@
             _setLastVirtualBalances(currentVirtualBalances);
         }
 
-<<<<<<< HEAD
         // Update time constant.
         _setIncreaseDayRate(increaseDayRate);
-=======
-        return
-            ReClammMath.calculateSqrtPriceRatio(
-                block.timestamp.toUint32(),
-                sqrtPriceRatioState.startSqrtPriceRatio,
-                sqrtPriceRatioState.endSqrtPriceRatio,
-                sqrtPriceRatioState.startTime,
-                sqrtPriceRatioState.endTime
-            );
->>>>>>> 85b348fe
     }
 
     function _setIncreaseDayRate(uint256 increaseDayRate) internal {
@@ -410,26 +365,13 @@
     function _calculateCurrentSqrtPriceRatio() internal view returns (uint96) {
         SqrtPriceRatioState memory sqrtPriceRatioState = _sqrtPriceRatioState;
 
-<<<<<<< HEAD
         return
             ReClammMath.calculateSqrtPriceRatio(
-                uint32(block.timestamp),
+                block.timestamp.toUint32(),
                 sqrtPriceRatioState.startSqrtPriceRatio,
                 sqrtPriceRatioState.endSqrtPriceRatio,
                 sqrtPriceRatioState.startTime,
                 sqrtPriceRatioState.endTime
             );
-=======
-        // Calculate virtual balances
-        (currentVirtualBalances, ) = ReClammMath.getCurrentVirtualBalances(
-            balancesScaled18,
-            _lastVirtualBalances,
-            _timeConstant,
-            _lastTimestamp,
-            block.timestamp.toUint32(),
-            _centerednessMargin,
-            _sqrtPriceRatioState
-        );
->>>>>>> 85b348fe
     }
 }