--- conflicted
+++ resolved
@@ -53,12 +53,6 @@
     uint64 internal _centerednessMargin;
     uint256[] internal _lastVirtualBalances;
 
-<<<<<<< HEAD
-    modifier withUpdatedTimestamp() {
-        _updateTimestamp();
-        _;
-    }
-
     modifier onlyWhenVaultIsLocked() {
         if (_vault.isUnlocked()) {
             revert VaultIsNotLocked();
@@ -66,8 +60,6 @@
         _;
     }
 
-=======
->>>>>>> fb39ee18
     constructor(
         ReClammPoolParams memory params,
         IVault vault
@@ -372,7 +364,6 @@
         emit PriceShiftDailyRateUpdated(priceShiftDailyRate);
     }
 
-<<<<<<< HEAD
     /// Using the pool balances to update the virtual balances is dangerous with an unlocked vault, since the balances
     /// are manipulable.
     function _setCenterednessMarginAndUpdateVirtualBalances(uint256 centerednessMargin) internal onlyWhenVaultIsLocked {
@@ -385,16 +376,13 @@
 
         _updateTimestamp();
 
-        // Update time constant.
         _setCenterednessMargin(centerednessMargin);
     }
 
-=======
     /**
      * @notice Sets the centeredness margin when the pool is created.
      * @param centerednessMargin A percentage (0-100%) below which the pool is considered out of range
      */
->>>>>>> fb39ee18
     function _setCenterednessMargin(uint256 centerednessMargin) internal {
         if (centerednessMargin < _MIN_CENTEREDNESS_MARGIN || centerednessMargin > _MAX_CENTEREDNESS_MARGIN) {
             revert InvalidCenterednessMargin();
