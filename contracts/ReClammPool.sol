// SPDX-License-Identifier: GPL-3.0-or-later
// solhint-disable not-rely-on-time

pragma solidity ^0.8.24;

import { SignedMath } from "@openzeppelin/contracts/utils/math/SignedMath.sol";
import { SafeCast } from "@openzeppelin/contracts/utils/math/SafeCast.sol";
import { IERC20 } from "@openzeppelin/contracts/token/ERC20/IERC20.sol";
import { Math } from "@openzeppelin/contracts/utils/math/Math.sol";

import { ISwapFeePercentageBounds } from "@balancer-labs/v3-interfaces/contracts/vault/ISwapFeePercentageBounds.sol";
import "@balancer-labs/v3-interfaces/contracts/vault/IUnbalancedLiquidityInvariantRatioBounds.sol";
import { IVaultErrors } from "@balancer-labs/v3-interfaces/contracts/vault/IVaultErrors.sol";
import { IBasePool } from "@balancer-labs/v3-interfaces/contracts/vault/IBasePool.sol";
import { IVault } from "@balancer-labs/v3-interfaces/contracts/vault/IVault.sol";
import { IHooks } from "@balancer-labs/v3-interfaces/contracts/vault/IHooks.sol";
import "@balancer-labs/v3-interfaces/contracts/vault/VaultTypes.sol";

import { BasePoolAuthentication } from "@balancer-labs/v3-pool-utils/contracts/BasePoolAuthentication.sol";
import { GradualValueChange } from "@balancer-labs/v3-pool-weighted/contracts/lib/GradualValueChange.sol";
import { FixedPoint } from "@balancer-labs/v3-solidity-utils/contracts/math/FixedPoint.sol";
import { BalancerPoolToken } from "@balancer-labs/v3-vault/contracts/BalancerPoolToken.sol";
import { Version } from "@balancer-labs/v3-solidity-utils/contracts/helpers/Version.sol";
import { PoolInfo } from "@balancer-labs/v3-pool-utils/contracts/PoolInfo.sol";
import { BaseHooks } from "@balancer-labs/v3-vault/contracts/BaseHooks.sol";

import { PriceRatioState, ReClammMath, a, b } from "./lib/ReClammMath.sol";
import {
    ReClammPoolParams,
    ReClammPoolDynamicData,
    ReClammPoolImmutableData,
    IReClammPool
} from "./interfaces/IReClammPool.sol";

contract ReClammPool is IReClammPool, BalancerPoolToken, PoolInfo, BasePoolAuthentication, Version, BaseHooks {
    using FixedPoint for uint256;
    using SafeCast for *;
    using ReClammMath for *;

    // Fees are 18-decimal, floating point values, which will be stored in the Vault using 24 bits.
    // This means they have 0.00001% resolution (i.e., any non-zero bits < 1e11 will cause precision loss).
    // Minimum values help make the math well-behaved (i.e., the swap fee should overwhelm any rounding error).
    // Maximum values protect users by preventing permissioned actors from setting excessively high swap fees.
    uint256 private constant _MIN_SWAP_FEE_PERCENTAGE = 0.001e16; // 0.001%
    uint256 internal constant _MAX_SWAP_FEE_PERCENTAGE = 10e16; // 10%

    // The maximum pool centeredness allowed to consider the pool within the target range.
    uint256 internal constant _MAX_CENTEREDNESS_MARGIN = 50e16; // 50%

    // A pool is "centered" when it holds equal (non-zero) value in both real token balances. In this state, the ratio
    // of the real balances equals the ratio of the virtual balances, and the value of the centeredness measure is
    // FixedPoint.ONE.
    //
    // As the real balance of either token approaches zero, the centeredness measure likewise approaches zero. Since
    // centeredness is the divisor in many calculations, zero values would revert, and even near-zero values are
    // problematic. Imposing this limit on centeredness (i.e., reverting if an operation would cause the centeredness
    // to decrease below this threshold) keeps the math well-behaved.
    uint256 internal constant _MIN_TOKEN_BALANCE_SCALED18 = 1e12;
    uint256 internal constant _MIN_POOL_CENTEREDNESS = 1e3;

    // The daily price shift exponent is a percentage that defines the speed at which the virtual balances will change
    // over the course of one day. A value of 100% (i.e, FP 1) means that the min and max prices will double (or halve)
    // every day, until the pool price is within the range defined by the margin. This constant defines the maximum
    // "price shift" velocity.
    uint256 internal constant _MAX_DAILY_PRICE_SHIFT_EXPONENT = 300e16; // 300%

    // Price ratio updates must have both a minimum duration and a maximum daily rate. For instance, an update rate of
    // FP 2 means the ratio one day later must be at least half and at most double the rate at the start of the update.
    uint256 internal constant _MIN_PRICE_RATIO_UPDATE_DURATION = 1 days;
    uint256 internal immutable _MAX_DAILY_PRICE_RATIO_UPDATE_RATE;

    // There is also a minimum delta, to keep the math well-behaved.
    uint256 internal constant _MIN_FOURTH_ROOT_PRICE_RATIO_DELTA = 1e3;

    // This represents the maximum deviation from the ideal state (i.e., at target price and near centered) after
    // initialization, to prevent arbitration losses.
    uint256 internal constant _BALANCE_RATIO_AND_PRICE_TOLERANCE = 1e14; // 0.01%

    // These immutables are only used during initialization, to set the virtual balances and price ratio in a more
    // user-friendly manner.
    uint256 private immutable _INITIAL_MIN_PRICE;
    uint256 private immutable _INITIAL_MAX_PRICE;
    uint256 private immutable _INITIAL_TARGET_PRICE;
    uint256 private immutable _INITIAL_DAILY_PRICE_SHIFT_EXPONENT;
    uint256 private immutable _INITIAL_CENTEREDNESS_MARGIN;

    PriceRatioState internal _priceRatioState;

    // Timestamp of the last user interaction.
    uint32 internal _lastTimestamp;

    // Internal representation of the speed at which the pool moves the virtual balances when outside the target range.
    uint128 internal _dailyPriceShiftBase;

    // Used to define the target price range of the pool (i.e., where the pool centeredness > centeredness margin).
    uint64 internal _centerednessMargin;

    // The virtual balances at the time of the last user interaction.
    uint128 internal _lastVirtualBalanceA;
    uint128 internal _lastVirtualBalanceB;

    // Protect functions that would otherwise be vulnerable to manipulation through transient liquidity.
    modifier onlyWhenVaultIsLocked() {
        _ensureVaultIsLocked();
        _;
    }

    function _ensureVaultIsLocked() internal view {
        if (_vault.isUnlocked()) {
            revert VaultIsNotLocked();
        }
    }

    modifier onlyWhenInitialized() {
        _ensureVaultIsInitialized();
        _;
    }

    function _ensureVaultIsInitialized() internal view {
        if (_vault.isPoolInitialized(address(this)) == false) {
            revert PoolNotInitialized();
        }
    }

    modifier onlyWithinTargetRange() {
        _ensurePoolWithinTargetRange();
        _;
        _ensurePoolWithinTargetRange();
    }

    constructor(
        ReClammPoolParams memory params,
        IVault vault
    )
        BalancerPoolToken(vault, params.name, params.symbol)
        PoolInfo(vault)
        BasePoolAuthentication(vault, msg.sender)
        Version(params.version)
    {
        if (
            params.initialMinPrice == 0 ||
            params.initialMaxPrice == 0 ||
            params.initialTargetPrice == 0 ||
            params.initialTargetPrice < params.initialMinPrice ||
            params.initialTargetPrice > params.initialMaxPrice
        ) {
            // If any of these prices were 0, pool initialization would revert with a numerical error.
            // For good measure, we also ensure the target is within the range.
            revert InvalidInitialPrice();
        }

        // Initialize immutable params. These are only used during pool initialization.
        _INITIAL_MIN_PRICE = params.initialMinPrice;
        _INITIAL_MAX_PRICE = params.initialMaxPrice;
        _INITIAL_TARGET_PRICE = params.initialTargetPrice;

        _INITIAL_DAILY_PRICE_SHIFT_EXPONENT = params.dailyPriceShiftExponent;
        _INITIAL_CENTEREDNESS_MARGIN = params.centerednessMargin;

        // The maximum daily price ratio change rate is given by 2^_MAX_DAILY_PRICE_SHIFT_EXPONENT.
        // This is somewhat arbitrary, but it makes sense to link these rates; i.e., we are setting the maximum speed
        // of expansion or contraction to equal the maximum speed of the price shift. It is expressed as a multiple;
        // i.e., 8e18 means it can change by 8x per day.
        _MAX_DAILY_PRICE_RATIO_UPDATE_RATE = FixedPoint.powUp(2e18, _MAX_DAILY_PRICE_SHIFT_EXPONENT);
    }

    /********************************************************
                    Base Pool Functions
    ********************************************************/

    /// @inheritdoc IBasePool
    function computeInvariant(uint256[] memory balancesScaled18, Rounding rounding) public view returns (uint256) {
        return
            ReClammMath.computeInvariant(
                balancesScaled18,
                _lastVirtualBalanceA,
                _lastVirtualBalanceB,
                _dailyPriceShiftBase,
                _lastTimestamp,
                _centerednessMargin,
                _priceRatioState,
                rounding
            );
    }

    /// @inheritdoc IBasePool
    function computeBalance(uint256[] memory, uint256, uint256) external pure returns (uint256) {
        // The pool does not allow unbalanced adds and removes, so this function does not need to be implemented.
        revert NotImplemented();
    }

    /// @inheritdoc IBasePool
    function onSwap(PoolSwapParams memory request) public virtual onlyVault returns (uint256 amountCalculatedScaled18) {
        (uint256 currentVirtualBalanceA, uint256 currentVirtualBalanceB, bool changed) = _computeCurrentVirtualBalances(
            request.balancesScaled18
        );

        if (changed) {
            _setLastVirtualBalances(currentVirtualBalanceA, currentVirtualBalanceB);
        }

        _updateTimestamp();

        // Calculate swap result.
        if (request.kind == SwapKind.EXACT_IN) {
            amountCalculatedScaled18 = ReClammMath.computeOutGivenIn(
                request.balancesScaled18,
                currentVirtualBalanceA,
                currentVirtualBalanceB,
                request.indexIn,
                request.indexOut,
                request.amountGivenScaled18
            );

            _ensureValidPoolStateAfterSwap(
                request.balancesScaled18,
                currentVirtualBalanceA,
                currentVirtualBalanceB,
                request.amountGivenScaled18,
                amountCalculatedScaled18,
                request.indexIn,
                request.indexOut
            );
        } else {
            amountCalculatedScaled18 = ReClammMath.computeInGivenOut(
                request.balancesScaled18,
                currentVirtualBalanceA,
                currentVirtualBalanceB,
                request.indexIn,
                request.indexOut,
                request.amountGivenScaled18
            );

            _ensureValidPoolStateAfterSwap(
                request.balancesScaled18,
                currentVirtualBalanceA,
                currentVirtualBalanceB,
                amountCalculatedScaled18,
                request.amountGivenScaled18,
                request.indexIn,
                request.indexOut
            );
        }
    }

    /// @inheritdoc ISwapFeePercentageBounds
    function getMinimumSwapFeePercentage() external pure returns (uint256) {
        return _MIN_SWAP_FEE_PERCENTAGE;
    }

    /// @inheritdoc ISwapFeePercentageBounds
    function getMaximumSwapFeePercentage() external pure returns (uint256) {
        return _MAX_SWAP_FEE_PERCENTAGE;
    }

    /// @inheritdoc IUnbalancedLiquidityInvariantRatioBounds
    function getMinimumInvariantRatio() external pure returns (uint256) {
        // The invariant ratio bounds are required by `IBasePool`, but are unused in this pool type, as liquidity can
        // only be added or removed proportionally.
        return 0;
    }

    /// @inheritdoc IUnbalancedLiquidityInvariantRatioBounds
    function getMaximumInvariantRatio() external pure returns (uint256) {
        // The invariant ratio bounds are required by `IBasePool`, but are unused in this pool type, as liquidity can
        // only be added or removed proportionally.
        return 0;
    }

    /// @inheritdoc IRateProvider
    function getRate() public pure override returns (uint256) {
        revert ReClammPoolBptRateUnsupported();
    }

    /********************************************************
                        Hook Functions
    ********************************************************/

    /// @inheritdoc IHooks
    function getHookFlags() public pure override returns (HookFlags memory hookFlags) {
        hookFlags.shouldCallBeforeInitialize = true;
        hookFlags.shouldCallBeforeAddLiquidity = true;
        hookFlags.shouldCallBeforeRemoveLiquidity = true;
    }

    /// @inheritdoc IHooks
    function onRegister(
        address,
        address,
        TokenConfig[] memory tokenConfig,
        LiquidityManagement calldata liquidityManagement
    ) public view override onlyVault returns (bool) {
        return
            tokenConfig.length == 2 &&
            liquidityManagement.disableUnbalancedLiquidity &&
            liquidityManagement.enableDonation == false;
    }

    /// @inheritdoc IHooks
    function onBeforeInitialize(
        uint256[] memory balancesScaled18,
        bytes memory
    ) public override onlyVault returns (bool) {
        (
            uint256[] memory theoreticalRealBalances,
            uint256 theoreticalVirtualBalanceA,
            uint256 theoreticalVirtualBalanceB,
            uint256 fourthRootPriceRatio
        ) = ReClammMath.computeTheoreticalPriceRatioAndBalances(
                _INITIAL_MIN_PRICE,
                _INITIAL_MAX_PRICE,
                _INITIAL_TARGET_PRICE
            );

        _checkInitializationBalanceRatio(balancesScaled18, theoreticalRealBalances);

        uint256 scale = balancesScaled18[a].divDown(theoreticalRealBalances[a]);

        uint256 virtualBalanceA = theoreticalVirtualBalanceA.mulDown(scale);
        uint256 virtualBalanceB = theoreticalVirtualBalanceB.mulDown(scale);

        _checkInitializationPrices(balancesScaled18, virtualBalanceA, virtualBalanceB);

        if (ReClammMath.computeCenteredness(balancesScaled18, virtualBalanceA, virtualBalanceB) < _centerednessMargin) {
            revert PoolCenterednessTooLow();
        }

        _setLastVirtualBalances(virtualBalanceA, virtualBalanceB);
        _setPriceRatioState(fourthRootPriceRatio, block.timestamp, block.timestamp);
        // Set dynamic parameters.
        _setDailyPriceShiftExponent(_INITIAL_DAILY_PRICE_SHIFT_EXPONENT);
        _setCenterednessMargin(_INITIAL_CENTEREDNESS_MARGIN);
        _updateTimestamp();

        return true;
    }

    /// @inheritdoc IHooks
    function onBeforeAddLiquidity(
        address,
        address pool,
        AddLiquidityKind,
        uint256[] memory,
        uint256 minBptAmountOut,
        uint256[] memory balancesScaled18,
        bytes memory
    ) public override onlyVault returns (bool) {
        // This hook makes sure that the virtual balances are increased in the same proportion as the real balances
        // after adding liquidity. This is needed to keep the pool centeredness and price ratio constant.

        uint256 poolTotalSupply = _vault.totalSupply(pool);
        // Rounding proportion down, which will round the virtual balances down.
        uint256 proportion = minBptAmountOut.divDown(poolTotalSupply);

        (uint256 currentVirtualBalanceA, uint256 currentVirtualBalanceB, ) = _computeCurrentVirtualBalances(
            balancesScaled18
        );
        // When adding/removing liquidity, round down the virtual balances. This favors the vault in swap operations.
        // The virtual balances are not used in proportional add/remove calculations.
        currentVirtualBalanceA = currentVirtualBalanceA.mulDown(FixedPoint.ONE + proportion);
        currentVirtualBalanceB = currentVirtualBalanceB.mulDown(FixedPoint.ONE + proportion);
        _setLastVirtualBalances(currentVirtualBalanceA, currentVirtualBalanceB);
        _updateTimestamp();

        return true;
    }

    /// @inheritdoc IHooks
    function onBeforeRemoveLiquidity(
        address,
        address pool,
        RemoveLiquidityKind,
        uint256 maxBptAmountIn,
        uint256[] memory,
        uint256[] memory balancesScaled18,
        bytes memory
    ) public override onlyVault returns (bool) {
        // This hook makes sure that the virtual balances are decreased in the same proportion as the real balances
        // after removing liquidity. This is needed to keep the pool centeredness and price ratio constant.

        uint256 poolTotalSupply = _vault.totalSupply(pool);
        // Rounding proportion up, which will round the virtual balances down.
        uint256 proportion = maxBptAmountIn.divUp(poolTotalSupply);

        (uint256 currentVirtualBalanceA, uint256 currentVirtualBalanceB, ) = _computeCurrentVirtualBalances(
            balancesScaled18
        );
        // When adding/removing liquidity, round down the virtual balances. This favors the vault in swap operations.
        // The virtual balances are not used in proportional add/remove calculations.
        currentVirtualBalanceA = currentVirtualBalanceA.mulDown(FixedPoint.ONE - proportion);
        currentVirtualBalanceB = currentVirtualBalanceB.mulDown(FixedPoint.ONE - proportion);
        _setLastVirtualBalances(currentVirtualBalanceA, currentVirtualBalanceB);
        _updateTimestamp();

        if (
            balancesScaled18[a].mulDown(proportion.complement()) < _MIN_TOKEN_BALANCE_SCALED18 ||
            balancesScaled18[b].mulDown(proportion.complement()) < _MIN_TOKEN_BALANCE_SCALED18
        ) {
            // If a token balance fell below the minimum balance, the price ratio update would lose precision.
            revert TokenBalanceTooLow();
        }

        return true;
    }

    /********************************************************
                        Pool State Getters
    ********************************************************/

    /// @inheritdoc IReClammPool
    function computeInitialBalanceRatio() external view returns (uint256) {
        return _computeInitialBalanceRatio();
    }

    /// @inheritdoc IReClammPool
    function computeInitialBalances(
        IERC20 referenceToken,
        uint256 referenceAmountIn
    ) external view returns (uint256[] memory initialBalances) {
        IERC20[] memory tokens = _vault.getPoolTokens(address(this));

        (uint256 referenceTokenIdx, uint256 otherTokenIdx) = tokens[a] == referenceToken ? (a, b) : (b, a);
        if (referenceTokenIdx == b && referenceToken != tokens[b]) {
            revert IVaultErrors.InvalidToken();
        }

        uint256 balanceRatio = _computeInitialBalanceRatio();

        // Since the ratio is defined as b/a, multiply if we're given a, and divide if we're given b.
        // If the theoretical virtual balances were a=50 and b=100, then the ratio would be 100/50 = 2.
        // If we're given 100 a tokens, b = a * 2 = 200. If we're given 200 b tokens, a = b / 2 = 100.
        initialBalances = new uint256[](2);
        initialBalances[referenceTokenIdx] = referenceAmountIn;
        initialBalances[otherTokenIdx] = referenceTokenIdx == a
            ? referenceAmountIn.mulDown(balanceRatio)
            : referenceAmountIn.divDown(balanceRatio);
    }

    /// @inheritdoc IReClammPool
    function computeCurrentPriceRange() external view returns (uint256 minPrice, uint256 maxPrice) {
        if (_vault.isPoolInitialized(address(this))) {
            (, , , uint256[] memory balancesScaled18) = _vault.getPoolTokenInfo(address(this));
            (uint256 virtualBalanceA, uint256 virtualBalanceB, ) = _computeCurrentVirtualBalances(balancesScaled18);

            (minPrice, maxPrice) = ReClammMath.computePriceRange(balancesScaled18, virtualBalanceA, virtualBalanceB);
        } else {
            minPrice = _INITIAL_MIN_PRICE;
            maxPrice = _INITIAL_MAX_PRICE;
        }
    }

    /// @inheritdoc IReClammPool
    function computeCurrentVirtualBalances()
        external
        view
        returns (uint256 currentVirtualBalanceA, uint256 currentVirtualBalanceB, bool changed)
    {
        (, , , uint256[] memory balancesScaled18) = _vault.getPoolTokenInfo(address(this));
        (currentVirtualBalanceA, currentVirtualBalanceB, changed) = _computeCurrentVirtualBalances(balancesScaled18);
    }

    /// @inheritdoc IReClammPool
    function getLastTimestamp() external view returns (uint32) {
        return _lastTimestamp;
    }

    /// @inheritdoc IReClammPool
    function getLastVirtualBalances() external view returns (uint256 virtualBalanceA, uint256 virtualBalanceB) {
        return (_lastVirtualBalanceA, _lastVirtualBalanceB);
    }

    /// @inheritdoc IReClammPool
    function getCenterednessMargin() external view returns (uint256) {
        return _centerednessMargin;
    }

    /// @inheritdoc IReClammPool
    function getDailyPriceShiftExponent() external view returns (uint256) {
        return _dailyPriceShiftBase.toDailyPriceShiftExponent();
    }

    /// @inheritdoc IReClammPool
    function getDailyPriceShiftBase() external view returns (uint256) {
        return _dailyPriceShiftBase;
    }

    /// @inheritdoc IReClammPool
    function getPriceRatioState() external view returns (PriceRatioState memory) {
        return _priceRatioState;
    }

    /// @inheritdoc IReClammPool
    function computeCurrentFourthRootPriceRatio() external view returns (uint256) {
        return _computeCurrentFourthRootPriceRatio();
    }

    /// @inheritdoc IReClammPool
    function isPoolWithinTargetRange() external view returns (bool) {
        return _isPoolWithinTargetRange();
    }

    /// @inheritdoc IReClammPool
    function isPoolWithinTargetRangeUsingCurrentVirtualBalances()
        external
        view
        returns (bool isWithinTargetRange, bool virtualBalancesChanged)
    {
        (, , , uint256[] memory balancesScaled18) = _vault.getPoolTokenInfo(address(this));
        uint256 currentVirtualBalanceA;
        uint256 currentVirtualBalanceB;

        (currentVirtualBalanceA, currentVirtualBalanceB, virtualBalancesChanged) = _computeCurrentVirtualBalances(
            balancesScaled18
        );

        isWithinTargetRange = ReClammMath.isPoolWithinTargetRange(
            balancesScaled18,
            currentVirtualBalanceA,
            currentVirtualBalanceB,
            _centerednessMargin
        );
    }

    /// @inheritdoc IReClammPool
    function computeCurrentPoolCenteredness() external view returns (uint256) {
        (, , , uint256[] memory currentBalancesScaled18) = _vault.getPoolTokenInfo(address(this));
        return ReClammMath.computeCenteredness(currentBalancesScaled18, _lastVirtualBalanceA, _lastVirtualBalanceB);
    }

    /// @inheritdoc IReClammPool
    function getReClammPoolDynamicData() external view returns (ReClammPoolDynamicData memory data) {
        data.balancesLiveScaled18 = _vault.getCurrentLiveBalances(address(this));
        (, data.tokenRates) = _vault.getPoolTokenRates(address(this));
        data.staticSwapFeePercentage = _vault.getStaticSwapFeePercentage((address(this)));
        data.totalSupply = totalSupply();

        data.lastTimestamp = _lastTimestamp;
        data.lastVirtualBalances = _getLastVirtualBalances();
        data.dailyPriceShiftBase = _dailyPriceShiftBase;
        data.dailyPriceShiftExponent = data.dailyPriceShiftBase.toDailyPriceShiftExponent();
        data.centerednessMargin = _centerednessMargin;

        data.currentFourthRootPriceRatio = _computeCurrentFourthRootPriceRatio();

        PriceRatioState memory state = _priceRatioState;
        data.startFourthRootPriceRatio = state.startFourthRootPriceRatio;
        data.endFourthRootPriceRatio = state.endFourthRootPriceRatio;
        data.priceRatioUpdateStartTime = state.priceRatioUpdateStartTime;
        data.priceRatioUpdateEndTime = state.priceRatioUpdateEndTime;

        PoolConfig memory poolConfig = _vault.getPoolConfig(address(this));
        data.isPoolInitialized = poolConfig.isPoolInitialized;
        data.isPoolPaused = poolConfig.isPoolPaused;
        data.isPoolInRecoveryMode = poolConfig.isPoolInRecoveryMode;
    }

    /// @inheritdoc IReClammPool
    function getReClammPoolImmutableData() external view returns (ReClammPoolImmutableData memory data) {
        // Base Pool
        data.tokens = _vault.getPoolTokens(address(this));
        (data.decimalScalingFactors, ) = _vault.getPoolTokenRates(address(this));
        data.minSwapFeePercentage = _MIN_SWAP_FEE_PERCENTAGE;
        data.maxSwapFeePercentage = _MAX_SWAP_FEE_PERCENTAGE;

        // Initialization
        data.initialMinPrice = _INITIAL_MIN_PRICE;
        data.initialMaxPrice = _INITIAL_MAX_PRICE;
        data.initialTargetPrice = _INITIAL_TARGET_PRICE;
        data.initialDailyPriceShiftExponent = _INITIAL_DAILY_PRICE_SHIFT_EXPONENT;
        data.initialCenterednessMargin = _INITIAL_CENTEREDNESS_MARGIN;

        // Operating Limits
        data.maxCenterednessMargin = _MAX_CENTEREDNESS_MARGIN;
        data.minTokenBalanceScaled18 = _MIN_TOKEN_BALANCE_SCALED18;
        data.minPoolCenteredness = _MIN_POOL_CENTEREDNESS;
        data.maxDailyPriceShiftExponent = _MAX_DAILY_PRICE_SHIFT_EXPONENT;
        data.maxDailyPriceRatioUpdateRate = _MAX_DAILY_PRICE_RATIO_UPDATE_RATE;
        data.minPriceRatioUpdateDuration = _MIN_PRICE_RATIO_UPDATE_DURATION;
        data.minFourthRootPriceRatioDelta = _MIN_FOURTH_ROOT_PRICE_RATIO_DELTA;
        data.balanceRatioAndPriceTolerance = _BALANCE_RATIO_AND_PRICE_TOLERANCE;
    }

    /********************************************************   
                        Pool State Setters
    ********************************************************/

    /// @inheritdoc IReClammPool
    function setPriceRatioState(
        uint256 endFourthRootPriceRatio,
        uint256 priceRatioUpdateStartTime,
        uint256 priceRatioUpdateEndTime
    )
        external
        onlyWhenInitialized
        onlySwapFeeManagerOrGovernance(address(this))
        returns (uint256 actualPriceRatioUpdateStartTime)
    {
        actualPriceRatioUpdateStartTime = GradualValueChange.resolveStartTime(
            priceRatioUpdateStartTime,
            priceRatioUpdateEndTime
        );

        uint256 updateDuration = priceRatioUpdateEndTime - actualPriceRatioUpdateStartTime;

        // We've already validated that end time >= start time at this point.
        if (updateDuration < _MIN_PRICE_RATIO_UPDATE_DURATION) {
            revert PriceRatioUpdateDurationTooShort();
        }

        _updateVirtualBalances();
        (uint256 fourthRootPriceRatioDelta, uint256 startFourthRootPriceRatio) = _setPriceRatioState(
            endFourthRootPriceRatio,
            actualPriceRatioUpdateStartTime,
            priceRatioUpdateEndTime
        );

        if (fourthRootPriceRatioDelta < _MIN_FOURTH_ROOT_PRICE_RATIO_DELTA) {
            revert FourthRootPriceRatioDeltaBelowMin(fourthRootPriceRatioDelta);
        }

        // Now check that the rate of change is not too fast. First recover the actual ratios from the roots.
        uint256 startPriceRatio = ReClammMath.pow4(startFourthRootPriceRatio);
        uint256 endPriceRatio = ReClammMath.pow4(endFourthRootPriceRatio);

        // Compute the rate of change, as a multiple of the present value per day. For example, if the initial price
        // range was 1,000 - 4,000, with a target price of 2,000, the raw ratio would be 4 (`startPriceRatio` ~ 1.414).
        // If the new fourth root is 1.682, the new `endPriceRatio` would be 1.682^4 ~ 8. Note that since the
        // centeredness remains constant, the new range would NOT be 1,000 - 8,000, but [C / sqrt(8), C * sqrt(8)],
        // or about 707 - 5657.
        //
        // If the `updateDuration is 1 day, the time periods cancel, so `actualDailyPriceRatioUpdateRate` is simply
        // given by: `endPriceRatio` / `startPriceRatio`; or 8 / 4 = 2: doubling once per day.
        // All values are 18-decimal fixed point.
        uint256 actualDailyPriceRatioUpdateRate = endPriceRatio > startPriceRatio
            ? FixedPoint.divUp(endPriceRatio * 1 days, startPriceRatio * updateDuration)
            : FixedPoint.divUp(startPriceRatio * 1 days, endPriceRatio * updateDuration);

        if (actualDailyPriceRatioUpdateRate > _MAX_DAILY_PRICE_RATIO_UPDATE_RATE) {
            revert PriceRatioUpdateTooFast();
        }
    }

    /// @inheritdoc IReClammPool
    function stopPriceRatioUpdate() external onlyWhenInitialized onlySwapFeeManagerOrGovernance(address(this)) {
        _updateVirtualBalances();

        PriceRatioState memory priceRatioState = _priceRatioState;
        if (priceRatioState.priceRatioUpdateEndTime < block.timestamp) {
            revert PriceRatioNotUpdating();
        }

        uint256 currentFourthRootPriceRatio = _computeCurrentFourthRootPriceRatio();

        _setPriceRatioState(currentFourthRootPriceRatio, block.timestamp, block.timestamp);
    }

    /// @inheritdoc IReClammPool
    function setDailyPriceShiftExponent(
        uint256 newDailyPriceShiftExponent
    )
        external
        onlyWhenInitialized
        onlyWhenVaultIsLocked
        onlySwapFeeManagerOrGovernance(address(this))
        returns (uint256)
    {
        // Update virtual balances before updating the daily price shift exponent.
        return _setDailyPriceShiftExponentAndUpdateVirtualBalances(newDailyPriceShiftExponent);
    }

    /// @inheritdoc IReClammPool
    function setCenterednessMargin(
        uint256 newCenterednessMargin
    )
        external
        onlyWhenInitialized
        onlyWhenVaultIsLocked
        onlyWithinTargetRange
        onlySwapFeeManagerOrGovernance(address(this))
    {
        _setCenterednessMarginAndUpdateVirtualBalances(newCenterednessMargin);
    }

    /********************************************************
                        Internal Helpers
    ********************************************************/

    function _computeCurrentVirtualBalances(
        uint256[] memory balancesScaled18
    ) internal view returns (uint256 currentVirtualBalanceA, uint256 currentVirtualBalanceB, bool changed) {
        (currentVirtualBalanceA, currentVirtualBalanceB, changed) = ReClammMath.computeCurrentVirtualBalances(
            balancesScaled18,
            _lastVirtualBalanceA,
            _lastVirtualBalanceB,
            _dailyPriceShiftBase,
            _lastTimestamp,
            _centerednessMargin,
            _priceRatioState
        );
    }

    function _setLastVirtualBalances(uint256 virtualBalanceA, uint256 virtualBalanceB) internal {
        _lastVirtualBalanceA = virtualBalanceA.toUint128();
        _lastVirtualBalanceB = virtualBalanceB.toUint128();

        emit VirtualBalancesUpdated(virtualBalanceA, virtualBalanceB);

        _vault.emitAuxiliaryEvent("VirtualBalancesUpdated", abi.encode(virtualBalanceA, virtualBalanceB));
    }

    function _setPriceRatioState(
        uint256 endFourthRootPriceRatio,
        uint256 priceRatioUpdateStartTime,
        uint256 priceRatioUpdateEndTime
    ) internal returns (uint256 fourthRootPriceRatioDelta, uint256 startFourthRootPriceRatio) {
        if (priceRatioUpdateStartTime > priceRatioUpdateEndTime || priceRatioUpdateStartTime < block.timestamp) {
            revert InvalidStartTime();
        }

        PriceRatioState memory priceRatioState = _priceRatioState;

<<<<<<< HEAD
        uint256 currentFourthRootPriceRatio = _priceRatioState.endFourthRootPriceRatio;

        if (_vault.isPoolInitialized(address(this))) {
            currentFourthRootPriceRatio = _computeCurrentFourthRootPriceRatio();
        }
=======
        startFourthRootPriceRatio = _computeCurrentFourthRootPriceRatio(priceRatioState);
>>>>>>> e6439d2f

        fourthRootPriceRatioDelta = SignedMath.abs(
            currentFourthRootPriceRatio.toInt256() - endFourthRootPriceRatio.toInt256()
        );

        priceRatioState.startFourthRootPriceRatio = currentFourthRootPriceRatio.toUint96();
        priceRatioState.endFourthRootPriceRatio = endFourthRootPriceRatio.toUint96();
        priceRatioState.priceRatioUpdateStartTime = priceRatioUpdateStartTime.toUint32();
        priceRatioState.priceRatioUpdateEndTime = priceRatioUpdateEndTime.toUint32();

        _priceRatioState = priceRatioState;

        emit PriceRatioStateUpdated(
            currentFourthRootPriceRatio,
            endFourthRootPriceRatio,
            priceRatioUpdateStartTime,
            priceRatioUpdateEndTime
        );

        _vault.emitAuxiliaryEvent(
            "PriceRatioStateUpdated",
            abi.encode(
                currentFourthRootPriceRatio,
                endFourthRootPriceRatio,
                priceRatioUpdateStartTime,
                priceRatioUpdateEndTime
            )
        );
    }

    /// Using the pool balances to update the virtual balances is dangerous with an unlocked vault, since the balances
    /// are manipulable.
    function _setDailyPriceShiftExponentAndUpdateVirtualBalances(
        uint256 dailyPriceShiftExponent
    ) internal returns (uint256) {
        // Update virtual balances with current daily price shift exponent.
        _updateVirtualBalances();

        // Update the price shift exponent.
        return _setDailyPriceShiftExponent(dailyPriceShiftExponent);
    }

    function _setDailyPriceShiftExponent(uint256 dailyPriceShiftExponent) internal returns (uint256) {
        if (dailyPriceShiftExponent > _MAX_DAILY_PRICE_SHIFT_EXPONENT) {
            revert DailyPriceShiftExponentTooHigh();
        }

        uint256 dailyPriceShiftBase = dailyPriceShiftExponent.toDailyPriceShiftBase();
        // There might be precision loss when adjusting to the internal representation, so we need to
        // convert back to the external representation to emit the event.
        dailyPriceShiftExponent = dailyPriceShiftBase.toDailyPriceShiftExponent();

        _dailyPriceShiftBase = dailyPriceShiftBase.toUint128();

        emit DailyPriceShiftExponentUpdated(dailyPriceShiftExponent, dailyPriceShiftBase);

        _vault.emitAuxiliaryEvent(
            "DailyPriceShiftExponentUpdated",
            abi.encode(dailyPriceShiftExponent, dailyPriceShiftBase)
        );

        return dailyPriceShiftExponent;
    }

    /**
     * @dev This function relies on the pool balance, which can be manipulated if the vault is unlocked. Also, the pool
     * must be within the target range before and after the operation, or the pool owner could arb the pool.
     */
    function _setCenterednessMarginAndUpdateVirtualBalances(uint256 centerednessMargin) internal {
        // Update the virtual balances using the current daily price shift exponent.
        _updateVirtualBalances();

        _setCenterednessMargin(centerednessMargin);
    }

    /**
     * @notice Sets the centeredness margin when the pool is created.
     * @param centerednessMargin The new centerednessMargin value, which must be within the target range
     */
    function _setCenterednessMargin(uint256 centerednessMargin) internal {
        if (centerednessMargin > _MAX_CENTEREDNESS_MARGIN) {
            revert InvalidCenterednessMargin();
        }

        // Straight cast is safe since the margin is validated above (and tests ensure the margins fit in uint64).
        _centerednessMargin = uint64(centerednessMargin);

        emit CenterednessMarginUpdated(centerednessMargin);

        _vault.emitAuxiliaryEvent("CenterednessMarginUpdated", abi.encode(centerednessMargin));
    }

    function _updateVirtualBalances() internal {
        (, , , uint256[] memory balancesScaled18) = _vault.getPoolTokenInfo(address(this));
        (uint256 currentVirtualBalanceA, uint256 currentVirtualBalanceB, bool changed) = _computeCurrentVirtualBalances(
            balancesScaled18
        );
        if (changed) {
            _setLastVirtualBalances(currentVirtualBalanceA, currentVirtualBalanceB);
        }

        _updateTimestamp();
    }

    // Updates the last timestamp to the current timestamp.
    function _updateTimestamp() internal {
        uint32 lastTimestamp32 = block.timestamp.toUint32();
        _lastTimestamp = lastTimestamp32;

        emit LastTimestampUpdated(lastTimestamp32);

        _vault.emitAuxiliaryEvent("LastTimestampUpdated", abi.encode(lastTimestamp32));
    }

    /**
     * @notice Ensures the pool state is valid after a swap.
     * @dev This function ensures that the balance of each token is greater than the minimum balance after a swap.
     * It further verifies that the pool does not end up too unbalanced, by ensuring the pool centeredness is above
     * the minimum. A unbalanced pool, with balances near the minimum/maximum price points, can result in large
     * rounding errors in the swap calculations.
     *
     * @param currentBalancesScaled18 The current balances of the pool, sorted in token registration order
     * @param currentVirtualBalanceA The current virtual balance of token A
     * @param currentVirtualBalanceB The current virtual balance of token B
     * @param amountInScaled18 Amount of tokenIn (entering the Vault)
     * @param amountOutScaled18 Amount of tokenOut (leaving the Vault)
     * @param indexIn The zero-based index of tokenIn
     * @param indexOut The zero-based index of tokenOut
     */
    function _ensureValidPoolStateAfterSwap(
        uint256[] memory currentBalancesScaled18,
        uint256 currentVirtualBalanceA,
        uint256 currentVirtualBalanceB,
        uint256 amountInScaled18,
        uint256 amountOutScaled18,
        uint256 indexIn,
        uint256 indexOut
    ) internal pure {
        currentBalancesScaled18[indexIn] += amountInScaled18;
        // The swap functions `computeOutGivenIn` and `computeInGivenOut` ensure that the amountOutScaled18 is
        // never greater than the balance of the token being swapped out. Therefore, the math below will never
        // underflow. Nevertheless, since these considerations involve code outside this function, it is safest
        // to still use checked math here.
        currentBalancesScaled18[indexOut] -= amountOutScaled18;

        if (currentBalancesScaled18[indexOut] < _MIN_TOKEN_BALANCE_SCALED18) {
            // If one of the token balances is below the minimum, the price ratio update is unreliable.
            revert TokenBalanceTooLow();
        }

        if (
            ReClammMath.computeCenteredness(currentBalancesScaled18, currentVirtualBalanceA, currentVirtualBalanceB) <
            _MIN_POOL_CENTEREDNESS
        ) {
            // If the pool centeredness is below the minimum, the price ratio update is unreliable.
            revert PoolCenterednessTooLow();
        }
    }

    /**
     * @notice Computes the fourth root of the current price ratio.
     * @dev The function calculates the price ratio between tokens A and B using their real and virtual balances,
     * then takes the fourth root of this ratio. The multiplication by FixedPoint.ONE before each sqrt operation
     * is done to maintain precision in the fixed-point calculations.
     *
     * @return The fourth root of the current price ratio, maintaining precision through fixed-point arithmetic
     */
    function _computeCurrentFourthRootPriceRatio() internal view returns (uint256) {
        (, , , uint256[] memory balancesScaled18) = _vault.getPoolTokenInfo(address(this));
        (uint256 virtualBalanceA, uint256 virtualBalanceB, ) = _computeCurrentVirtualBalances(balancesScaled18);

        return
            Math.sqrt(
                Math.sqrt(
                    ReClammMath.computePriceRatio(balancesScaled18, virtualBalanceA, virtualBalanceB) * FixedPoint.ONE
                ) * FixedPoint.ONE
            );
    }

    /// @dev This function relies on the pool balance, which can be manipulated if the vault is unlocked.
    function _isPoolWithinTargetRange() internal view returns (bool) {
        (, , , uint256[] memory balancesScaled18) = _vault.getPoolTokenInfo(address(this));

        return
            ReClammMath.isPoolWithinTargetRange(
                balancesScaled18,
                _lastVirtualBalanceA,
                _lastVirtualBalanceB,
                _centerednessMargin
            );
    }

    /// @dev Checks that the current balance ratio is within the initialization balance ratio tolerance.
    function _checkInitializationBalanceRatio(
        uint256[] memory balancesScaled18,
        uint256[] memory theoreticalRealBalances
    ) internal pure {
        uint256 realBalanceRatio = balancesScaled18[b].divDown(balancesScaled18[a]);
        uint256 theoreticalBalanceRatio = theoreticalRealBalances[b].divDown(theoreticalRealBalances[a]);

        uint256 ratioLowerBound = theoreticalBalanceRatio.mulDown(FixedPoint.ONE - _BALANCE_RATIO_AND_PRICE_TOLERANCE);
        uint256 ratioUpperBound = theoreticalBalanceRatio.mulDown(FixedPoint.ONE + _BALANCE_RATIO_AND_PRICE_TOLERANCE);

        if (realBalanceRatio < ratioLowerBound || realBalanceRatio > ratioUpperBound) {
            revert BalanceRatioExceedsTolerance();
        }
    }

    /**
     * @dev Checks that the current spot price is within the initialization tolerance of the price target, and that
     * the total price range after initialization (i.e., with real balances) corresponds closely enough to the desired
     * initial price range set on deployment.
     */
    function _checkInitializationPrices(
        uint256[] memory balancesScaled18,
        uint256 virtualBalanceA,
        uint256 virtualBalanceB
    ) internal view {
        // Compare current spot price with initialization target price.
        uint256 spotPrice = (balancesScaled18[b] + virtualBalanceB).divDown(balancesScaled18[a] + virtualBalanceA);
        _comparePrice(spotPrice, _INITIAL_TARGET_PRICE);

        uint256 currentInvariant = ReClammMath.computeInvariant(
            balancesScaled18,
            virtualBalanceA,
            virtualBalanceB,
            Rounding.ROUND_DOWN
        );

        // Compare current min price with initialization min price.
        uint256 currentMinPrice = (virtualBalanceB * virtualBalanceB) / currentInvariant;
        _comparePrice(currentMinPrice, _INITIAL_MIN_PRICE);

        // Compare current max price with initialization max price.
        uint256 currentMaxPrice = _computeMaxPrice(currentInvariant, virtualBalanceA);
        _comparePrice(currentMaxPrice, _INITIAL_MAX_PRICE);
    }

    function _comparePrice(uint256 currentPrice, uint256 initializationPrice) internal pure {
        uint256 priceLowerBound = initializationPrice.mulDown(FixedPoint.ONE - _BALANCE_RATIO_AND_PRICE_TOLERANCE);
        uint256 priceUpperBound = initializationPrice.mulDown(FixedPoint.ONE + _BALANCE_RATIO_AND_PRICE_TOLERANCE);

        if (currentPrice < priceLowerBound || currentPrice > priceUpperBound) {
            revert WrongInitializationPrices();
        }
    }

    function _getLastVirtualBalances() internal view returns (uint256[] memory) {
        uint256[] memory lastVirtualBalances = new uint256[](2);
        lastVirtualBalances[a] = _lastVirtualBalanceA;
        lastVirtualBalances[b] = _lastVirtualBalanceB;

        return lastVirtualBalances;
    }

    function _ensurePoolWithinTargetRange() internal view {
        if (_isPoolWithinTargetRange() == false) {
            revert PoolOutsideTargetRange();
        }
    }

    function _computeInitialBalanceRatio() internal view returns (uint256) {
        (uint256[] memory realBalances, , , ) = ReClammMath.computeTheoreticalPriceRatioAndBalances(
            _INITIAL_MIN_PRICE,
            _INITIAL_MAX_PRICE,
            _INITIAL_TARGET_PRICE
        );

        return realBalances[b].divDown(realBalances[a]);
    }

    function _computeMaxPrice(uint256 currentInvariant, uint256 virtualBalanceA) internal pure returns (uint256) {
        return currentInvariant.divDown(virtualBalanceA.mulDown(virtualBalanceA));
    }
}<|MERGE_RESOLUTION|>--- conflicted
+++ resolved
@@ -719,21 +719,17 @@
 
         PriceRatioState memory priceRatioState = _priceRatioState;
 
-<<<<<<< HEAD
-        uint256 currentFourthRootPriceRatio = _priceRatioState.endFourthRootPriceRatio;
+        startFourthRootPriceRatio = priceRatioState.endFourthRootPriceRatio;
 
         if (_vault.isPoolInitialized(address(this))) {
-            currentFourthRootPriceRatio = _computeCurrentFourthRootPriceRatio();
-        }
-=======
-        startFourthRootPriceRatio = _computeCurrentFourthRootPriceRatio(priceRatioState);
->>>>>>> e6439d2f
+            startFourthRootPriceRatio = _computeCurrentFourthRootPriceRatio();
+        }
 
         fourthRootPriceRatioDelta = SignedMath.abs(
-            currentFourthRootPriceRatio.toInt256() - endFourthRootPriceRatio.toInt256()
-        );
-
-        priceRatioState.startFourthRootPriceRatio = currentFourthRootPriceRatio.toUint96();
+            startFourthRootPriceRatio.toInt256() - endFourthRootPriceRatio.toInt256()
+        );
+
+        priceRatioState.startFourthRootPriceRatio = startFourthRootPriceRatio.toUint96();
         priceRatioState.endFourthRootPriceRatio = endFourthRootPriceRatio.toUint96();
         priceRatioState.priceRatioUpdateStartTime = priceRatioUpdateStartTime.toUint32();
         priceRatioState.priceRatioUpdateEndTime = priceRatioUpdateEndTime.toUint32();
@@ -741,7 +737,7 @@
         _priceRatioState = priceRatioState;
 
         emit PriceRatioStateUpdated(
-            currentFourthRootPriceRatio,
+            startFourthRootPriceRatio,
             endFourthRootPriceRatio,
             priceRatioUpdateStartTime,
             priceRatioUpdateEndTime
@@ -750,7 +746,7 @@
         _vault.emitAuxiliaryEvent(
             "PriceRatioStateUpdated",
             abi.encode(
-                currentFourthRootPriceRatio,
+                startFourthRootPriceRatio,
                 endFourthRootPriceRatio,
                 priceRatioUpdateStartTime,
                 priceRatioUpdateEndTime
