// SPDX-License-Identifier: GPL-3.0-or-later
// solhint-disable not-rely-on-time

pragma solidity ^0.8.24;

import { IERC20Metadata } from "@openzeppelin/contracts/token/ERC20/extensions/IERC20Metadata.sol";
import { SignedMath } from "@openzeppelin/contracts/utils/math/SignedMath.sol";
import { SafeCast } from "@openzeppelin/contracts/utils/math/SafeCast.sol";
import { IERC20 } from "@openzeppelin/contracts/token/ERC20/IERC20.sol";

import { ISwapFeePercentageBounds } from "@balancer-labs/v3-interfaces/contracts/vault/ISwapFeePercentageBounds.sol";
import "@balancer-labs/v3-interfaces/contracts/vault/IUnbalancedLiquidityInvariantRatioBounds.sol";
import { IVaultErrors } from "@balancer-labs/v3-interfaces/contracts/vault/IVaultErrors.sol";
import { IBasePool } from "@balancer-labs/v3-interfaces/contracts/vault/IBasePool.sol";
import { IVault } from "@balancer-labs/v3-interfaces/contracts/vault/IVault.sol";
import { IHooks } from "@balancer-labs/v3-interfaces/contracts/vault/IHooks.sol";
import "@balancer-labs/v3-interfaces/contracts/vault/VaultTypes.sol";

import { BasePoolAuthentication } from "@balancer-labs/v3-pool-utils/contracts/BasePoolAuthentication.sol";
import { GradualValueChange } from "@balancer-labs/v3-pool-weighted/contracts/lib/GradualValueChange.sol";
import { ScalingHelpers } from "@balancer-labs/v3-solidity-utils/contracts/helpers/ScalingHelpers.sol";
import { FixedPoint } from "@balancer-labs/v3-solidity-utils/contracts/math/FixedPoint.sol";
import { BalancerPoolToken } from "@balancer-labs/v3-vault/contracts/BalancerPoolToken.sol";
import { Version } from "@balancer-labs/v3-solidity-utils/contracts/helpers/Version.sol";
import { PoolInfo } from "@balancer-labs/v3-pool-utils/contracts/PoolInfo.sol";
import { BaseHooks } from "@balancer-labs/v3-vault/contracts/BaseHooks.sol";

import { PriceRatioState, ReClammMath, a, b } from "./lib/ReClammMath.sol";
import {
    ReClammPoolParams,
    ReClammPoolDynamicData,
    ReClammPoolImmutableData,
    IReClammPool
} from "./interfaces/IReClammPool.sol";

contract ReClammPool is IReClammPool, BalancerPoolToken, PoolInfo, BasePoolAuthentication, Version, BaseHooks {
    using FixedPoint for uint256;
    using ScalingHelpers for uint256;
    using SafeCast for *;
    using ReClammMath for *;

    // Fees are 18-decimal, floating point values, which will be stored in the Vault using 24 bits.
    // This means they have 0.00001% resolution (i.e., any non-zero bits < 1e11 will cause precision loss).
    // Minimum values help make the math well-behaved (i.e., the swap fee should overwhelm any rounding error).
    // Maximum values protect users by preventing permissioned actors from setting excessively high swap fees.
    uint256 private constant _MIN_SWAP_FEE_PERCENTAGE = 0.001e16; // 0.001%
    uint256 internal constant _MAX_SWAP_FEE_PERCENTAGE = 10e16; // 10%

    // The maximum pool centeredness allowed to consider the pool within the target range.
    uint256 internal constant _MAX_CENTEREDNESS_MARGIN = 50e16; // 50%

    // A pool is "centered" when it holds equal (non-zero) value in both real token balances. In this state, the ratio
    // of the real balances equals the ratio of the virtual balances, and the value of the centeredness measure is
    // FixedPoint.ONE.
    //
    // As the real balance of either token approaches zero, the centeredness measure likewise approaches zero. Since
    // centeredness is the divisor in many calculations, zero values would revert, and even near-zero values are
    // problematic.
    uint256 internal constant _MIN_TOKEN_BALANCE_SCALED18 = 1e12;

    // The daily price shift exponent is a percentage that defines the speed at which the virtual balances will change
    // over the course of one day. A value of 100% (i.e, FP 1) means that the min and max prices will double (or halve)
    // every day, until the pool price is within the range defined by the margin. This constant defines the maximum
    // "price shift" velocity.
    uint256 internal constant _MAX_DAILY_PRICE_SHIFT_EXPONENT = 300e16; // 300%

    // Price ratio updates must have both a minimum duration and a maximum daily rate. For instance, an update rate of
    // FP 2 means the ratio one day later must be at least half and at most double the rate at the start of the update.
    uint256 internal constant _MIN_PRICE_RATIO_UPDATE_DURATION = 1 days;
    uint256 internal immutable _MAX_DAILY_PRICE_RATIO_UPDATE_RATE;

    // There is also a minimum delta, to keep the math well-behaved.
    uint256 internal constant _MIN_FOURTH_ROOT_PRICE_RATIO_DELTA = 1e3;

    uint256 internal constant _MAX_TOKEN_DECIMALS = 18;
    // This represents the maximum deviation from the ideal state (i.e., at target price and near centered) after
    // initialization, to prevent arbitration losses.
    uint256 internal constant _BALANCE_RATIO_AND_PRICE_TOLERANCE = 0.01e16; // 0.01%

    // These immutables are only used during initialization, to set the virtual balances and price ratio in a more
    // user-friendly manner.
    uint256 private immutable _INITIAL_MIN_PRICE;
    uint256 private immutable _INITIAL_MAX_PRICE;
    uint256 private immutable _INITIAL_TARGET_PRICE;
    uint256 private immutable _INITIAL_DAILY_PRICE_SHIFT_EXPONENT;
    uint256 private immutable _INITIAL_CENTEREDNESS_MARGIN;

    // ReClamm pools do not need to know the tokens on deployment. The factory deploys the pool, then registers it, at
    // which point the Vault knows the tokens and rate providers. Finally, the user initializes the pool through the
    // router, using the `computeInitialBalancesRaw` helper function to compute the correct initial raw balances.
    //
    // The twist here is that the pool may contain wrapped tokens (e.g., wstETH), and the initial prices given might be
    // in terms of either the wrapped or the underlying token. If the price is that of the actual token being supplied
    // (e.g., the wrapped token), the initialization helper should *not* apply the rate, and the flag should be false.
    // If the price is given in terms of the underlying token, the initialization helper *should* apply the rate, so
    // the flag should be true. Since the prices are stored on initialization, these flags are as well (vs. passing
    // them in at initialization time, when they might be out-of-sync with the prices).
    bool private immutable _TOKEN_A_PRICE_INCLUDES_RATE;
    bool private immutable _TOKEN_B_PRICE_INCLUDES_RATE;

    PriceRatioState internal _priceRatioState;

    // Timestamp of the last user interaction.
    uint32 internal _lastTimestamp;

    // Internal representation of the speed at which the pool moves the virtual balances when outside the target range.
    uint128 internal _dailyPriceShiftBase;

    // Used to define the target price range of the pool (i.e., where the pool centeredness > centeredness margin).
    uint64 internal _centerednessMargin;

    // The virtual balances at the time of the last user interaction.
    uint128 internal _lastVirtualBalanceA;
    uint128 internal _lastVirtualBalanceB;

    // Protect functions that would otherwise be vulnerable to manipulation through transient liquidity.
    modifier onlyWhenVaultIsLocked() {
        _ensureVaultIsLocked();
        _;
    }

    function _ensureVaultIsLocked() internal view {
        if (_vault.isUnlocked()) {
            revert VaultIsNotLocked();
        }
    }

    modifier onlyWhenInitialized() {
        _ensureVaultIsInitialized();
        _;
    }

    function _ensureVaultIsInitialized() internal view {
        if (_vault.isPoolInitialized(address(this)) == false) {
            revert PoolNotInitialized();
        }
    }

    modifier onlyWithinTargetRange() {
        _ensurePoolWithinTargetRange();
        _;
        _ensurePoolWithinTargetRange();
    }

    constructor(
        ReClammPoolParams memory params,
        IVault vault
    )
        BalancerPoolToken(vault, params.name, params.symbol)
        PoolInfo(vault)
        BasePoolAuthentication(vault, msg.sender)
        Version(params.version)
    {
        if (
            params.initialMinPrice == 0 ||
            params.initialMaxPrice == 0 ||
            params.initialTargetPrice == 0 ||
            params.initialTargetPrice < params.initialMinPrice ||
            params.initialTargetPrice > params.initialMaxPrice
        ) {
            // If any of these prices were 0, pool initialization would revert with a numerical error.
            // For good measure, we also ensure the target is within the range.
            revert InvalidInitialPrice();
        }

        // Initialize immutable params. These are only used during pool initialization.
        _INITIAL_MIN_PRICE = params.initialMinPrice;
        _INITIAL_MAX_PRICE = params.initialMaxPrice;
        _INITIAL_TARGET_PRICE = params.initialTargetPrice;

        _INITIAL_DAILY_PRICE_SHIFT_EXPONENT = params.dailyPriceShiftExponent;
        _INITIAL_CENTEREDNESS_MARGIN = params.centerednessMargin;

        _TOKEN_A_PRICE_INCLUDES_RATE = params.tokenAPriceIncludesRate;
        _TOKEN_B_PRICE_INCLUDES_RATE = params.tokenBPriceIncludesRate;

        // The maximum daily price ratio change rate is given by 2^_MAX_DAILY_PRICE_SHIFT_EXPONENT.
        // This is somewhat arbitrary, but it makes sense to link these rates; i.e., we are setting the maximum speed
        // of expansion or contraction to equal the maximum speed of the price shift. It is expressed as a multiple;
        // i.e., 8e18 means it can change by 8x per day.
        _MAX_DAILY_PRICE_RATIO_UPDATE_RATE = FixedPoint.powUp(2e18, _MAX_DAILY_PRICE_SHIFT_EXPONENT);
    }

    /********************************************************
                    Base Pool Functions
    ********************************************************/

    /// @inheritdoc IBasePool
    function computeInvariant(uint256[] memory balancesScaled18, Rounding rounding) public view returns (uint256) {
        return
            ReClammMath.computeInvariant(
                balancesScaled18,
                _lastVirtualBalanceA,
                _lastVirtualBalanceB,
                _dailyPriceShiftBase,
                _lastTimestamp,
                _centerednessMargin,
                _priceRatioState,
                rounding
            );
    }

    /// @inheritdoc IBasePool
    function computeBalance(uint256[] memory, uint256, uint256) external pure returns (uint256) {
        // The pool does not allow unbalanced adds and removes, so this function does not need to be implemented.
        revert NotImplemented();
    }

    /// @inheritdoc IBasePool
    function onSwap(PoolSwapParams memory request) public virtual onlyVault returns (uint256 amountCalculatedScaled18) {
        (uint256 currentVirtualBalanceA, uint256 currentVirtualBalanceB, bool changed) = _computeCurrentVirtualBalances(
            request.balancesScaled18
        );

        if (changed) {
            _setLastVirtualBalances(currentVirtualBalanceA, currentVirtualBalanceB);
        }

        _updateTimestamp();

        // Calculate swap result.
        if (request.kind == SwapKind.EXACT_IN) {
            amountCalculatedScaled18 = ReClammMath.computeOutGivenIn(
                request.balancesScaled18,
                currentVirtualBalanceA,
                currentVirtualBalanceB,
                request.indexIn,
                request.indexOut,
                request.amountGivenScaled18
            );

            _ensureValidPoolStateAfterSwap(
                request.balancesScaled18,
                request.amountGivenScaled18,
                amountCalculatedScaled18,
                request.indexIn,
                request.indexOut
            );
        } else {
            amountCalculatedScaled18 = ReClammMath.computeInGivenOut(
                request.balancesScaled18,
                currentVirtualBalanceA,
                currentVirtualBalanceB,
                request.indexIn,
                request.indexOut,
                request.amountGivenScaled18
            );

            _ensureValidPoolStateAfterSwap(
                request.balancesScaled18,
                amountCalculatedScaled18,
                request.amountGivenScaled18,
                request.indexIn,
                request.indexOut
            );
        }
    }

    /// @inheritdoc ISwapFeePercentageBounds
    function getMinimumSwapFeePercentage() external pure returns (uint256) {
        return _MIN_SWAP_FEE_PERCENTAGE;
    }

    /// @inheritdoc ISwapFeePercentageBounds
    function getMaximumSwapFeePercentage() external pure returns (uint256) {
        return _MAX_SWAP_FEE_PERCENTAGE;
    }

    /// @inheritdoc IUnbalancedLiquidityInvariantRatioBounds
    function getMinimumInvariantRatio() external pure returns (uint256) {
        // The invariant ratio bounds are required by `IBasePool`, but are unused in this pool type, as liquidity can
        // only be added or removed proportionally.
        return 0;
    }

    /// @inheritdoc IUnbalancedLiquidityInvariantRatioBounds
    function getMaximumInvariantRatio() external pure returns (uint256) {
        // The invariant ratio bounds are required by `IBasePool`, but are unused in this pool type, as liquidity can
        // only be added or removed proportionally.
        return 0;
    }

    /// @inheritdoc IRateProvider
    function getRate() public pure override returns (uint256) {
        revert ReClammPoolBptRateUnsupported();
    }

    /********************************************************
                        Hook Functions
    ********************************************************/

    /// @inheritdoc IHooks
    function getHookFlags() public pure override returns (HookFlags memory hookFlags) {
        hookFlags.shouldCallBeforeInitialize = true;
        hookFlags.shouldCallBeforeAddLiquidity = true;
        hookFlags.shouldCallBeforeRemoveLiquidity = true;
    }

    /// @inheritdoc IHooks
    function onRegister(
        address,
        address,
        TokenConfig[] memory tokenConfig,
        LiquidityManagement calldata liquidityManagement
    ) public view override onlyVault returns (bool) {
        return
            tokenConfig.length == 2 &&
            liquidityManagement.disableUnbalancedLiquidity &&
            liquidityManagement.enableDonation == false;
    }

    struct InitializeLocals {
        uint256 rateA;
        uint256 rateB;
        uint256 minPriceScaled18;
        uint256 maxPriceScaled18;
        uint256 targetPriceScaled18;
        uint256[] theoreticalBalances;
        uint256 theoreticalVirtualBalanceA;
        uint256 theoreticalVirtualBalanceB;
        uint256 fourthRootPriceRatio;
    }

    /// @inheritdoc IHooks
    function onBeforeInitialize(
        uint256[] memory balancesScaled18,
        bytes memory
    ) public override onlyVault returns (bool) {
        InitializeLocals memory locals;
        (locals.rateA, locals.rateB) = _getTokenRates();

        (
            locals.minPriceScaled18,
            locals.maxPriceScaled18,
            locals.targetPriceScaled18
        ) = _getPriceSettingsAdjustedByRates(locals.rateA, locals.rateB);

        (
            locals.theoreticalBalances,
            locals.theoreticalVirtualBalanceA,
            locals.theoreticalVirtualBalanceB,
            locals.fourthRootPriceRatio
        ) = ReClammMath.computeTheoreticalPriceRatioAndBalances(
            locals.minPriceScaled18,
            locals.maxPriceScaled18,
            locals.targetPriceScaled18
        );

        _checkInitializationBalanceRatio(balancesScaled18, locals.theoreticalBalances);

        uint256 scale = balancesScaled18[a].divDown(locals.theoreticalBalances[a]);

        uint256 virtualBalanceA = locals.theoreticalVirtualBalanceA.mulDown(scale);
        uint256 virtualBalanceB = locals.theoreticalVirtualBalanceB.mulDown(scale);

        _checkInitializationPrices(
            balancesScaled18,
            locals.minPriceScaled18,
            locals.maxPriceScaled18,
            locals.targetPriceScaled18,
            virtualBalanceA,
            virtualBalanceB
        );

        _setLastVirtualBalances(virtualBalanceA, virtualBalanceB);
        _startPriceRatioUpdate(locals.fourthRootPriceRatio, block.timestamp, block.timestamp);
        // Set dynamic parameters.
        _setDailyPriceShiftExponent(_INITIAL_DAILY_PRICE_SHIFT_EXPONENT);
        _setCenterednessMargin(_INITIAL_CENTEREDNESS_MARGIN);
        _updateTimestamp();

        return true;
    }

    /// @inheritdoc IHooks
    function onBeforeAddLiquidity(
        address,
        address pool,
        AddLiquidityKind,
        uint256[] memory,
        uint256 minBptAmountOut,
        uint256[] memory balancesScaled18,
        bytes memory
    ) public override onlyVault returns (bool) {
        // This hook makes sure that the virtual balances are increased in the same proportion as the real balances
        // after adding liquidity. This is needed to keep the pool centeredness and price ratio constant.

        uint256 poolTotalSupply = _vault.totalSupply(pool);
        // Rounding proportion down, which will round the virtual balances down.
        uint256 proportion = minBptAmountOut.divDown(poolTotalSupply);

        (uint256 currentVirtualBalanceA, uint256 currentVirtualBalanceB, ) = _computeCurrentVirtualBalances(
            balancesScaled18
        );
        // When adding/removing liquidity, round down the virtual balances. This favors the vault in swap operations.
        // The virtual balances are not used in proportional add/remove calculations.
        currentVirtualBalanceA = currentVirtualBalanceA.mulDown(FixedPoint.ONE + proportion);
        currentVirtualBalanceB = currentVirtualBalanceB.mulDown(FixedPoint.ONE + proportion);
        _setLastVirtualBalances(currentVirtualBalanceA, currentVirtualBalanceB);
        _updateTimestamp();

        return true;
    }

    /// @inheritdoc IHooks
    function onBeforeRemoveLiquidity(
        address,
        address pool,
        RemoveLiquidityKind,
        uint256 maxBptAmountIn,
        uint256[] memory,
        uint256[] memory balancesScaled18,
        bytes memory
    ) public override onlyVault returns (bool) {
        // This hook makes sure that the virtual balances are decreased in the same proportion as the real balances
        // after removing liquidity. This is needed to keep the pool centeredness and price ratio constant.

        uint256 poolTotalSupply = _vault.totalSupply(pool);
        // Rounding proportion up, which will round the virtual balances down.
        uint256 proportion = maxBptAmountIn.divUp(poolTotalSupply);

        (uint256 currentVirtualBalanceA, uint256 currentVirtualBalanceB, ) = _computeCurrentVirtualBalances(
            balancesScaled18
        );
        // When adding/removing liquidity, round down the virtual balances. This favors the vault in swap operations.
        // The virtual balances are not used in proportional add/remove calculations.
        currentVirtualBalanceA = currentVirtualBalanceA.mulDown(FixedPoint.ONE - proportion);
        currentVirtualBalanceB = currentVirtualBalanceB.mulDown(FixedPoint.ONE - proportion);
        _setLastVirtualBalances(currentVirtualBalanceA, currentVirtualBalanceB);
        _updateTimestamp();

        if (
            balancesScaled18[a].mulDown(proportion.complement()) < _MIN_TOKEN_BALANCE_SCALED18 ||
            balancesScaled18[b].mulDown(proportion.complement()) < _MIN_TOKEN_BALANCE_SCALED18
        ) {
            // If a token balance fell below the minimum balance, the price ratio update would lose precision.
            revert TokenBalanceTooLow();
        }

        return true;
    }

    /********************************************************
                        Pool State Getters
    ********************************************************/

    /// @inheritdoc IReClammPool
    function computeInitialBalancesRaw(
        IERC20 referenceToken,
        uint256 referenceAmountInRaw
    ) external view returns (uint256[] memory initialBalancesRaw) {
        IERC20[] memory tokens = _vault.getPoolTokens(address(this));

        (uint256 referenceTokenIdx, uint256 otherTokenIdx) = tokens[a] == referenceToken ? (a, b) : (b, a);

        if (referenceTokenIdx == b && referenceToken != tokens[b]) {
            revert IVaultErrors.InvalidToken();
        }

        (uint256 rateA, uint256 rateB) = _getTokenRates();
        uint256 balanceRatioScaled18 = _computeInitialBalanceRatioScaled18(rateA, rateB);
        (uint256 rateReferenceToken, uint256 rateOtherToken) = tokens[a] == referenceToken
            ? (rateA, rateB)
            : (rateB, rateA);

        uint8 decimalsReferenceToken = IERC20Metadata(address(tokens[referenceTokenIdx])).decimals();
        uint8 decimalsOtherToken = IERC20Metadata(address(tokens[otherTokenIdx])).decimals();

        uint256 referenceAmountInScaled18 = referenceAmountInRaw.toScaled18ApplyRateRoundDown(
            10 ** (_MAX_TOKEN_DECIMALS - decimalsReferenceToken),
            rateReferenceToken
        );

        // Since the ratio is defined as b/a, multiply if we're given a, and divide if we're given b.
        // If the theoretical virtual balances were a=50 and b=100, then the ratio would be 100/50 = 2.
        // If we're given 100 a tokens, b = a * 2 = 200. If we're given 200 b tokens, a = b / 2 = 100.
        initialBalancesRaw = new uint256[](2);
        initialBalancesRaw[referenceTokenIdx] = referenceAmountInRaw;

        function(uint256, uint256) pure returns (uint256) _mulOrDiv = referenceTokenIdx == a
            ? FixedPoint.mulDown
            : FixedPoint.divDown;
        initialBalancesRaw[otherTokenIdx] = _mulOrDiv(referenceAmountInScaled18, balanceRatioScaled18)
            .toRawUndoRateRoundDown(10 ** (_MAX_TOKEN_DECIMALS - decimalsOtherToken), rateOtherToken);
    }

    /// @inheritdoc IReClammPool
    function computeCurrentPriceRange() external view returns (uint256 minPrice, uint256 maxPrice) {
        if (_vault.isPoolInitialized(address(this))) {
            (, , , uint256[] memory balancesScaled18) = _vault.getPoolTokenInfo(address(this));
            (uint256 virtualBalanceA, uint256 virtualBalanceB, ) = _computeCurrentVirtualBalances(balancesScaled18);

            (minPrice, maxPrice) = ReClammMath.computePriceRange(balancesScaled18, virtualBalanceA, virtualBalanceB);
        } else {
            minPrice = _INITIAL_MIN_PRICE;
            maxPrice = _INITIAL_MAX_PRICE;
        }
    }

    /// @inheritdoc IReClammPool
    function computeCurrentVirtualBalances()
        external
        view
        returns (uint256 currentVirtualBalanceA, uint256 currentVirtualBalanceB, bool changed)
    {
        (, currentVirtualBalanceA, currentVirtualBalanceB, changed) = _getRealAndVirtualBalances();
    }

    /// @inheritdoc IReClammPool
    function computeCurrentSpotPrice() external view returns (uint256) {
        (
            uint256[] memory balancesScaled18,
            uint256 currentVirtualBalanceA,
            uint256 currentVirtualBalanceB,

        ) = _getRealAndVirtualBalances();

        return (balancesScaled18[b] + currentVirtualBalanceB).divDown(balancesScaled18[a] + currentVirtualBalanceA);
    }

    function _getRealAndVirtualBalances()
        internal
        view
        returns (
            uint256[] memory balancesScaled18,
            uint256 currentVirtualBalanceA,
            uint256 currentVirtualBalanceB,
            bool changed
        )
    {
        (, , , balancesScaled18) = _vault.getPoolTokenInfo(address(this));
        (currentVirtualBalanceA, currentVirtualBalanceB, changed) = _computeCurrentVirtualBalances(balancesScaled18);
    }

    /// @inheritdoc IReClammPool
    function getLastTimestamp() external view returns (uint32) {
        return _lastTimestamp;
    }

    /// @inheritdoc IReClammPool
    function getLastVirtualBalances() external view returns (uint256 virtualBalanceA, uint256 virtualBalanceB) {
        return (_lastVirtualBalanceA, _lastVirtualBalanceB);
    }

    /// @inheritdoc IReClammPool
    function getCenterednessMargin() external view returns (uint256) {
        return _centerednessMargin;
    }

    /// @inheritdoc IReClammPool
    function getDailyPriceShiftExponent() external view returns (uint256) {
        return _dailyPriceShiftBase.toDailyPriceShiftExponent();
    }

    /// @inheritdoc IReClammPool
    function getDailyPriceShiftBase() external view returns (uint256) {
        return _dailyPriceShiftBase;
    }

    /// @inheritdoc IReClammPool
    function getPriceRatioState() external view returns (PriceRatioState memory) {
        return _priceRatioState;
    }

    /// @inheritdoc IReClammPool
    function computeCurrentFourthRootPriceRatio() external view returns (uint256) {
        return _computeCurrentFourthRootPriceRatio();
    }

    /// @inheritdoc IReClammPool
    function isPoolWithinTargetRange() external view returns (bool) {
        return _isPoolWithinTargetRange();
    }

    /// @inheritdoc IReClammPool
    function isPoolWithinTargetRangeUsingCurrentVirtualBalances()
        external
        view
        returns (bool isWithinTargetRange, bool virtualBalancesChanged)
    {
        (, , , uint256[] memory balancesScaled18) = _vault.getPoolTokenInfo(address(this));
        uint256 currentVirtualBalanceA;
        uint256 currentVirtualBalanceB;

        (currentVirtualBalanceA, currentVirtualBalanceB, virtualBalancesChanged) = _computeCurrentVirtualBalances(
            balancesScaled18
        );

        isWithinTargetRange = ReClammMath.isPoolWithinTargetRange(
            balancesScaled18,
            currentVirtualBalanceA,
            currentVirtualBalanceB,
            _centerednessMargin
        );
    }

    /// @inheritdoc IReClammPool
    function computeCurrentPoolCenteredness() external view returns (uint256, bool) {
        (, , , uint256[] memory currentBalancesScaled18) = _vault.getPoolTokenInfo(address(this));
        return ReClammMath.computeCenteredness(currentBalancesScaled18, _lastVirtualBalanceA, _lastVirtualBalanceB);
    }

    /// @inheritdoc IReClammPool
    function getReClammPoolDynamicData() external view returns (ReClammPoolDynamicData memory data) {
        data.balancesLiveScaled18 = _vault.getCurrentLiveBalances(address(this));
        (, data.tokenRates) = _vault.getPoolTokenRates(address(this));
        data.staticSwapFeePercentage = _vault.getStaticSwapFeePercentage((address(this)));
        data.totalSupply = totalSupply();

        data.lastTimestamp = _lastTimestamp;
        data.lastVirtualBalances = _getLastVirtualBalances();
        data.dailyPriceShiftBase = _dailyPriceShiftBase;
        data.dailyPriceShiftExponent = data.dailyPriceShiftBase.toDailyPriceShiftExponent();
        data.centerednessMargin = _centerednessMargin;

        data.currentFourthRootPriceRatio = _computeCurrentFourthRootPriceRatio();

        PriceRatioState memory state = _priceRatioState;
        data.startFourthRootPriceRatio = state.startFourthRootPriceRatio;
        data.endFourthRootPriceRatio = state.endFourthRootPriceRatio;
        data.priceRatioUpdateStartTime = state.priceRatioUpdateStartTime;
        data.priceRatioUpdateEndTime = state.priceRatioUpdateEndTime;

        PoolConfig memory poolConfig = _vault.getPoolConfig(address(this));
        data.isPoolInitialized = poolConfig.isPoolInitialized;
        data.isPoolPaused = poolConfig.isPoolPaused;
        data.isPoolInRecoveryMode = poolConfig.isPoolInRecoveryMode;
    }

    /// @inheritdoc IReClammPool
    function getReClammPoolImmutableData() external view returns (ReClammPoolImmutableData memory data) {
        // Base Pool
        data.tokens = _vault.getPoolTokens(address(this));
        (data.decimalScalingFactors, ) = _vault.getPoolTokenRates(address(this));
        data.tokenAPriceIncludesRate = _TOKEN_A_PRICE_INCLUDES_RATE;
        data.tokenBPriceIncludesRate = _TOKEN_B_PRICE_INCLUDES_RATE;
        data.minSwapFeePercentage = _MIN_SWAP_FEE_PERCENTAGE;
        data.maxSwapFeePercentage = _MAX_SWAP_FEE_PERCENTAGE;

        // Initialization
        data.initialMinPrice = _INITIAL_MIN_PRICE;
        data.initialMaxPrice = _INITIAL_MAX_PRICE;
        data.initialTargetPrice = _INITIAL_TARGET_PRICE;
        data.initialDailyPriceShiftExponent = _INITIAL_DAILY_PRICE_SHIFT_EXPONENT;
        data.initialCenterednessMargin = _INITIAL_CENTEREDNESS_MARGIN;

        // Operating Limits
        data.maxCenterednessMargin = _MAX_CENTEREDNESS_MARGIN;
        data.minTokenBalanceScaled18 = _MIN_TOKEN_BALANCE_SCALED18;
        data.maxDailyPriceShiftExponent = _MAX_DAILY_PRICE_SHIFT_EXPONENT;
        data.maxDailyPriceRatioUpdateRate = _MAX_DAILY_PRICE_RATIO_UPDATE_RATE;
        data.minPriceRatioUpdateDuration = _MIN_PRICE_RATIO_UPDATE_DURATION;
        data.minFourthRootPriceRatioDelta = _MIN_FOURTH_ROOT_PRICE_RATIO_DELTA;
        data.balanceRatioAndPriceTolerance = _BALANCE_RATIO_AND_PRICE_TOLERANCE;
    }

    /********************************************************   
                        Pool State Setters
    ********************************************************/

    /// @inheritdoc IReClammPool
<<<<<<< HEAD
    function setPriceRatioState(
        uint256 endPriceRatio,
=======
    function startPriceRatioUpdate(
        uint256 endFourthRootPriceRatio,
>>>>>>> 970fc08b
        uint256 priceRatioUpdateStartTime,
        uint256 priceRatioUpdateEndTime
    )
        external
        onlyWhenInitialized
        onlySwapFeeManagerOrGovernance(address(this))
        returns (uint256 actualPriceRatioUpdateStartTime)
    {
        actualPriceRatioUpdateStartTime = GradualValueChange.resolveStartTime(
            priceRatioUpdateStartTime,
            priceRatioUpdateEndTime
        );

        uint256 updateDuration = priceRatioUpdateEndTime - actualPriceRatioUpdateStartTime;

        // We've already validated that end time >= start time at this point.
        if (updateDuration < _MIN_PRICE_RATIO_UPDATE_DURATION) {
            revert PriceRatioUpdateDurationTooShort();
        }

        _updateVirtualBalances();
<<<<<<< HEAD

        uint256 endFourthRootPriceRatio = ReClammMath.sqrtScaled18(ReClammMath.sqrtScaled18(endPriceRatio));
        (uint256 fourthRootPriceRatioDelta, uint256 startFourthRootPriceRatio) = _setPriceRatioState(
=======
        (uint256 fourthRootPriceRatioDelta, uint256 startFourthRootPriceRatio) = _startPriceRatioUpdate(
>>>>>>> 970fc08b
            endFourthRootPriceRatio,
            actualPriceRatioUpdateStartTime,
            priceRatioUpdateEndTime
        );

        if (fourthRootPriceRatioDelta < _MIN_FOURTH_ROOT_PRICE_RATIO_DELTA) {
            revert FourthRootPriceRatioDeltaBelowMin(fourthRootPriceRatioDelta);
        }

        // Now check that the rate of change is not too fast. First recover the actual ratios from the roots.
        uint256 startPriceRatio = ReClammMath.pow4(startFourthRootPriceRatio);

        // Compute the rate of change, as a multiple of the present value per day. For example, if the initial price
        // range was 1,000 - 4,000, with a target price of 2,000, the raw ratio would be 4 (`startPriceRatio` ~ 1.414).
        // If the new fourth root is 1.682, the new `endPriceRatio` would be 1.682^4 ~ 8. Note that since the
        // centeredness remains constant, the new range would NOT be 1,000 - 8,000, but [C / sqrt(8), C * sqrt(8)],
        // or about 707 - 5657.
        //
        // If the `updateDuration is 1 day, the time periods cancel, so `actualDailyPriceRatioUpdateRate` is simply
        // given by: `endPriceRatio` / `startPriceRatio`; or 8 / 4 = 2: doubling once per day.
        // All values are 18-decimal fixed point.
        uint256 actualDailyPriceRatioUpdateRate = endPriceRatio > startPriceRatio
            ? FixedPoint.divUp(endPriceRatio * 1 days, startPriceRatio * updateDuration)
            : FixedPoint.divUp(startPriceRatio * 1 days, endPriceRatio * updateDuration);

        if (actualDailyPriceRatioUpdateRate > _MAX_DAILY_PRICE_RATIO_UPDATE_RATE) {
            revert PriceRatioUpdateTooFast();
        }
    }

    /// @inheritdoc IReClammPool
    function stopPriceRatioUpdate() external onlyWhenInitialized onlySwapFeeManagerOrGovernance(address(this)) {
        _updateVirtualBalances();

        PriceRatioState memory priceRatioState = _priceRatioState;
        if (priceRatioState.priceRatioUpdateEndTime < block.timestamp) {
            revert PriceRatioNotUpdating();
        }

        uint256 currentFourthRootPriceRatio = _computeCurrentFourthRootPriceRatio();

        _startPriceRatioUpdate(currentFourthRootPriceRatio, block.timestamp, block.timestamp);
    }

    /// @inheritdoc IReClammPool
    function setDailyPriceShiftExponent(
        uint256 newDailyPriceShiftExponent
    )
        external
        onlyWhenInitialized
        onlyWhenVaultIsLocked
        onlySwapFeeManagerOrGovernance(address(this))
        returns (uint256)
    {
        // Update virtual balances before updating the daily price shift exponent.
        return _setDailyPriceShiftExponentAndUpdateVirtualBalances(newDailyPriceShiftExponent);
    }

    /// @inheritdoc IReClammPool
    function setCenterednessMargin(
        uint256 newCenterednessMargin
    )
        external
        onlyWhenInitialized
        onlyWhenVaultIsLocked
        onlyWithinTargetRange
        onlySwapFeeManagerOrGovernance(address(this))
    {
        _setCenterednessMarginAndUpdateVirtualBalances(newCenterednessMargin);
    }

    /********************************************************
                        Internal Helpers
    ********************************************************/

    function _computeCurrentVirtualBalances(
        uint256[] memory balancesScaled18
    ) internal view returns (uint256 currentVirtualBalanceA, uint256 currentVirtualBalanceB, bool changed) {
        (currentVirtualBalanceA, currentVirtualBalanceB, changed) = ReClammMath.computeCurrentVirtualBalances(
            balancesScaled18,
            _lastVirtualBalanceA,
            _lastVirtualBalanceB,
            _dailyPriceShiftBase,
            _lastTimestamp,
            _centerednessMargin,
            _priceRatioState
        );
    }

    function _setLastVirtualBalances(uint256 virtualBalanceA, uint256 virtualBalanceB) internal {
        _lastVirtualBalanceA = virtualBalanceA.toUint128();
        _lastVirtualBalanceB = virtualBalanceB.toUint128();

        emit VirtualBalancesUpdated(virtualBalanceA, virtualBalanceB);

        _vault.emitAuxiliaryEvent("VirtualBalancesUpdated", abi.encode(virtualBalanceA, virtualBalanceB));
    }

    function _startPriceRatioUpdate(
        uint256 endFourthRootPriceRatio,
        uint256 priceRatioUpdateStartTime,
        uint256 priceRatioUpdateEndTime
    ) internal returns (uint256 fourthRootPriceRatioDelta, uint256 startFourthRootPriceRatio) {
        if (priceRatioUpdateStartTime > priceRatioUpdateEndTime || priceRatioUpdateStartTime < block.timestamp) {
            revert InvalidStartTime();
        }

        PriceRatioState memory priceRatioState = _priceRatioState;

        startFourthRootPriceRatio = priceRatioState.endFourthRootPriceRatio;

        if (_vault.isPoolInitialized(address(this))) {
            startFourthRootPriceRatio = _computeCurrentFourthRootPriceRatio();
        }

        fourthRootPriceRatioDelta = SignedMath.abs(
            startFourthRootPriceRatio.toInt256() - endFourthRootPriceRatio.toInt256()
        );

        priceRatioState.startFourthRootPriceRatio = startFourthRootPriceRatio.toUint96();
        priceRatioState.endFourthRootPriceRatio = endFourthRootPriceRatio.toUint96();
        priceRatioState.priceRatioUpdateStartTime = priceRatioUpdateStartTime.toUint32();
        priceRatioState.priceRatioUpdateEndTime = priceRatioUpdateEndTime.toUint32();

        _priceRatioState = priceRatioState;

        emit PriceRatioStateUpdated(
            startFourthRootPriceRatio,
            endFourthRootPriceRatio,
            priceRatioUpdateStartTime,
            priceRatioUpdateEndTime
        );

        _vault.emitAuxiliaryEvent(
            "PriceRatioStateUpdated",
            abi.encode(
                startFourthRootPriceRatio,
                endFourthRootPriceRatio,
                priceRatioUpdateStartTime,
                priceRatioUpdateEndTime
            )
        );
    }

    /// Using the pool balances to update the virtual balances is dangerous with an unlocked vault, since the balances
    /// are manipulable.
    function _setDailyPriceShiftExponentAndUpdateVirtualBalances(
        uint256 dailyPriceShiftExponent
    ) internal returns (uint256) {
        // Update virtual balances with current daily price shift exponent.
        _updateVirtualBalances();

        // Update the price shift exponent.
        return _setDailyPriceShiftExponent(dailyPriceShiftExponent);
    }

    function _setDailyPriceShiftExponent(uint256 dailyPriceShiftExponent) internal returns (uint256) {
        if (dailyPriceShiftExponent > _MAX_DAILY_PRICE_SHIFT_EXPONENT) {
            revert DailyPriceShiftExponentTooHigh();
        }

        uint256 dailyPriceShiftBase = dailyPriceShiftExponent.toDailyPriceShiftBase();
        // There might be precision loss when adjusting to the internal representation, so we need to
        // convert back to the external representation to emit the event.
        dailyPriceShiftExponent = dailyPriceShiftBase.toDailyPriceShiftExponent();

        _dailyPriceShiftBase = dailyPriceShiftBase.toUint128();

        emit DailyPriceShiftExponentUpdated(dailyPriceShiftExponent, dailyPriceShiftBase);

        _vault.emitAuxiliaryEvent(
            "DailyPriceShiftExponentUpdated",
            abi.encode(dailyPriceShiftExponent, dailyPriceShiftBase)
        );

        return dailyPriceShiftExponent;
    }

    /**
     * @dev This function relies on the pool balance, which can be manipulated if the vault is unlocked. Also, the pool
     * must be within the target range before and after the operation, or the pool owner could arb the pool.
     */
    function _setCenterednessMarginAndUpdateVirtualBalances(uint256 centerednessMargin) internal {
        // Update the virtual balances using the current daily price shift exponent.
        _updateVirtualBalances();

        _setCenterednessMargin(centerednessMargin);
    }

    /**
     * @notice Sets the centeredness margin when the pool is created.
     * @param centerednessMargin The new centerednessMargin value, which must be within the target range
     */
    function _setCenterednessMargin(uint256 centerednessMargin) internal {
        if (centerednessMargin > _MAX_CENTEREDNESS_MARGIN) {
            revert InvalidCenterednessMargin();
        }

        // Straight cast is safe since the margin is validated above (and tests ensure the margins fit in uint64).
        _centerednessMargin = uint64(centerednessMargin);

        emit CenterednessMarginUpdated(centerednessMargin);

        _vault.emitAuxiliaryEvent("CenterednessMarginUpdated", abi.encode(centerednessMargin));
    }

    function _updateVirtualBalances() internal {
        (, , , uint256[] memory balancesScaled18) = _vault.getPoolTokenInfo(address(this));
        (uint256 currentVirtualBalanceA, uint256 currentVirtualBalanceB, bool changed) = _computeCurrentVirtualBalances(
            balancesScaled18
        );
        if (changed) {
            _setLastVirtualBalances(currentVirtualBalanceA, currentVirtualBalanceB);
        }

        _updateTimestamp();
    }

    // Updates the last timestamp to the current timestamp.
    function _updateTimestamp() internal {
        uint32 lastTimestamp32 = block.timestamp.toUint32();
        _lastTimestamp = lastTimestamp32;

        emit LastTimestampUpdated(lastTimestamp32);

        _vault.emitAuxiliaryEvent("LastTimestampUpdated", abi.encode(lastTimestamp32));
    }

    /**
     * @notice Ensures the pool state is valid after a swap.
     * @dev This function ensures that the balance of each token is greater than the minimum balance after a swap.
     *
     * @param currentBalancesScaled18 The current balances of the pool, sorted in token registration order
     * @param amountInScaled18 Amount of tokenIn (entering the Vault)
     * @param amountOutScaled18 Amount of tokenOut (leaving the Vault)
     * @param indexIn The zero-based index of tokenIn
     * @param indexOut The zero-based index of tokenOut
     */
    function _ensureValidPoolStateAfterSwap(
        uint256[] memory currentBalancesScaled18,
        uint256 amountInScaled18,
        uint256 amountOutScaled18,
        uint256 indexIn,
        uint256 indexOut
    ) internal pure {
        currentBalancesScaled18[indexIn] += amountInScaled18;
        // The swap functions `computeOutGivenIn` and `computeInGivenOut` ensure that the amountOutScaled18 is
        // never greater than the balance of the token being swapped out. Therefore, the math below will never
        // underflow. Nevertheless, since these considerations involve code outside this function, it is safest
        // to still use checked math here.
        currentBalancesScaled18[indexOut] -= amountOutScaled18;

        if (currentBalancesScaled18[indexOut] < _MIN_TOKEN_BALANCE_SCALED18) {
            // If one of the token balances is below the minimum, the price ratio update is unreliable.
            revert TokenBalanceTooLow();
        }
    }

    /**
     * @notice Computes the fourth root of the current price ratio.
     * @dev The function calculates the price ratio between tokens A and B using their real and virtual balances,
     * then takes the fourth root of this ratio. The multiplication by FixedPoint.ONE before each sqrt operation
     * is done to maintain precision in the fixed-point calculations.
     *
     * @return The fourth root of the current price ratio, maintaining precision through fixed-point arithmetic
     */
    function _computeCurrentFourthRootPriceRatio() internal view returns (uint256) {
        (, , , uint256[] memory balancesScaled18) = _vault.getPoolTokenInfo(address(this));
        (uint256 virtualBalanceA, uint256 virtualBalanceB, ) = _computeCurrentVirtualBalances(balancesScaled18);

        return
            ReClammMath.sqrtScaled18(
                ReClammMath.sqrtScaled18(
                    ReClammMath.computePriceRatio(balancesScaled18, virtualBalanceA, virtualBalanceB)
                )
            );
    }

    /// @dev This function relies on the pool balance, which can be manipulated if the vault is unlocked.
    function _isPoolWithinTargetRange() internal view returns (bool) {
        (, , , uint256[] memory balancesScaled18) = _vault.getPoolTokenInfo(address(this));

        return
            ReClammMath.isPoolWithinTargetRange(
                balancesScaled18,
                _lastVirtualBalanceA,
                _lastVirtualBalanceB,
                _centerednessMargin
            );
    }

    /// @dev Checks that the current balance ratio is within the initialization balance ratio tolerance.
    function _checkInitializationBalanceRatio(
        uint256[] memory balancesScaled18,
        uint256[] memory theoreticalBalances
    ) internal pure {
        uint256 realBalanceRatio = balancesScaled18[b].divDown(balancesScaled18[a]);
        uint256 theoreticalBalanceRatio = theoreticalBalances[b].divDown(theoreticalBalances[a]);

        uint256 ratioLowerBound = theoreticalBalanceRatio.mulDown(FixedPoint.ONE - _BALANCE_RATIO_AND_PRICE_TOLERANCE);
        uint256 ratioUpperBound = theoreticalBalanceRatio.mulDown(FixedPoint.ONE + _BALANCE_RATIO_AND_PRICE_TOLERANCE);

        if (realBalanceRatio < ratioLowerBound || realBalanceRatio > ratioUpperBound) {
            revert BalanceRatioExceedsTolerance();
        }
    }

    /**
     * @dev Checks that the current spot price is within the initialization tolerance of the price target, and that
     * the total price range after initialization (i.e., with real balances) corresponds closely enough to the desired
     * initial price range set on deployment.
     */
    function _checkInitializationPrices(
        uint256[] memory balancesScaled18,
        uint256 minPrice,
        uint256 maxPrice,
        uint256 targetPrice,
        uint256 virtualBalanceA,
        uint256 virtualBalanceB
    ) internal pure {
        // Compare current spot price with initialization target price.
        uint256 spotPrice = (balancesScaled18[b] + virtualBalanceB).divDown(balancesScaled18[a] + virtualBalanceA);
        _comparePrice(spotPrice, targetPrice);

        uint256 currentInvariant = ReClammMath.computeInvariant(
            balancesScaled18,
            virtualBalanceA,
            virtualBalanceB,
            Rounding.ROUND_DOWN
        );

        // Compare current min price with initialization min price.
        uint256 currentMinPrice = (virtualBalanceB * virtualBalanceB) / currentInvariant;
        _comparePrice(currentMinPrice, minPrice);

        // Compare current max price with initialization max price.
        uint256 currentMaxPrice = _computeMaxPrice(currentInvariant, virtualBalanceA);
        _comparePrice(currentMaxPrice, maxPrice);
    }

    function _comparePrice(uint256 currentPrice, uint256 initializationPrice) internal pure {
        uint256 priceLowerBound = initializationPrice.mulDown(FixedPoint.ONE - _BALANCE_RATIO_AND_PRICE_TOLERANCE);
        uint256 priceUpperBound = initializationPrice.mulDown(FixedPoint.ONE + _BALANCE_RATIO_AND_PRICE_TOLERANCE);

        if (currentPrice < priceLowerBound || currentPrice > priceUpperBound) {
            revert WrongInitializationPrices();
        }
    }

    function _getLastVirtualBalances() internal view returns (uint256[] memory) {
        uint256[] memory lastVirtualBalances = new uint256[](2);
        lastVirtualBalances[a] = _lastVirtualBalanceA;
        lastVirtualBalances[b] = _lastVirtualBalanceB;

        return lastVirtualBalances;
    }

    function _ensurePoolWithinTargetRange() internal view {
        if (_isPoolWithinTargetRange() == false) {
            revert PoolOutsideTargetRange();
        }
    }

    function _computeInitialBalanceRatioScaled18(uint256 rateA, uint256 rateB) internal view returns (uint256) {
        (
            uint256 minPriceScaled18,
            uint256 maxPriceScaled18,
            uint256 targetPriceScaled18
        ) = _getPriceSettingsAdjustedByRates(rateA, rateB);

        (uint256[] memory theoreticalBalancesScaled18, , , ) = ReClammMath.computeTheoreticalPriceRatioAndBalances(
            minPriceScaled18,
            maxPriceScaled18,
            targetPriceScaled18
        );

        return theoreticalBalancesScaled18[b].divDown(theoreticalBalancesScaled18[a]);
    }

    function _computeMaxPrice(uint256 currentInvariant, uint256 virtualBalanceA) internal pure returns (uint256) {
        return currentInvariant.divDown(virtualBalanceA.mulDown(virtualBalanceA));
    }

    function _getTokenRates() internal view returns (uint256 rateA, uint256 rateB) {
        (, TokenInfo[] memory tokenInfo, , ) = _vault.getPoolTokenInfo(address(this));

        rateA = _getTokenRate(tokenInfo[a]);
        rateB = _getTokenRate(tokenInfo[b]);
    }

    function _getTokenRate(TokenInfo memory tokenInfo) internal view returns (uint256) {
        return tokenInfo.tokenType == TokenType.WITH_RATE ? tokenInfo.rateProvider.getRate() : FixedPoint.ONE;
    }

    function _getPriceSettingsAdjustedByRates(
        uint256 rateA,
        uint256 rateB
    ) internal view returns (uint256 minPrice, uint256 maxPrice, uint256 targetPrice) {
        rateA = _TOKEN_A_PRICE_INCLUDES_RATE ? rateA : FixedPoint.ONE;
        rateB = _TOKEN_B_PRICE_INCLUDES_RATE ? rateB : FixedPoint.ONE;

        // Example: a pool waUSDC/waWETH, where the price is given in terms of the underlying tokens.
        // Consider a USDC/ETH pool where the price is 2000. Token A is ETH (waWETH); token B is USDC (waUSDC).
        // If waUSDC has a rate of 2 (1 waUSDC = 2 USDC), the price of waUSDC/ETH is 1000, which is
        // obtained by dividing the price by the rate of waUSDC, which is token B.
        // Now, if the rate of waWETH is 1.5 (1 waWETH = 1.5 ETH), waUSDC/waWETH = 1500, which is
        // obtained by multiplying the price by the rate of waWETH, which is token A.
        minPrice = (_INITIAL_MIN_PRICE * rateA) / rateB;
        maxPrice = (_INITIAL_MAX_PRICE * rateA) / rateB;
        targetPrice = (_INITIAL_TARGET_PRICE * rateA) / rateB;
    }
}<|MERGE_RESOLUTION|>--- conflicted
+++ resolved
@@ -659,13 +659,8 @@
     ********************************************************/
 
     /// @inheritdoc IReClammPool
-<<<<<<< HEAD
-    function setPriceRatioState(
+    function startPriceRatioUpdate(
         uint256 endPriceRatio,
-=======
-    function startPriceRatioUpdate(
-        uint256 endFourthRootPriceRatio,
->>>>>>> 970fc08b
         uint256 priceRatioUpdateStartTime,
         uint256 priceRatioUpdateEndTime
     )
@@ -687,13 +682,9 @@
         }
 
         _updateVirtualBalances();
-<<<<<<< HEAD
 
         uint256 endFourthRootPriceRatio = ReClammMath.sqrtScaled18(ReClammMath.sqrtScaled18(endPriceRatio));
-        (uint256 fourthRootPriceRatioDelta, uint256 startFourthRootPriceRatio) = _setPriceRatioState(
-=======
         (uint256 fourthRootPriceRatioDelta, uint256 startFourthRootPriceRatio) = _startPriceRatioUpdate(
->>>>>>> 970fc08b
             endFourthRootPriceRatio,
             actualPriceRatioUpdateStartTime,
             priceRatioUpdateEndTime
