// SPDX-License-Identifier: GPL-3.0-or-later
// solhint-disable not-rely-on-time

pragma solidity ^0.8.24;

import { ISwapFeePercentageBounds } from "@balancer-labs/v3-interfaces/contracts/vault/ISwapFeePercentageBounds.sol";
import "@balancer-labs/v3-interfaces/contracts/vault/IUnbalancedLiquidityInvariantRatioBounds.sol";
import { IBasePool } from "@balancer-labs/v3-interfaces/contracts/vault/IBasePool.sol";
import { IVault } from "@balancer-labs/v3-interfaces/contracts/vault/IVault.sol";
import { IHooks } from "@balancer-labs/v3-interfaces/contracts/vault/IHooks.sol";
import "@balancer-labs/v3-interfaces/contracts/vault/VaultTypes.sol";

import { BasePoolAuthentication } from "@balancer-labs/v3-pool-utils/contracts/BasePoolAuthentication.sol";
import { FixedPoint } from "@balancer-labs/v3-solidity-utils/contracts/math/FixedPoint.sol";
import { BalancerPoolToken } from "@balancer-labs/v3-vault/contracts/BalancerPoolToken.sol";
import { Version } from "@balancer-labs/v3-solidity-utils/contracts/helpers/Version.sol";
import { PoolInfo } from "@balancer-labs/v3-pool-utils/contracts/PoolInfo.sol";
import { BaseHooks } from "@balancer-labs/v3-vault/contracts/BaseHooks.sol";

import { SqrtPriceRatioState, ReClammMath } from "./lib/ReClammMath.sol";
import { ReClammPoolParams, IReClammPool } from "./interfaces/IReClammPool.sol";

contract ReClammPool is
    IUnbalancedLiquidityInvariantRatioBounds,
    IReClammPool,
    BalancerPoolToken,
    PoolInfo,
    BasePoolAuthentication,
    Version,
    BaseHooks
{
    using FixedPoint for uint256;

    // uint256 private constant _MIN_SWAP_FEE_PERCENTAGE = 0.001e16; // 0.001%
    uint256 private constant _MIN_SWAP_FEE_PERCENTAGE = 0;
    uint256 private constant _MAX_SWAP_FEE_PERCENTAGE = 10e16; // 10%

    // Invariant growth limit: non-proportional add cannot cause the invariant to increase by more than this ratio.
    uint256 internal constant _MAX_INVARIANT_RATIO = 300e16; // 300%
    // Invariant shrink limit: non-proportional remove cannot cause the invariant to decrease by less than this ratio.
    uint256 internal constant _MIN_INVARIANT_RATIO = 70e16; // 70%

    SqrtPriceRatioState private _sqrtPriceRatioState;
    uint256 private _lastTimestamp;
    uint256 private _timeConstant;
    uint256 private _centerednessMargin;
    uint256[] private _virtualBalances;

    constructor(
        ReClammPoolParams memory params,
        IVault vault
    )
        BalancerPoolToken(vault, params.name, params.symbol)
        PoolInfo(vault)
        BasePoolAuthentication(vault, msg.sender)
        Version(params.version)
    {
        _setIncreaseDayRate(params.increaseDayRate);
        _setCenterednessMargin(params.centerednessMargin);
<<<<<<< HEAD
        _setSqrtPriceRatio(params.sqrtPriceRatio, 0, block.timestamp);
=======
        _setSqrtQ0(params.sqrtQ0, 0, uint32(block.timestamp));
>>>>>>> 58d0d3a0
    }

    /// @inheritdoc IBasePool
    function computeInvariant(uint256[] memory balancesScaled18, Rounding rounding) public view returns (uint256) {
        return
            ReClammMath.computeInvariant(
                balancesScaled18,
                _virtualBalances,
                _timeConstant,
                uint32(_lastTimestamp),
                uint32(block.timestamp),
                _centerednessMargin,
                _sqrtPriceRatioState,
                rounding
            );
    }

    /// @inheritdoc IBasePool
    function computeBalance(uint256[] memory, uint256, uint256) external pure returns (uint256) {
        // The pool does not accept unbalanced adds and removes, so this function does not need to be implemented.
        revert NotImplemented();
    }

    /// @inheritdoc IBasePool
    function onSwap(PoolSwapParams memory request) public virtual returns (uint256) {
        // Calculate virtual balances
        (uint256[] memory virtualBalances, bool changed) = ReClammMath.getVirtualBalances(
            request.balancesScaled18,
            _virtualBalances,
            _timeConstant,
            uint32(_lastTimestamp),
            uint32(block.timestamp),
            _centerednessMargin,
            _sqrtPriceRatioState
        );

        _lastTimestamp = block.timestamp;

        if (changed) {
            _setVirtualBalances(virtualBalances);
        }

        // Calculate swap result
        if (request.kind == SwapKind.EXACT_IN) {
            return
                ReClammMath.calculateOutGivenIn(
                    request.balancesScaled18,
                    _virtualBalances,
                    request.indexIn,
                    request.indexOut,
                    request.amountGivenScaled18
                );
        } else {
            return
                ReClammMath.calculateInGivenOut(
                    request.balancesScaled18,
                    _virtualBalances,
                    request.indexIn,
                    request.indexOut,
                    request.amountGivenScaled18
                );
        }
    }

    /// @inheritdoc IHooks
    function getHookFlags() public pure override returns (HookFlags memory hookFlags) {
        hookFlags.shouldCallBeforeInitialize = true;
        hookFlags.shouldCallBeforeAddLiquidity = true;
        hookFlags.shouldCallBeforeRemoveLiquidity = true;
    }

    /// @inheritdoc IHooks
    function onRegister(
        address,
        address,
        TokenConfig[] memory tokenConfig,
        LiquidityManagement calldata liquidityManagement
    ) public view override onlyVault returns (bool) {
        return tokenConfig.length == 2 && liquidityManagement.disableUnbalancedLiquidity;
    }

    /// @inheritdoc IHooks
    function onBeforeInitialize(
        uint256[] memory balancesScaled18,
        bytes memory
    ) public override onlyVault returns (bool) {
        _lastTimestamp = block.timestamp;

        uint256 currentSqrtPriceRatio = _calculateCurrentSqrtPriceRatio();
        uint256[] memory virtualBalances = ReClammMath.initializeVirtualBalances(
            balancesScaled18,
            currentSqrtPriceRatio
        );
        _setVirtualBalances(virtualBalances);

        return true;
    }

    /// @inheritdoc IHooks
    function onBeforeAddLiquidity(
        address,
        address pool,
        AddLiquidityKind,
        uint256[] memory,
        uint256 minBptAmountOut,
        uint256[] memory,
        bytes memory
    ) public override onlyVault returns (bool) {
        uint256 totalSupply = _vault.totalSupply(pool);
        uint256 proportion = minBptAmountOut.divUp(totalSupply);
        uint256[] memory virtualBalances = _getLastVirtualBalances();
        virtualBalances[0] = virtualBalances[0].mulUp(FixedPoint.ONE + proportion);
        virtualBalances[1] = virtualBalances[1].mulUp(FixedPoint.ONE + proportion);
        _setVirtualBalances(virtualBalances);
        return true;
    }

    /// @inheritdoc IHooks
    function onBeforeRemoveLiquidity(
        address,
        address pool,
        RemoveLiquidityKind,
        uint256 maxBptAmountIn,
        uint256[] memory,
        uint256[] memory,
        bytes memory
    ) public override onlyVault returns (bool) {
        uint256 totalSupply = _vault.totalSupply(pool);
        uint256 proportion = maxBptAmountIn.divUp(totalSupply);
        uint256[] memory virtualBalances = _getLastVirtualBalances();
        virtualBalances[0] = virtualBalances[0].mulDown(FixedPoint.ONE - proportion);
        virtualBalances[1] = virtualBalances[1].mulDown(FixedPoint.ONE - proportion);
        _setVirtualBalances(virtualBalances);
        return true;
    }

    /// @inheritdoc ISwapFeePercentageBounds
    function getMinimumSwapFeePercentage() external pure returns (uint256) {
        return _MIN_SWAP_FEE_PERCENTAGE;
    }

    /// @inheritdoc ISwapFeePercentageBounds
    function getMaximumSwapFeePercentage() external pure returns (uint256) {
        return _MAX_SWAP_FEE_PERCENTAGE;
    }

    /// @inheritdoc IUnbalancedLiquidityInvariantRatioBounds
    function getMinimumInvariantRatio() external pure returns (uint256) {
        return _MIN_INVARIANT_RATIO;
    }

    /// @inheritdoc IUnbalancedLiquidityInvariantRatioBounds
    function getMaximumInvariantRatio() external pure returns (uint256) {
        return _MAX_INVARIANT_RATIO;
    }

    /// @inheritdoc IReClammPool
    function getLastVirtualBalances() external view returns (uint256[] memory) {
        return _getLastVirtualBalances();
    }

    /// @inheritdoc IReClammPool
    function getLastTimestamp() external view returns (uint256) {
        return _lastTimestamp;
    }

    /// @inheritdoc IReClammPool
<<<<<<< HEAD
    function getCurrentSqrtPriceRatio() external view override returns (uint256) {
        return _calculateCurrentSqrtPriceRatio();
    }

    /// @inheritdoc IReClammPool
    function setSqrtPriceRatio(
        uint256 newSqrtPriceRatio,
        uint256 startTime,
        uint256 endTime
=======
    function getCurrentSqrtQ0() external view override returns (uint96) {
        return _calculateCurrentSqrtQ0();
    }

    /// @inheritdoc IReClammPool
    function setSqrtQ0(
        uint96 newSqrtQ0,
        uint32 startTime,
        uint32 endTime
>>>>>>> 58d0d3a0
    ) external onlySwapFeeManagerOrGovernance(address(this)) {
        _setSqrtPriceRatio(newSqrtPriceRatio, startTime, endTime);
    }

    /// @inheritdoc IReClammPool
    function setIncreaseDayRate(uint256 newIncreaseDayRate) external onlySwapFeeManagerOrGovernance(address(this)) {
        _setIncreaseDayRate(newIncreaseDayRate);
    }

<<<<<<< HEAD
    function _setSqrtPriceRatio(uint256 endSqrtPriceRatio, uint256 startTime, uint256 endTime) internal {
=======
    function _setSqrtQ0(uint96 endSqrtQ0, uint32 startTime, uint32 endTime) internal {
>>>>>>> 58d0d3a0
        if (startTime > endTime) {
            revert GradualUpdateTimeTravel(startTime, endTime);
        }

<<<<<<< HEAD
        uint256 startSqrtPriceRatio = _calculateCurrentSqrtPriceRatio();
        _sqrtPriceRatioState.startSqrtPriceRatio = startSqrtPriceRatio;
        _sqrtPriceRatioState.endSqrtPriceRatio = endSqrtPriceRatio;
        _sqrtPriceRatioState.startTime = startTime;
        _sqrtPriceRatioState.endTime = endTime;
=======
        uint96 startSqrtQ0 = _calculateCurrentSqrtQ0();
        _sqrtQ0State.startSqrtQ0 = startSqrtQ0;
        _sqrtQ0State.endSqrtQ0 = endSqrtQ0;
        _sqrtQ0State.startTime = startTime;
        _sqrtQ0State.endTime = endTime;
>>>>>>> 58d0d3a0

        emit SqrtPriceRatioUpdated(startSqrtPriceRatio, endSqrtPriceRatio, startTime, endTime);
    }

<<<<<<< HEAD
    function _calculateCurrentSqrtPriceRatio() internal view returns (uint256) {
        SqrtPriceRatioState memory sqrtPriceRatioState = _sqrtPriceRatioState;

        return
            ReClammMath.calculateSqrtPriceRatio(
                block.timestamp,
                sqrtPriceRatioState.startSqrtPriceRatio,
                sqrtPriceRatioState.endSqrtPriceRatio,
                sqrtPriceRatioState.startTime,
                sqrtPriceRatioState.endTime
=======
    function _calculateCurrentSqrtQ0() internal view returns (uint96) {
        SqrtQ0State memory sqrtQ0State = _sqrtQ0State;

        return
            ReClammMath.calculateSqrtQ0(
                uint32(block.timestamp),
                sqrtQ0State.startSqrtQ0,
                sqrtQ0State.endSqrtQ0,
                sqrtQ0State.startTime,
                sqrtQ0State.endTime
>>>>>>> 58d0d3a0
            );
    }

    function _setIncreaseDayRate(uint256 increaseDayRate) internal {
        _timeConstant = ReClammMath.parseIncreaseDayRate(increaseDayRate);

        emit IncreaseDayRateUpdated(increaseDayRate);
    }

    function _setCenterednessMargin(uint256 centerednessMargin) internal {
        _centerednessMargin = centerednessMargin;

        emit CenterednessMarginUpdated(centerednessMargin);
    }

    function _setVirtualBalances(uint256[] memory virtualBalances) internal {
        _virtualBalances = virtualBalances;

        emit VirtualBalancesUpdated(virtualBalances);
    }

    function _getLastVirtualBalances() internal view returns (uint256[] memory virtualBalances) {
        (, , uint256[] memory balancesScaled18, ) = _vault.getPoolTokenInfo(address(this));

        // Calculate virtual balances
        (virtualBalances, ) = ReClammMath.getVirtualBalances(
            balancesScaled18,
            _virtualBalances,
            _timeConstant,
            uint32(_lastTimestamp),
            uint32(block.timestamp),
            _centerednessMargin,
            _sqrtPriceRatioState
        );
    }
}<|MERGE_RESOLUTION|>--- conflicted
+++ resolved
@@ -57,11 +57,7 @@
     {
         _setIncreaseDayRate(params.increaseDayRate);
         _setCenterednessMargin(params.centerednessMargin);
-<<<<<<< HEAD
-        _setSqrtPriceRatio(params.sqrtPriceRatio, 0, block.timestamp);
-=======
         _setSqrtQ0(params.sqrtQ0, 0, uint32(block.timestamp));
->>>>>>> 58d0d3a0
     }
 
     /// @inheritdoc IBasePool
@@ -229,17 +225,6 @@
     }
 
     /// @inheritdoc IReClammPool
-<<<<<<< HEAD
-    function getCurrentSqrtPriceRatio() external view override returns (uint256) {
-        return _calculateCurrentSqrtPriceRatio();
-    }
-
-    /// @inheritdoc IReClammPool
-    function setSqrtPriceRatio(
-        uint256 newSqrtPriceRatio,
-        uint256 startTime,
-        uint256 endTime
-=======
     function getCurrentSqrtQ0() external view override returns (uint96) {
         return _calculateCurrentSqrtQ0();
     }
@@ -249,7 +234,6 @@
         uint96 newSqrtQ0,
         uint32 startTime,
         uint32 endTime
->>>>>>> 58d0d3a0
     ) external onlySwapFeeManagerOrGovernance(address(this)) {
         _setSqrtPriceRatio(newSqrtPriceRatio, startTime, endTime);
     }
@@ -259,44 +243,20 @@
         _setIncreaseDayRate(newIncreaseDayRate);
     }
 
-<<<<<<< HEAD
-    function _setSqrtPriceRatio(uint256 endSqrtPriceRatio, uint256 startTime, uint256 endTime) internal {
-=======
     function _setSqrtQ0(uint96 endSqrtQ0, uint32 startTime, uint32 endTime) internal {
->>>>>>> 58d0d3a0
         if (startTime > endTime) {
             revert GradualUpdateTimeTravel(startTime, endTime);
         }
 
-<<<<<<< HEAD
-        uint256 startSqrtPriceRatio = _calculateCurrentSqrtPriceRatio();
-        _sqrtPriceRatioState.startSqrtPriceRatio = startSqrtPriceRatio;
-        _sqrtPriceRatioState.endSqrtPriceRatio = endSqrtPriceRatio;
-        _sqrtPriceRatioState.startTime = startTime;
-        _sqrtPriceRatioState.endTime = endTime;
-=======
         uint96 startSqrtQ0 = _calculateCurrentSqrtQ0();
         _sqrtQ0State.startSqrtQ0 = startSqrtQ0;
         _sqrtQ0State.endSqrtQ0 = endSqrtQ0;
         _sqrtQ0State.startTime = startTime;
         _sqrtQ0State.endTime = endTime;
->>>>>>> 58d0d3a0
 
         emit SqrtPriceRatioUpdated(startSqrtPriceRatio, endSqrtPriceRatio, startTime, endTime);
     }
 
-<<<<<<< HEAD
-    function _calculateCurrentSqrtPriceRatio() internal view returns (uint256) {
-        SqrtPriceRatioState memory sqrtPriceRatioState = _sqrtPriceRatioState;
-
-        return
-            ReClammMath.calculateSqrtPriceRatio(
-                block.timestamp,
-                sqrtPriceRatioState.startSqrtPriceRatio,
-                sqrtPriceRatioState.endSqrtPriceRatio,
-                sqrtPriceRatioState.startTime,
-                sqrtPriceRatioState.endTime
-=======
     function _calculateCurrentSqrtQ0() internal view returns (uint96) {
         SqrtQ0State memory sqrtQ0State = _sqrtQ0State;
 
@@ -307,7 +267,6 @@
                 sqrtQ0State.endSqrtQ0,
                 sqrtQ0State.startTime,
                 sqrtQ0State.endTime
->>>>>>> 58d0d3a0
             );
     }
 
