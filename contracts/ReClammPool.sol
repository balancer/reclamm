--- conflicted
+++ resolved
@@ -22,20 +22,8 @@
 import { ReClammPoolParams, IReClammPool } from "./interfaces/IReClammPool.sol";
 import { SqrtPriceRatioState, ReClammMath } from "./lib/ReClammMath.sol";
 
-<<<<<<< HEAD
-contract ReClammPool is
-    IUnbalancedLiquidityInvariantRatioBounds,
-    IReClammPool,
-    BalancerPoolToken,
-    PoolInfo,
-    BasePoolAuthentication,
-    Version,
-    BaseHooks
-{
+contract ReClammPool is IReClammPool, BalancerPoolToken, PoolInfo, BasePoolAuthentication, Version, BaseHooks {
     using SafeCast for *;
-=======
-contract ReClammPool is IReClammPool, BalancerPoolToken, PoolInfo, BasePoolAuthentication, Version, BaseHooks {
->>>>>>> ae763b3c
     using FixedPoint for uint256;
 
     // uint256 private constant _MIN_SWAP_FEE_PERCENTAGE = 0.001e16; // 0.001%
@@ -95,17 +83,11 @@
     }
 
     /// @inheritdoc IBasePool
-<<<<<<< HEAD
-    function onSwap(PoolSwapParams memory request) public virtual returns (uint256) {
+    function onSwap(PoolSwapParams memory request) public virtual returns (uint256 amountCalculatedScaled18) {
         uint32 currentTimestamp = block.timestamp.toUint32();
 
-        // Calculate virtual balances
-        (uint256[] memory virtualBalances, bool changed) = ReClammMath.getVirtualBalances(
-=======
-    function onSwap(PoolSwapParams memory request) public virtual returns (uint256 amountCalculatedScaled18) {
         // Calculate virtual balances.
         (uint256[] memory currentVirtualBalances, bool changed) = ReClammMath.getCurrentVirtualBalances(
->>>>>>> ae763b3c
             request.balancesScaled18,
             _lastVirtualBalances,
             _timeConstant,
@@ -329,19 +311,14 @@
         emit IncreaseDayRateUpdated(increaseDayRate);
     }
 
-<<<<<<< HEAD
+    function _setVirtualBalances(uint256[] memory virtualBalances) internal {
+        _lastVirtualBalances = virtualBalances;
+
+        emit VirtualBalancesUpdated(virtualBalances);
+    }
+
     function _setCenterednessMargin(uint256 centerednessMargin) internal {
         _centerednessMargin = centerednessMargin.toUint64();
-=======
-    function _setVirtualBalances(uint256[] memory virtualBalances) internal {
-        _lastVirtualBalances = virtualBalances;
-
-        emit VirtualBalancesUpdated(virtualBalances);
-    }
-
-    function _setCenterednessMargin(uint64 centerednessMargin) internal {
-        _centerednessMargin = centerednessMargin;
->>>>>>> ae763b3c
 
         emit CenterednessMarginUpdated(centerednessMargin);
     }
