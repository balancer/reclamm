// SPDX-License-Identifier: GPL-3.0-or-later
// solhint-disable not-rely-on-time

pragma solidity ^0.8.24;

import { SafeCast } from "@openzeppelin/contracts/utils/math/SafeCast.sol";
import { SignedMath } from "@openzeppelin/contracts/utils/math/SignedMath.sol";

import { ISwapFeePercentageBounds } from "@balancer-labs/v3-interfaces/contracts/vault/ISwapFeePercentageBounds.sol";
import "@balancer-labs/v3-interfaces/contracts/vault/IUnbalancedLiquidityInvariantRatioBounds.sol";
import { IBasePool } from "@balancer-labs/v3-interfaces/contracts/vault/IBasePool.sol";
import { IVault } from "@balancer-labs/v3-interfaces/contracts/vault/IVault.sol";
import { IHooks } from "@balancer-labs/v3-interfaces/contracts/vault/IHooks.sol";
import "@balancer-labs/v3-interfaces/contracts/vault/VaultTypes.sol";

import { BasePoolAuthentication } from "@balancer-labs/v3-pool-utils/contracts/BasePoolAuthentication.sol";
import { GradualValueChange } from "@balancer-labs/v3-pool-weighted/contracts/lib/GradualValueChange.sol";
import { FixedPoint } from "@balancer-labs/v3-solidity-utils/contracts/math/FixedPoint.sol";
import { BalancerPoolToken } from "@balancer-labs/v3-vault/contracts/BalancerPoolToken.sol";
import { Version } from "@balancer-labs/v3-solidity-utils/contracts/helpers/Version.sol";
import { PoolInfo } from "@balancer-labs/v3-pool-utils/contracts/PoolInfo.sol";
import { BaseHooks } from "@balancer-labs/v3-vault/contracts/BaseHooks.sol";

import { PriceRatioState, ReClammMath, a, b } from "./lib/ReClammMath.sol";
import {
    ReClammPoolParams,
    ReClammPoolDynamicData,
    ReClammPoolImmutableData,
    IReClammPool
} from "./interfaces/IReClammPool.sol";

contract ReClammPool is IReClammPool, BalancerPoolToken, PoolInfo, BasePoolAuthentication, Version, BaseHooks {
    using FixedPoint for uint256;
    using SafeCast for *;

    // uint256 private constant _MIN_SWAP_FEE_PERCENTAGE = 0.001e16; // 0.001%
    uint256 internal constant _MIN_SWAP_FEE_PERCENTAGE = 0;
    uint256 internal constant _MAX_SWAP_FEE_PERCENTAGE = 10e16; // 10%

    // The centeredness margin defines the minimum pool centeredness to consider the pool within the target range.
    uint256 internal constant _MIN_CENTEREDNESS_MARGIN = 0;
    uint256 internal constant _MAX_CENTEREDNESS_MARGIN = FixedPoint.ONE;

    // A pool is "centered" when it holds equal (non-zero) value in both real token balances. In this state, the ratio
    // of the real balances equals the ratio of the virtual balances, and the value of the centeredness measure is
    // FixedPoint.ONE.
    //
    // As the real balance of either token approaches zero, the centeredness measure likewise approaches zero. Since
    // centeredness is the divisor in many calculations, zero values would revert, and even near-zero values are
    // problematic. Imposing this limit on centeredness (i.e., reverting if an operation would cause the centeredness
    // to decrease below this threshold) keeps the math well-behaved.
    uint256 internal constant _MIN_TOKEN_BALANCE_SCALED18 = 1e12;
    uint256 internal constant _MIN_POOL_CENTEREDNESS = 1e3;

    uint256 internal constant _MAX_PRICE_SHIFT_DAILY_RATE = 500e16; // 500%

    uint256 internal constant _MIN_PRICE_RATIO_UPDATE_DURATION = 6 hours;

    uint256 internal constant _BALANCE_RATIO_AND_PRICE_TOLERANCE = 1e14; // 0.01%

    uint256 internal constant _MIN_FOURTH_ROOT_PRICE_RATIO_DELTA = 1e3;

    // These immutables are only used during initialization, to set the virtual balances and price ratio in a more
    // user-friendly manner.
    uint256 private immutable _INITIAL_MIN_PRICE;
    uint256 private immutable _INITIAL_MAX_PRICE;
    uint256 private immutable _INITIAL_TARGET_PRICE;
    uint256 private immutable _INITIAL_PRICE_SHIFT_DAILY_RATE;
    uint256 private immutable _INITIAL_CENTEREDNESS_MARGIN;

    PriceRatioState internal _priceRatioState;

    // Timestamp of the last user interaction.
    uint32 internal _lastTimestamp;

    // Internal representation of the speed at which the pool moves the virtual balances when outside the target range.
    uint128 internal _priceShiftDailyRateInSeconds;

    // Used to define the target price range of the pool (i.e., where the pool centeredness > centeredness margin).
    uint64 internal _centerednessMargin;

    // The virtual balances at the time of the last user interaction.
    uint128 internal _lastVirtualBalanceA;
    uint128 internal _lastVirtualBalanceB;

    // Protect functions that would otherwise be vulnerable to manipulation through transient liquidity.
    modifier onlyWhenVaultIsLocked() {
        _ensureVaultIsLocked();
        _;
    }

    function _ensureVaultIsLocked() internal view {
        if (_vault.isUnlocked()) {
            revert VaultIsNotLocked();
        }
    }

    modifier onlyWhenInitialized() {
        _ensureVaultIsInitialized();
        _;
    }

    function _ensureVaultIsInitialized() internal view {
        if (_vault.isPoolInitialized(address(this)) == false) {
            revert PoolNotInitialized();
        }
    }

    modifier onlyWithinTargetRange() {
        _ensurePoolWithinTargetRange();
        _;
        _ensurePoolWithinTargetRange();
    }

    constructor(
        ReClammPoolParams memory params,
        IVault vault
    )
        BalancerPoolToken(vault, params.name, params.symbol)
        PoolInfo(vault)
        BasePoolAuthentication(vault, msg.sender)
        Version(params.version)
    {
        if (params.initialMinPrice == 0 || params.initialTargetPrice == 0) {
            // If either of these prices were 0, pool initialization would fail with division by zero.
            revert InvalidInitialPrice();
        }

        // Initialize immutable params. These are only used during pool initialization.
        _INITIAL_MIN_PRICE = params.initialMinPrice;
        _INITIAL_MAX_PRICE = params.initialMaxPrice;
        _INITIAL_TARGET_PRICE = params.initialTargetPrice;

        _INITIAL_PRICE_SHIFT_DAILY_RATE = params.priceShiftDailyRate;
        _INITIAL_CENTEREDNESS_MARGIN = params.centerednessMargin;
    }

    /********************************************************
                    Base Pool Functions
    ********************************************************/

    /// @inheritdoc IBasePool
    function computeInvariant(uint256[] memory balancesScaled18, Rounding rounding) public view returns (uint256) {
        return
            ReClammMath.computeInvariant(
                balancesScaled18,
<<<<<<< HEAD
                _lastVirtualBalanceA,
                _lastVirtualBalanceB,
=======
                _getLastVirtualBalances(),
>>>>>>> a5376020
                _priceShiftDailyRateInSeconds,
                _lastTimestamp,
                _centerednessMargin,
                _priceRatioState,
                rounding
            );
    }

    /// @inheritdoc IBasePool
    function computeBalance(uint256[] memory, uint256, uint256) external pure returns (uint256) {
        // The pool does not allow unbalanced adds and removes, so this function does not need to be implemented.
        revert NotImplemented();
    }

    /// @inheritdoc IBasePool
    function onSwap(PoolSwapParams memory request) public virtual onlyVault returns (uint256 amountCalculatedScaled18) {
        (uint256 currentVirtualBalanceA, uint256 currentVirtualBalanceB, bool changed) = _computeCurrentVirtualBalances(
            request.balancesScaled18
        );

        if (changed) {
            _setLastVirtualBalances(currentVirtualBalanceA, currentVirtualBalanceB);
        }

        _updateTimestamp();

        // Calculate swap result.
        if (request.kind == SwapKind.EXACT_IN) {
            amountCalculatedScaled18 = ReClammMath.computeOutGivenIn(
                request.balancesScaled18,
                currentVirtualBalanceA,
                currentVirtualBalanceB,
                request.indexIn,
                request.indexOut,
                request.amountGivenScaled18
            );

            _ensureValidPoolStateAfterSwap(
                request.balancesScaled18,
                currentVirtualBalanceA,
                currentVirtualBalanceB,
                request.amountGivenScaled18,
                amountCalculatedScaled18,
                request.indexIn,
                request.indexOut
            );
        } else {
            amountCalculatedScaled18 = ReClammMath.computeInGivenOut(
                request.balancesScaled18,
                currentVirtualBalanceA,
                currentVirtualBalanceB,
                request.indexIn,
                request.indexOut,
                request.amountGivenScaled18
            );

            _ensureValidPoolStateAfterSwap(
                request.balancesScaled18,
                currentVirtualBalanceA,
                currentVirtualBalanceB,
                amountCalculatedScaled18,
                request.amountGivenScaled18,
                request.indexIn,
                request.indexOut
            );
        }
    }

    /// @inheritdoc ISwapFeePercentageBounds
    function getMinimumSwapFeePercentage() external pure returns (uint256) {
        return _MIN_SWAP_FEE_PERCENTAGE;
    }

    /// @inheritdoc ISwapFeePercentageBounds
    function getMaximumSwapFeePercentage() external pure returns (uint256) {
        return _MAX_SWAP_FEE_PERCENTAGE;
    }

    /// @inheritdoc IUnbalancedLiquidityInvariantRatioBounds
    function getMinimumInvariantRatio() external pure returns (uint256) {
        // The invariant ratio bounds are required by `IBasePool`, but are unused in this pool type, as liquidity can
        // only be added or removed proportionally.
        return 0;
    }

    /// @inheritdoc IUnbalancedLiquidityInvariantRatioBounds
    function getMaximumInvariantRatio() external pure returns (uint256) {
        // The invariant ratio bounds are required by `IBasePool`, but are unused in this pool type, as liquidity can
        // only be added or removed proportionally.
        return 0;
    }

    /// @inheritdoc IRateProvider
    function getRate() public pure override returns (uint256) {
        revert ReClammPoolBptRateUnsupported();
    }

    /********************************************************
                        Hook Functions
    ********************************************************/

    /// @inheritdoc IHooks
    function getHookFlags() public pure override returns (HookFlags memory hookFlags) {
        hookFlags.shouldCallBeforeInitialize = true;
        hookFlags.shouldCallBeforeAddLiquidity = true;
        hookFlags.shouldCallBeforeRemoveLiquidity = true;
    }

    /// @inheritdoc IHooks
    function onRegister(
        address,
        address,
        TokenConfig[] memory tokenConfig,
        LiquidityManagement calldata liquidityManagement
    ) public view override onlyVault returns (bool) {
        return
            tokenConfig.length == 2 &&
            liquidityManagement.disableUnbalancedLiquidity &&
            liquidityManagement.enableDonation == false;
    }

    /// @inheritdoc IHooks
    function onBeforeInitialize(
        uint256[] memory balancesScaled18,
        bytes memory
    ) public override onlyVault returns (bool) {
        (
            uint256[] memory theoreticalRealBalances,
            uint256 theoreticalVirtualBalanceA,
            uint256 theoreticalVirtualBalanceB,
            uint256 fourthRootPriceRatio
        ) = ReClammMath.computeTheoreticalPriceRatioAndBalances(
                _INITIAL_MIN_PRICE,
                _INITIAL_MAX_PRICE,
                _INITIAL_TARGET_PRICE
            );

        _checkInitializationBalanceRatio(balancesScaled18, theoreticalRealBalances);

        uint256 scale = balancesScaled18[a].divDown(theoreticalRealBalances[a]);

        uint256 virtualBalanceA = theoreticalVirtualBalanceA.mulDown(scale);
        uint256 virtualBalanceB = theoreticalVirtualBalanceB.mulDown(scale);

        _checkInitializationPrices(balancesScaled18, virtualBalanceA, virtualBalanceB);

        if (ReClammMath.computeCenteredness(balancesScaled18, virtualBalanceA, virtualBalanceB) < _centerednessMargin) {
            revert PoolCenterednessTooLow();
        }

        _setLastVirtualBalances(virtualBalanceA, virtualBalanceB);
        _setPriceRatioState(fourthRootPriceRatio, block.timestamp, block.timestamp);
        // Set dynamic parameters.
        _setPriceShiftDailyRate(_INITIAL_PRICE_SHIFT_DAILY_RATE);
        _setCenterednessMargin(_INITIAL_CENTEREDNESS_MARGIN);
        _updateTimestamp();

        return true;
    }

    /// @inheritdoc IHooks
    function onBeforeAddLiquidity(
        address,
        address pool,
        AddLiquidityKind,
        uint256[] memory,
        uint256 minBptAmountOut,
        uint256[] memory balancesScaled18,
        bytes memory
    ) public override onlyVault returns (bool) {
        // This hook makes sure that the virtual balances are increased in the same proportion as the real balances
        // after adding liquidity. This is needed to keep the pool centeredness and price ratio constant.

        uint256 poolTotalSupply = _vault.totalSupply(pool);
        // Rounding proportion down, which will round the virtual balances down.
        uint256 proportion = minBptAmountOut.divDown(poolTotalSupply);

        (uint256 currentVirtualBalanceA, uint256 currentVirtualBalanceB, ) = _computeCurrentVirtualBalances(
            balancesScaled18
        );
        // When adding/removing liquidity, round down the virtual balances. This favors the vault in swap operations.
        // The virtual balances are not used in proportional add/remove calculations.
        currentVirtualBalanceA = currentVirtualBalanceA.mulDown(FixedPoint.ONE + proportion);
        currentVirtualBalanceB = currentVirtualBalanceB.mulDown(FixedPoint.ONE + proportion);
        _setLastVirtualBalances(currentVirtualBalanceA, currentVirtualBalanceB);
        _updateTimestamp();

        return true;
    }

    /// @inheritdoc IHooks
    function onBeforeRemoveLiquidity(
        address,
        address pool,
        RemoveLiquidityKind,
        uint256 maxBptAmountIn,
        uint256[] memory,
        uint256[] memory balancesScaled18,
        bytes memory
    ) public override onlyVault returns (bool) {
        // This hook makes sure that the virtual balances are decreased in the same proportion as the real balances
        // after removing liquidity. This is needed to keep the pool centeredness and price ratio constant.

        uint256 poolTotalSupply = _vault.totalSupply(pool);
        // Rounding proportion up, which will round the virtual balances down.
        uint256 proportion = maxBptAmountIn.divUp(poolTotalSupply);

        (uint256 currentVirtualBalanceA, uint256 currentVirtualBalanceB, ) = _computeCurrentVirtualBalances(
            balancesScaled18
        );
        // When adding/removing liquidity, round down the virtual balances. This favors the vault in swap operations.
        // The virtual balances are not used in proportional add/remove calculations.
        currentVirtualBalanceA = currentVirtualBalanceA.mulDown(FixedPoint.ONE - proportion);
        currentVirtualBalanceB = currentVirtualBalanceB.mulDown(FixedPoint.ONE - proportion);
        _setLastVirtualBalances(currentVirtualBalanceA, currentVirtualBalanceB);
        _updateTimestamp();

        if (
            balancesScaled18[a].mulDown(proportion.complement()) < _MIN_TOKEN_BALANCE_SCALED18 ||
            balancesScaled18[b].mulDown(proportion.complement()) < _MIN_TOKEN_BALANCE_SCALED18
        ) {
            // If a token balance fell below the minimum balance, the price ratio update would lose precision.
            revert TokenBalanceTooLow();
        }

        return true;
    }

    /********************************************************
                        Pool State Getters
    ********************************************************/

    /// @inheritdoc IReClammPool
    function computeInitialBalanceRatio() external view returns (uint256 balanceRatio) {
        (uint256[] memory realBalances, , , ) = ReClammMath.computeTheoreticalPriceRatioAndBalances(
            _INITIAL_MIN_PRICE,
            _INITIAL_MAX_PRICE,
            _INITIAL_TARGET_PRICE
        );
        balanceRatio = realBalances[b].divDown(realBalances[a]);
    }

    /// @inheritdoc IReClammPool
    function computeCurrentPriceRange() external view returns (uint256 minPrice, uint256 maxPrice) {
        if (_vault.isPoolInitialized(address(this))) {
            (, , , uint256[] memory balancesScaled18) = _vault.getPoolTokenInfo(address(this));
            (uint256 virtualBalanceA, uint256 virtualBalanceB, ) = _computeCurrentVirtualBalances(balancesScaled18);

            uint256 currentInvariant = ReClammMath.computeInvariant(
                balancesScaled18,
                virtualBalanceA,
                virtualBalanceB,
                Rounding.ROUND_DOWN
            );

            // Similarly, P_min(a) = Vb / (Va + Ra_max)
            // We don't have Ra_max, but: invariant=(Ra_max + Va)(Vb)
            // Then, (Va + Ra_max) = invariant/Vb, and:
            // P_min(a) = Vb^2 / invariant
            minPrice = (virtualBalanceB * virtualBalanceB) / currentInvariant;

            // P_max(a) = (Rb_max + Vb)/Va
            // We don't have Rb_max, but: invariant=(Rb_max + Vb)(Va)
            // Then, (Rb_max + Vb) = invariant/Va, and:
            // P_max(a) = invariant / Va^2
            maxPrice = currentInvariant.divDown(virtualBalanceA.mulDown(virtualBalanceA));
        } else {
            minPrice = _INITIAL_MIN_PRICE;
            maxPrice = _INITIAL_MAX_PRICE;
        }
    }

    /// @inheritdoc IReClammPool
    function computeCurrentVirtualBalances()
        external
        view
        returns (uint256 currentVirtualBalanceA, uint256 currentVirtualBalanceB, bool changed)
    {
        (, , , uint256[] memory balancesScaled18) = _vault.getPoolTokenInfo(address(this));
        (currentVirtualBalanceA, currentVirtualBalanceB, changed) = _computeCurrentVirtualBalances(balancesScaled18);
    }

    /// @inheritdoc IReClammPool
    function getLastTimestamp() external view returns (uint32) {
        return _lastTimestamp;
    }

    /// @inheritdoc IReClammPool
<<<<<<< HEAD
    function getLastVirtualBalances() external view returns (uint256 virtualBalanceA, uint256 virtualBalanceB) {
        return (_lastVirtualBalanceA, _lastVirtualBalanceB);
=======
    function getLastVirtualBalances() external view returns (uint256[] memory) {
        return _getLastVirtualBalances();
>>>>>>> a5376020
    }

    /// @inheritdoc IReClammPool
    function getCenterednessMargin() external view returns (uint256) {
        return _centerednessMargin;
    }

    /// @inheritdoc IReClammPool
    function getPriceShiftDailyRateInSeconds() external view returns (uint256) {
        return _priceShiftDailyRateInSeconds;
    }

    /// @inheritdoc IReClammPool
    function getPriceRatioState() external view returns (PriceRatioState memory) {
        return _priceRatioState;
    }

    /// @inheritdoc IReClammPool
    function computeCurrentFourthRootPriceRatio() external view returns (uint256) {
        return _computeCurrentFourthRootPriceRatio(_priceRatioState);
    }

    /// @inheritdoc IReClammPool
    function isPoolWithinTargetRange() external view returns (bool) {
        return _isPoolWithinTargetRange();
    }

    /// @inheritdoc IReClammPool
    function computeCurrentPoolCenteredness() external view returns (uint256) {
        (, , , uint256[] memory currentBalancesScaled18) = _vault.getPoolTokenInfo(address(this));
<<<<<<< HEAD
        return ReClammMath.computeCenteredness(currentBalancesScaled18, _lastVirtualBalanceA, _lastVirtualBalanceB);
=======
        return ReClammMath.computeCenteredness(currentBalancesScaled18, _getLastVirtualBalances());
>>>>>>> a5376020
    }

    /// @inheritdoc IReClammPool
    function getReClammPoolDynamicData() external view returns (ReClammPoolDynamicData memory data) {
        data.balancesLiveScaled18 = _vault.getCurrentLiveBalances(address(this));
        (, data.tokenRates) = _vault.getPoolTokenRates(address(this));
        data.staticSwapFeePercentage = _vault.getStaticSwapFeePercentage((address(this)));
        data.totalSupply = totalSupply();

        data.lastTimestamp = _lastTimestamp;
        data.lastVirtualBalances = _getLastVirtualBalances();
        data.priceShiftDailyRateInSeconds = _priceShiftDailyRateInSeconds;
        data.centerednessMargin = _centerednessMargin;

        data.currentFourthRootPriceRatio = _computeCurrentFourthRootPriceRatio(_priceRatioState);

        PriceRatioState memory state = _priceRatioState;
        data.startFourthRootPriceRatio = state.startFourthRootPriceRatio;
        data.endFourthRootPriceRatio = state.endFourthRootPriceRatio;
        data.priceRatioUpdateStartTime = state.priceRatioUpdateStartTime;
        data.priceRatioUpdateEndTime = state.priceRatioUpdateEndTime;

        PoolConfig memory poolConfig = _vault.getPoolConfig(address(this));
        data.isPoolInitialized = poolConfig.isPoolInitialized;
        data.isPoolPaused = poolConfig.isPoolPaused;
        data.isPoolInRecoveryMode = poolConfig.isPoolInRecoveryMode;
    }

    /// @inheritdoc IReClammPool
    function getReClammPoolImmutableData() external view returns (ReClammPoolImmutableData memory data) {
        data.tokens = _vault.getPoolTokens(address(this));
        (data.decimalScalingFactors, ) = _vault.getPoolTokenRates(address(this));
        data.initialMinPrice = _INITIAL_MIN_PRICE;
        data.initialMaxPrice = _INITIAL_MAX_PRICE;
        data.initialTargetPrice = _INITIAL_TARGET_PRICE;
        data.initialPriceShiftDailyRate = _INITIAL_PRICE_SHIFT_DAILY_RATE;
        data.initialCenterednessMargin = _INITIAL_CENTEREDNESS_MARGIN;
        data.minCenterednessMargin = _MIN_CENTEREDNESS_MARGIN;
        data.maxCenterednessMargin = _MAX_CENTEREDNESS_MARGIN;
        data.minTokenBalanceScaled18 = _MIN_TOKEN_BALANCE_SCALED18;
        data.minPoolCenteredness = _MIN_POOL_CENTEREDNESS;
        data.maxPriceShiftDailyRate = _MAX_PRICE_SHIFT_DAILY_RATE;
        data.minPriceRatioUpdateDuration = _MIN_PRICE_RATIO_UPDATE_DURATION;
        data.minFourthRootPriceRatioDelta = _MIN_FOURTH_ROOT_PRICE_RATIO_DELTA;
    }

    /********************************************************   
                        Pool State Setters
    ********************************************************/

    /// @inheritdoc IReClammPool
    function setPriceRatioState(
        uint256 endFourthRootPriceRatio,
        uint256 priceRatioUpdateStartTime,
        uint256 priceRatioUpdateEndTime
    )
        external
        onlyWhenInitialized
        onlySwapFeeManagerOrGovernance(address(this))
        returns (uint256 actualPriceRatioUpdateStartTime)
    {
        actualPriceRatioUpdateStartTime = GradualValueChange.resolveStartTime(
            priceRatioUpdateStartTime,
            priceRatioUpdateEndTime
        );

        // We've already validated that end time >= start time at this point.
        if (priceRatioUpdateEndTime - actualPriceRatioUpdateStartTime < _MIN_PRICE_RATIO_UPDATE_DURATION) {
            revert PriceRatioUpdateDurationTooShort();
        }

        _setPriceRatioState(endFourthRootPriceRatio, actualPriceRatioUpdateStartTime, priceRatioUpdateEndTime);
    }

    /// @inheritdoc IReClammPool
    function setPriceShiftDailyRate(
        uint256 newPriceShiftDailyRate
    ) external onlyWhenInitialized onlyWhenVaultIsLocked onlySwapFeeManagerOrGovernance(address(this)) {
        // Update virtual balances before updating the daily rate.
        _setPriceShiftDailyRateAndUpdateVirtualBalances(newPriceShiftDailyRate);
    }

    /// @inheritdoc IReClammPool
    function setCenterednessMargin(
        uint256 newCenterednessMargin
    )
        external
        onlyWhenInitialized
        onlyWhenVaultIsLocked
        onlyWithinTargetRange
        onlySwapFeeManagerOrGovernance(address(this))
    {
        _setCenterednessMarginAndUpdateVirtualBalances(newCenterednessMargin);
    }

    /********************************************************
                        Internal Helpers
    ********************************************************/

    function _computeCurrentVirtualBalances(
        uint256[] memory balancesScaled18
    ) internal view returns (uint256 currentVirtualBalanceA, uint256 currentVirtualBalanceB, bool changed) {
        (currentVirtualBalanceA, currentVirtualBalanceB, changed) = ReClammMath.computeCurrentVirtualBalances(
            balancesScaled18,
<<<<<<< HEAD
            _lastVirtualBalanceA,
            _lastVirtualBalanceB,
=======
            _getLastVirtualBalances(),
>>>>>>> a5376020
            _priceShiftDailyRateInSeconds,
            _lastTimestamp,
            _centerednessMargin,
            _priceRatioState
        );
    }

<<<<<<< HEAD
    function _setLastVirtualBalances(uint256 virtualBalanceA, uint256 virtualBalanceB) internal {
        _lastVirtualBalanceA = virtualBalanceA.toUint128();
        _lastVirtualBalanceB = virtualBalanceB.toUint128();
=======
    function _setLastVirtualBalances(uint256[] memory virtualBalances) internal {
        _lastVirtualBalanceA = virtualBalances[a].toUint128();
        _lastVirtualBalanceB = virtualBalances[b].toUint128();
>>>>>>> a5376020

        emit VirtualBalancesUpdated(virtualBalanceA, virtualBalanceB);
    }

    function _setPriceRatioState(
        uint256 endFourthRootPriceRatio,
        uint256 priceRatioUpdateStartTime,
        uint256 priceRatioUpdateEndTime
    ) internal {
        if (priceRatioUpdateStartTime > priceRatioUpdateEndTime || priceRatioUpdateStartTime < block.timestamp) {
            revert InvalidStartTime();
        }

        PriceRatioState memory priceRatioState = _priceRatioState;

        uint256 startFourthRootPriceRatio = _computeCurrentFourthRootPriceRatio(priceRatioState);

        uint256 fourthRootPriceRatioDelta = SignedMath.abs(
            startFourthRootPriceRatio.toInt256() - endFourthRootPriceRatio.toInt256()
        );

        if (fourthRootPriceRatioDelta < _MIN_FOURTH_ROOT_PRICE_RATIO_DELTA) {
            revert FourthRootPriceRatioDeltaBelowMin(fourthRootPriceRatioDelta);
        }

        priceRatioState.startFourthRootPriceRatio = startFourthRootPriceRatio.toUint96();
        priceRatioState.endFourthRootPriceRatio = endFourthRootPriceRatio.toUint96();
        priceRatioState.priceRatioUpdateStartTime = priceRatioUpdateStartTime.toUint32();
        priceRatioState.priceRatioUpdateEndTime = priceRatioUpdateEndTime.toUint32();

        _priceRatioState = priceRatioState;

        emit PriceRatioStateUpdated(
            startFourthRootPriceRatio,
            endFourthRootPriceRatio,
            priceRatioUpdateStartTime,
            priceRatioUpdateEndTime
        );

        _vault.emitAuxiliaryEvent(
            "PriceRatioStateUpdated",
            abi.encode(
                startFourthRootPriceRatio,
                endFourthRootPriceRatio,
                priceRatioUpdateStartTime,
                priceRatioUpdateEndTime
            )
        );
    }

    /// Using the pool balances to update the virtual balances is dangerous with an unlocked vault, since the balances
    /// are manipulable.
    function _setPriceShiftDailyRateAndUpdateVirtualBalances(uint256 priceShiftDailyRate) internal {
        // Update virtual balances with current daily rate.
        (, , , uint256[] memory balancesScaled18) = _vault.getPoolTokenInfo(address(this));
        (uint256 currentVirtualBalanceA, uint256 currentVirtualBalanceB, bool changed) = _computeCurrentVirtualBalances(
            balancesScaled18
        );
        if (changed) {
            _setLastVirtualBalances(currentVirtualBalanceA, currentVirtualBalanceB);
        }
        _updateTimestamp();

        // Update the price shift rate.
        _setPriceShiftDailyRate(priceShiftDailyRate);
    }

    function _setPriceShiftDailyRate(uint256 priceShiftDailyRate) internal {
        if (priceShiftDailyRate > _MAX_PRICE_SHIFT_DAILY_RATE) {
            revert PriceShiftDailyRateTooHigh();
        }

        uint128 dailyRateInSeconds = ReClammMath.computePriceShiftDailyRate(priceShiftDailyRate);
        _priceShiftDailyRateInSeconds = dailyRateInSeconds;

        emit PriceShiftDailyRateUpdated(priceShiftDailyRate, dailyRateInSeconds);

        _vault.emitAuxiliaryEvent("PriceShiftDailyRateUpdated", abi.encode(priceShiftDailyRate, dailyRateInSeconds));
    }

    /**
     * @dev This function relies on the pool balance, which can be manipulated if the vault is unlocked. Also, the pool
     * must be within the target range before and after the operation, or the pool owner could arb the pool.
     */
    function _setCenterednessMarginAndUpdateVirtualBalances(uint256 centerednessMargin) internal {
        // Update the virtual balances using the current daily rate.
        (, , , uint256[] memory balancesScaled18) = _vault.getPoolTokenInfo(address(this));
        (uint256 currentVirtualBalanceA, uint256 currentVirtualBalanceB, bool changed) = _computeCurrentVirtualBalances(
            balancesScaled18
        );
        if (changed) {
            _setLastVirtualBalances(currentVirtualBalanceA, currentVirtualBalanceB);
        }

        _updateTimestamp();

        _setCenterednessMargin(centerednessMargin);
    }

    /**
     * @notice Sets the centeredness margin when the pool is created.
     * @param centerednessMargin The new centerednessMargin value, which must be within the target range
     */
    function _setCenterednessMargin(uint256 centerednessMargin) internal {
        if (centerednessMargin < _MIN_CENTEREDNESS_MARGIN || centerednessMargin > _MAX_CENTEREDNESS_MARGIN) {
            revert InvalidCenterednessMargin();
        }

        // Straight cast is safe since the margin is validated above (and tests ensure the margins fit in uint64).
        _centerednessMargin = uint64(centerednessMargin);

        emit CenterednessMarginUpdated(centerednessMargin);

        _vault.emitAuxiliaryEvent("CenterednessMarginUpdated", abi.encode(centerednessMargin));
    }

    // Updates the last timestamp to the current timestamp.
    function _updateTimestamp() internal {
        uint32 lastTimestamp32 = block.timestamp.toUint32();
        _lastTimestamp = lastTimestamp32;

        emit LastTimestampUpdated(lastTimestamp32);

        _vault.emitAuxiliaryEvent("LastTimestampUpdated", abi.encode(lastTimestamp32));
    }

    /**
     * @notice Ensures the pool state is valid after a swap.
     * @dev This function ensures that the balance of each token is greater than the minimum balance after a swap.
     * It further verifies that the pool does not end up too unbalanced, by ensuring the pool centeredness is above
     * the minimum. A unbalanced pool, with balances near the minimum/maximum price points, can result in large
     * rounding errors in the swap calculations.
     *
     * @param currentBalancesScaled18 The current balances of the pool, sorted in token registration order
     * @param currentVirtualBalanceA The current virtual balance of token A
     * @param currentVirtualBalanceB The current virtual balance of token B
     * @param amountInScaled18 Amount of tokenIn (entering the Vault)
     * @param amountOutScaled18 Amount of tokenOut (leaving the Vault)
     * @param indexIn The zero-based index of tokenIn
     * @param indexOut The zero-based index of tokenOut
     */
    function _ensureValidPoolStateAfterSwap(
        uint256[] memory currentBalancesScaled18,
        uint256 currentVirtualBalanceA,
        uint256 currentVirtualBalanceB,
        uint256 amountInScaled18,
        uint256 amountOutScaled18,
        uint256 indexIn,
        uint256 indexOut
    ) internal pure {
        currentBalancesScaled18[indexIn] += amountInScaled18;
        // The swap functions `computeOutGivenIn` and `computeInGivenOut` ensure that the amountOutScaled18 is
        // never greater than the balance of the token being swapped out. Therefore, the math below will never
        // underflow. Nevertheless, since these considerations involve code outside this function, it is safest
        // to still use checked math here.
        currentBalancesScaled18[indexOut] -= amountOutScaled18;

        if (currentBalancesScaled18[indexOut] < _MIN_TOKEN_BALANCE_SCALED18) {
            // If one of the token balances is below the minimum, the price ratio update is unreliable.
            revert TokenBalanceTooLow();
        }

        if (
            ReClammMath.computeCenteredness(currentBalancesScaled18, currentVirtualBalanceA, currentVirtualBalanceB) <
            _MIN_POOL_CENTEREDNESS
        ) {
            // If the pool centeredness is below the minimum, the price ratio update is unreliable.
            revert PoolCenterednessTooLow();
        }
    }

    /**
     * @notice Returns the current fourth root of price ratio.
     * @dev This function uses the current timestamp and full price ratio state to compute the current fourth root
     * price ratio value by linear interpolation between the start and end times and values.
     *
     * @return currentFourthRootPriceRatio The current fourth root of price ratio
     */
    function _computeCurrentFourthRootPriceRatio(
        PriceRatioState memory priceRatioState
    ) internal view returns (uint256 currentFourthRootPriceRatio) {
        currentFourthRootPriceRatio = ReClammMath.computeFourthRootPriceRatio(
            block.timestamp.toUint32(),
            priceRatioState.startFourthRootPriceRatio,
            priceRatioState.endFourthRootPriceRatio,
            priceRatioState.priceRatioUpdateStartTime,
            priceRatioState.priceRatioUpdateEndTime
        );
    }

    /// @dev This function relies on the pool balance, which can be manipulated if the vault is unlocked.
    function _isPoolWithinTargetRange() internal view returns (bool) {
        (, , , uint256[] memory balancesScaled18) = _vault.getPoolTokenInfo(address(this));

<<<<<<< HEAD
        return
            ReClammMath.isPoolWithinTargetRange(
                balancesScaled18,
                _lastVirtualBalanceA,
                _lastVirtualBalanceB,
                _centerednessMargin
            );
=======
        return ReClammMath.isPoolWithinTargetRange(balancesScaled18, _getLastVirtualBalances(), _centerednessMargin);
>>>>>>> a5376020
    }

    /// @dev Checks that the current balance ratio is within the initialization balance ratio tolerance.
    function _checkInitializationBalanceRatio(
        uint256[] memory balancesScaled18,
        uint256[] memory theoreticalRealBalances
    ) internal pure {
        uint256 realBalanceRatio = balancesScaled18[b].divDown(balancesScaled18[a]);
        uint256 theoreticalBalanceRatio = theoreticalRealBalances[b].divDown(theoreticalRealBalances[a]);

        uint256 ratioLowerBound = theoreticalBalanceRatio.mulDown(FixedPoint.ONE - _BALANCE_RATIO_AND_PRICE_TOLERANCE);
        uint256 ratioUpperBound = theoreticalBalanceRatio.mulDown(FixedPoint.ONE + _BALANCE_RATIO_AND_PRICE_TOLERANCE);

        if (realBalanceRatio < ratioLowerBound || realBalanceRatio > ratioUpperBound) {
            revert BalanceRatioExceedsTolerance();
        }
    }

    /**
     * @dev Checks that the current spot price is within the initialization tolerance of the price target, and that
     * the total price range after initialization (i.e., with real balances) corresponds closely enough to the desired
     * initial price range set on deployment.
     */
    function _checkInitializationPrices(
        uint256[] memory balancesScaled18,
        uint256 virtualBalanceA,
        uint256 virtualBalanceB
    ) internal view {
        // Compare current spot price with initialization target price.
        uint256 spotPrice = (balancesScaled18[b] + virtualBalanceB).divDown(balancesScaled18[a] + virtualBalanceA);
        _comparePrice(spotPrice, _INITIAL_TARGET_PRICE);

        uint256 currentInvariant = ReClammMath.computeInvariant(
            balancesScaled18,
            virtualBalanceA,
            virtualBalanceB,
            Rounding.ROUND_DOWN
        );

        // Compare current min price with initialization min price.
        uint256 currentMinPrice = (virtualBalanceB * virtualBalanceB) / currentInvariant;
        _comparePrice(currentMinPrice, _INITIAL_MIN_PRICE);

        // Compare current max price with initialization max price.
        uint256 currentMaxPrice = currentInvariant.divDown(virtualBalanceA).divDown(virtualBalanceA);
        _comparePrice(currentMaxPrice, _INITIAL_MAX_PRICE);
    }

    function _comparePrice(uint256 currentPrice, uint256 initializationPrice) internal pure {
        uint256 priceLowerBound = initializationPrice.mulDown(FixedPoint.ONE - _BALANCE_RATIO_AND_PRICE_TOLERANCE);
        uint256 priceUpperBound = initializationPrice.mulDown(FixedPoint.ONE + _BALANCE_RATIO_AND_PRICE_TOLERANCE);

        if (currentPrice < priceLowerBound || currentPrice > priceUpperBound) {
            revert WrongInitializationPrices();
        }
    }

    function _getLastVirtualBalances() internal view returns (uint256[] memory) {
        uint256[] memory lastVirtualBalances = new uint256[](2);
<<<<<<< HEAD
        lastVirtualBalances[a] = _lastVirtualBalanceA;
        lastVirtualBalances[b] = _lastVirtualBalanceB;
=======
        lastVirtualBalances[0] = _lastVirtualBalanceA;
        lastVirtualBalances[1] = _lastVirtualBalanceB;
>>>>>>> a5376020

        return lastVirtualBalances;
    }

    function _ensurePoolWithinTargetRange() internal view {
        if (_isPoolWithinTargetRange() == false) {
            revert PoolOutsideTargetRange();
        }
    }
}<|MERGE_RESOLUTION|>--- conflicted
+++ resolved
@@ -144,12 +144,8 @@
         return
             ReClammMath.computeInvariant(
                 balancesScaled18,
-<<<<<<< HEAD
                 _lastVirtualBalanceA,
                 _lastVirtualBalanceB,
-=======
-                _getLastVirtualBalances(),
->>>>>>> a5376020
                 _priceShiftDailyRateInSeconds,
                 _lastTimestamp,
                 _centerednessMargin,
@@ -438,13 +434,8 @@
     }
 
     /// @inheritdoc IReClammPool
-<<<<<<< HEAD
     function getLastVirtualBalances() external view returns (uint256 virtualBalanceA, uint256 virtualBalanceB) {
         return (_lastVirtualBalanceA, _lastVirtualBalanceB);
-=======
-    function getLastVirtualBalances() external view returns (uint256[] memory) {
-        return _getLastVirtualBalances();
->>>>>>> a5376020
     }
 
     /// @inheritdoc IReClammPool
@@ -475,11 +466,7 @@
     /// @inheritdoc IReClammPool
     function computeCurrentPoolCenteredness() external view returns (uint256) {
         (, , , uint256[] memory currentBalancesScaled18) = _vault.getPoolTokenInfo(address(this));
-<<<<<<< HEAD
         return ReClammMath.computeCenteredness(currentBalancesScaled18, _lastVirtualBalanceA, _lastVirtualBalanceB);
-=======
-        return ReClammMath.computeCenteredness(currentBalancesScaled18, _getLastVirtualBalances());
->>>>>>> a5376020
     }
 
     /// @inheritdoc IReClammPool
@@ -584,12 +571,8 @@
     ) internal view returns (uint256 currentVirtualBalanceA, uint256 currentVirtualBalanceB, bool changed) {
         (currentVirtualBalanceA, currentVirtualBalanceB, changed) = ReClammMath.computeCurrentVirtualBalances(
             balancesScaled18,
-<<<<<<< HEAD
             _lastVirtualBalanceA,
             _lastVirtualBalanceB,
-=======
-            _getLastVirtualBalances(),
->>>>>>> a5376020
             _priceShiftDailyRateInSeconds,
             _lastTimestamp,
             _centerednessMargin,
@@ -597,15 +580,9 @@
         );
     }
 
-<<<<<<< HEAD
     function _setLastVirtualBalances(uint256 virtualBalanceA, uint256 virtualBalanceB) internal {
         _lastVirtualBalanceA = virtualBalanceA.toUint128();
         _lastVirtualBalanceB = virtualBalanceB.toUint128();
-=======
-    function _setLastVirtualBalances(uint256[] memory virtualBalances) internal {
-        _lastVirtualBalanceA = virtualBalances[a].toUint128();
-        _lastVirtualBalanceB = virtualBalances[b].toUint128();
->>>>>>> a5376020
 
         emit VirtualBalancesUpdated(virtualBalanceA, virtualBalanceB);
     }
@@ -800,7 +777,6 @@
     function _isPoolWithinTargetRange() internal view returns (bool) {
         (, , , uint256[] memory balancesScaled18) = _vault.getPoolTokenInfo(address(this));
 
-<<<<<<< HEAD
         return
             ReClammMath.isPoolWithinTargetRange(
                 balancesScaled18,
@@ -808,9 +784,6 @@
                 _lastVirtualBalanceB,
                 _centerednessMargin
             );
-=======
-        return ReClammMath.isPoolWithinTargetRange(balancesScaled18, _getLastVirtualBalances(), _centerednessMargin);
->>>>>>> a5376020
     }
 
     /// @dev Checks that the current balance ratio is within the initialization balance ratio tolerance.
@@ -870,13 +843,8 @@
 
     function _getLastVirtualBalances() internal view returns (uint256[] memory) {
         uint256[] memory lastVirtualBalances = new uint256[](2);
-<<<<<<< HEAD
         lastVirtualBalances[a] = _lastVirtualBalanceA;
         lastVirtualBalances[b] = _lastVirtualBalanceB;
-=======
-        lastVirtualBalances[0] = _lastVirtualBalanceA;
-        lastVirtualBalances[1] = _lastVirtualBalanceB;
->>>>>>> a5376020
 
         return lastVirtualBalances;
     }
