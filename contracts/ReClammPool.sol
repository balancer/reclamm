--- conflicted
+++ resolved
@@ -53,17 +53,15 @@
     uint256 internal constant _MIN_TOKEN_BALANCE_SCALED18 = 1e14;
     uint256 internal constant _MIN_POOL_CENTEREDNESS = 1e3;
 
-<<<<<<< HEAD
+    uint256 internal constant _MAX_PRICE_SHIFT_DAILY_RATE = 500e16; // 500%
+
+    uint256 internal constant _MIN_PRICE_RATIO_UPDATE_DURATION = 6 hours;
+
     uint256 internal constant _BALANCE_RATIO_TOLERANCE = 1e14; // 0.01%
 
     uint256 private immutable _initialMinPrice;
     uint256 private immutable _initialMaxPrice;
     uint256 private immutable _initialTargetPrice;
-=======
-    uint256 internal constant _MAX_PRICE_SHIFT_DAILY_RATE = 500e16; // 500%
-
-    uint256 internal constant _MIN_PRICE_RATIO_UPDATE_DURATION = 6 hours;
->>>>>>> 322c60ae
 
     PriceRatioState internal _priceRatioState;
     uint32 internal _lastTimestamp;
@@ -105,10 +103,6 @@
         // Set dynamic parameters.
         _setPriceShiftDailyRate(params.priceShiftDailyRate);
         _setCenterednessMargin(params.centerednessMargin);
-<<<<<<< HEAD
-=======
-        _setPriceRatioState(params.fourthRootPriceRatio, block.timestamp, block.timestamp);
->>>>>>> 322c60ae
     }
 
     /********************************************************
@@ -420,18 +414,15 @@
     function getReClammPoolImmutableData() external view returns (ReClammPoolImmutableData memory data) {
         data.tokens = _vault.getPoolTokens(address(this));
         (data.decimalScalingFactors, ) = _vault.getPoolTokenRates(address(this));
-<<<<<<< HEAD
         data.initialMinPrice = _initialMinPrice;
         data.initialMaxPrice = _initialMaxPrice;
         data.initialTargetPrice = _initialTargetPrice;
-=======
         data.minCenterednessMargin = _MIN_CENTEREDNESS_MARGIN;
         data.maxCenterednessMargin = _MAX_CENTEREDNESS_MARGIN;
         data.minTokenBalanceScaled18 = _MIN_TOKEN_BALANCE_SCALED18;
         data.minPoolCenteredness = _MIN_POOL_CENTEREDNESS;
         data.maxPriceShiftDailyRate = _MAX_PRICE_SHIFT_DAILY_RATE;
         data.minPriceRatioUpdateDuration = _MIN_PRICE_RATIO_UPDATE_DURATION;
->>>>>>> 322c60ae
     }
 
     /********************************************************   
