// SPDX-License-Identifier: GPL-3.0-or-later
// solhint-disable not-rely-on-time

pragma solidity ^0.8.24;

import { IERC20Metadata } from "@openzeppelin/contracts/token/ERC20/extensions/IERC20Metadata.sol";
import { SignedMath } from "@openzeppelin/contracts/utils/math/SignedMath.sol";
import { SafeCast } from "@openzeppelin/contracts/utils/math/SafeCast.sol";
import { IERC20 } from "@openzeppelin/contracts/token/ERC20/IERC20.sol";

import { ISwapFeePercentageBounds } from "@balancer-labs/v3-interfaces/contracts/vault/ISwapFeePercentageBounds.sol";
import "@balancer-labs/v3-interfaces/contracts/vault/IUnbalancedLiquidityInvariantRatioBounds.sol";
import { IVaultErrors } from "@balancer-labs/v3-interfaces/contracts/vault/IVaultErrors.sol";
import { IBasePool } from "@balancer-labs/v3-interfaces/contracts/vault/IBasePool.sol";
import { IVault } from "@balancer-labs/v3-interfaces/contracts/vault/IVault.sol";
import { IHooks } from "@balancer-labs/v3-interfaces/contracts/vault/IHooks.sol";
import "@balancer-labs/v3-interfaces/contracts/vault/VaultTypes.sol";

import { BasePoolAuthentication } from "@balancer-labs/v3-pool-utils/contracts/BasePoolAuthentication.sol";
import { GradualValueChange } from "@balancer-labs/v3-pool-weighted/contracts/lib/GradualValueChange.sol";
import { FixedPoint } from "@balancer-labs/v3-solidity-utils/contracts/math/FixedPoint.sol";
import { BalancerPoolToken } from "@balancer-labs/v3-vault/contracts/BalancerPoolToken.sol";
import { ScalingHelpers } from "@balancer-labs/v3-solidity-utils/contracts/helpers/ScalingHelpers.sol";
import { Version } from "@balancer-labs/v3-solidity-utils/contracts/helpers/Version.sol";
import { PoolInfo } from "@balancer-labs/v3-pool-utils/contracts/PoolInfo.sol";
import { BaseHooks } from "@balancer-labs/v3-vault/contracts/BaseHooks.sol";

import { PriceRatioState, ReClammMath, a, b } from "./lib/ReClammMath.sol";
import {
    ReClammPoolParams,
    ReClammPoolDynamicData,
    ReClammPoolImmutableData,
    IReClammPool
} from "./interfaces/IReClammPool.sol";

contract ReClammPool is IReClammPool, BalancerPoolToken, PoolInfo, BasePoolAuthentication, Version, BaseHooks {
    using FixedPoint for uint256;
    using ScalingHelpers for uint256;
    using SafeCast for *;
    using ReClammMath for *;

    // Fees are 18-decimal, floating point values, which will be stored in the Vault using 24 bits.
    // This means they have 0.00001% resolution (i.e., any non-zero bits < 1e11 will cause precision loss).
    // Minimum values help make the math well-behaved (i.e., the swap fee should overwhelm any rounding error).
    // Maximum values protect users by preventing permissioned actors from setting excessively high swap fees.
    uint256 private constant _MIN_SWAP_FEE_PERCENTAGE = 0.001e16; // 0.001%
    uint256 internal constant _MAX_SWAP_FEE_PERCENTAGE = 10e16; // 10%

    // The maximum pool centeredness allowed to consider the pool within the target range.
    uint256 internal constant _MAX_CENTEREDNESS_MARGIN = 50e16; // 50%

    // A pool is "centered" when it holds equal (non-zero) value in both real token balances. In this state, the ratio
    // of the real balances equals the ratio of the virtual balances, and the value of the centeredness measure is
    // FixedPoint.ONE.
    //
    // As the real balance of either token approaches zero, the centeredness measure likewise approaches zero. Since
    // centeredness is the divisor in many calculations, zero values would revert, and even near-zero values are
    // problematic. Imposing this limit on centeredness (i.e., reverting if an operation would cause the centeredness
    // to decrease below this threshold) keeps the math well-behaved.
    uint256 internal constant _MIN_TOKEN_BALANCE_SCALED18 = 1e12;
    uint256 internal constant _MIN_POOL_CENTEREDNESS = 1e3;

    // The daily price shift exponent is a percentage that defines the speed at which the virtual balances will change
    // over the course of one day. A value of 100% (i.e, FP 1) means that the min and max prices will double (or halve)
    // every day, until the pool price is within the range defined by the margin. This constant defines the maximum
    // "price shift" velocity.
    uint256 internal constant _MAX_DAILY_PRICE_SHIFT_EXPONENT = 300e16; // 300%

    // Price ratio updates must have both a minimum duration and a maximum daily rate. For instance, an update rate of
    // FP 2 means the ratio one day later must be at least half and at most double the rate at the start of the update.
    uint256 internal constant _MIN_PRICE_RATIO_UPDATE_DURATION = 1 days;
    uint256 internal immutable _MAX_DAILY_PRICE_RATIO_UPDATE_RATE;

    // There is also a minimum delta, to keep the math well-behaved.
    uint256 internal constant _MIN_FOURTH_ROOT_PRICE_RATIO_DELTA = 1e3;

    uint256 internal constant _MAX_TOKEN_DECIMALS = 18;
    // This represents the maximum deviation from the ideal state (i.e., at target price and near centered) after
    // initialization, to prevent arbitration losses.
    uint256 internal constant _BALANCE_RATIO_AND_PRICE_TOLERANCE = 0.01e16; // 0.01%

    // These immutables are only used during initialization, to set the virtual balances and price ratio in a more
    // user-friendly manner.
    uint256 private immutable _INITIAL_MIN_PRICE;
    uint256 private immutable _INITIAL_MAX_PRICE;
    uint256 private immutable _INITIAL_TARGET_PRICE;
    uint256 private immutable _INITIAL_DAILY_PRICE_SHIFT_EXPONENT;
    uint256 private immutable _INITIAL_CENTEREDNESS_MARGIN;

    // ReClamm pools do not need to know the tokens on deployment. The factory deploys the pool, then registers it, at
    // which point the Vault knows the tokens and rate providers. Finally, the user initializes the pool through the
    // router, using the `computeInitialBalancesRaw` helper function to compute the correct initial raw balances.
    //
    // The twist here is that the pool may contain wrapped tokens (e.g., wstETH), and the initial prices given might be
    // in terms of either the wrapped or the underlying token. If the price is that of the actual token being supplied
    // (e.g., the wrapped token), the initialization helper should *not* apply the rate, and the flag should be false.
    // If the price is given in terms of the underlying token, the initialization helper *should* apply the rate, so
    // the flag should be true. Since the prices are stored on initialization, these flags are as well (vs. passing
    // them in at initialization time, when they might be out-of-sync with the prices).
    bool private immutable _TOKEN_A_PRICE_INCLUDES_RATE;
    bool private immutable _TOKEN_B_PRICE_INCLUDES_RATE;

    PriceRatioState internal _priceRatioState;

    // Timestamp of the last user interaction.
    uint32 internal _lastTimestamp;

    // Internal representation of the speed at which the pool moves the virtual balances when outside the target range.
    uint128 internal _dailyPriceShiftBase;

    // Used to define the target price range of the pool (i.e., where the pool centeredness > centeredness margin).
    uint64 internal _centerednessMargin;

    // The virtual balances at the time of the last user interaction.
    uint128 internal _lastVirtualBalanceA;
    uint128 internal _lastVirtualBalanceB;

    // Protect functions that would otherwise be vulnerable to manipulation through transient liquidity.
    modifier onlyWhenVaultIsLocked() {
        _ensureVaultIsLocked();
        _;
    }

    function _ensureVaultIsLocked() internal view {
        if (_vault.isUnlocked()) {
            revert VaultIsNotLocked();
        }
    }

    modifier onlyWhenInitialized() {
        _ensureVaultIsInitialized();
        _;
    }

    function _ensureVaultIsInitialized() internal view {
        if (_vault.isPoolInitialized(address(this)) == false) {
            revert PoolNotInitialized();
        }
    }

    modifier onlyWithinTargetRange() {
        _ensurePoolWithinTargetRange();
        _;
        _ensurePoolWithinTargetRange();
    }

    constructor(
        ReClammPoolParams memory params,
        IVault vault
    )
        BalancerPoolToken(vault, params.name, params.symbol)
        PoolInfo(vault)
        BasePoolAuthentication(vault, msg.sender)
        Version(params.version)
    {
        if (
            params.initialMinPrice == 0 ||
            params.initialMaxPrice == 0 ||
            params.initialTargetPrice == 0 ||
            params.initialTargetPrice < params.initialMinPrice ||
            params.initialTargetPrice > params.initialMaxPrice
        ) {
            // If any of these prices were 0, pool initialization would revert with a numerical error.
            // For good measure, we also ensure the target is within the range.
            revert InvalidInitialPrice();
        }

        // Initialize immutable params. These are only used during pool initialization.
        _INITIAL_MIN_PRICE = params.initialMinPrice;
        _INITIAL_MAX_PRICE = params.initialMaxPrice;
        _INITIAL_TARGET_PRICE = params.initialTargetPrice;

        _INITIAL_DAILY_PRICE_SHIFT_EXPONENT = params.dailyPriceShiftExponent;
        _INITIAL_CENTEREDNESS_MARGIN = params.centerednessMargin;

        _TOKEN_A_PRICE_INCLUDES_RATE = params.tokenAPriceIncludesRate;
        _TOKEN_B_PRICE_INCLUDES_RATE = params.tokenBPriceIncludesRate;

        // The maximum daily price ratio change rate is given by 2^_MAX_DAILY_PRICE_SHIFT_EXPONENT.
        // This is somewhat arbitrary, but it makes sense to link these rates; i.e., we are setting the maximum speed
        // of expansion or contraction to equal the maximum speed of the price shift. It is expressed as a multiple;
        // i.e., 8e18 means it can change by 8x per day.
        _MAX_DAILY_PRICE_RATIO_UPDATE_RATE = FixedPoint.powUp(2e18, _MAX_DAILY_PRICE_SHIFT_EXPONENT);
    }

    /********************************************************
                    Base Pool Functions
    ********************************************************/

    /// @inheritdoc IBasePool
    function computeInvariant(uint256[] memory balancesScaled18, Rounding rounding) public view returns (uint256) {
        return
            ReClammMath.computeInvariant(
                balancesScaled18,
                _lastVirtualBalanceA,
                _lastVirtualBalanceB,
                _dailyPriceShiftBase,
                _lastTimestamp,
                _centerednessMargin,
                _priceRatioState,
                rounding
            );
    }

    /// @inheritdoc IBasePool
    function computeBalance(uint256[] memory, uint256, uint256) external pure returns (uint256) {
        // The pool does not allow unbalanced adds and removes, so this function does not need to be implemented.
        revert NotImplemented();
    }

    /// @inheritdoc IBasePool
    function onSwap(PoolSwapParams memory request) public virtual onlyVault returns (uint256 amountCalculatedScaled18) {
        (uint256 currentVirtualBalanceA, uint256 currentVirtualBalanceB, bool changed) = _computeCurrentVirtualBalances(
            request.balancesScaled18
        );

        if (changed) {
            _setLastVirtualBalances(currentVirtualBalanceA, currentVirtualBalanceB);
        }

        _updateTimestamp();

        // Calculate swap result.
        if (request.kind == SwapKind.EXACT_IN) {
            amountCalculatedScaled18 = ReClammMath.computeOutGivenIn(
                request.balancesScaled18,
                currentVirtualBalanceA,
                currentVirtualBalanceB,
                request.indexIn,
                request.indexOut,
                request.amountGivenScaled18
            );

            _ensureValidPoolStateAfterSwap(
                request.balancesScaled18,
                currentVirtualBalanceA,
                currentVirtualBalanceB,
                request.amountGivenScaled18,
                amountCalculatedScaled18,
                request.indexIn,
                request.indexOut
            );
        } else {
            amountCalculatedScaled18 = ReClammMath.computeInGivenOut(
                request.balancesScaled18,
                currentVirtualBalanceA,
                currentVirtualBalanceB,
                request.indexIn,
                request.indexOut,
                request.amountGivenScaled18
            );

            _ensureValidPoolStateAfterSwap(
                request.balancesScaled18,
                currentVirtualBalanceA,
                currentVirtualBalanceB,
                amountCalculatedScaled18,
                request.amountGivenScaled18,
                request.indexIn,
                request.indexOut
            );
        }
    }

    /// @inheritdoc ISwapFeePercentageBounds
    function getMinimumSwapFeePercentage() external pure returns (uint256) {
        return _MIN_SWAP_FEE_PERCENTAGE;
    }

    /// @inheritdoc ISwapFeePercentageBounds
    function getMaximumSwapFeePercentage() external pure returns (uint256) {
        return _MAX_SWAP_FEE_PERCENTAGE;
    }

    /// @inheritdoc IUnbalancedLiquidityInvariantRatioBounds
    function getMinimumInvariantRatio() external pure returns (uint256) {
        // The invariant ratio bounds are required by `IBasePool`, but are unused in this pool type, as liquidity can
        // only be added or removed proportionally.
        return 0;
    }

    /// @inheritdoc IUnbalancedLiquidityInvariantRatioBounds
    function getMaximumInvariantRatio() external pure returns (uint256) {
        // The invariant ratio bounds are required by `IBasePool`, but are unused in this pool type, as liquidity can
        // only be added or removed proportionally.
        return 0;
    }

    /// @inheritdoc IRateProvider
    function getRate() public pure override returns (uint256) {
        revert ReClammPoolBptRateUnsupported();
    }

    /********************************************************
                        Hook Functions
    ********************************************************/

    /// @inheritdoc IHooks
    function getHookFlags() public pure override returns (HookFlags memory hookFlags) {
        hookFlags.shouldCallBeforeInitialize = true;
        hookFlags.shouldCallBeforeAddLiquidity = true;
        hookFlags.shouldCallBeforeRemoveLiquidity = true;
    }

    /// @inheritdoc IHooks
    function onRegister(
        address,
        address,
        TokenConfig[] memory tokenConfig,
        LiquidityManagement calldata liquidityManagement
    ) public view override onlyVault returns (bool) {
        return
            tokenConfig.length == 2 &&
            liquidityManagement.disableUnbalancedLiquidity &&
            liquidityManagement.enableDonation == false;
    }

    struct InitializeLocals {
        uint256 rateA;
        uint256 rateB;
        uint256 minPriceScaled18;
        uint256 maxPriceScaled18;
        uint256 targetPriceScaled18;
        uint256[] theoreticalBalances;
        uint256 theoreticalVirtualBalanceA;
        uint256 theoreticalVirtualBalanceB;
        uint256 fourthRootPriceRatio;
    }

    /// @inheritdoc IHooks
    function onBeforeInitialize(
        uint256[] memory balancesScaled18,
        bytes memory
    ) public override onlyVault returns (bool) {
        InitializeLocals memory locals;
        (locals.rateA, locals.rateB) = _getTokenRates();

        (
            locals.minPriceScaled18,
            locals.maxPriceScaled18,
            locals.targetPriceScaled18
        ) = _getPriceSettingsAdjustedByRates(locals.rateA, locals.rateB);

        (
            locals.theoreticalBalances,
            locals.theoreticalVirtualBalanceA,
            locals.theoreticalVirtualBalanceB,
            locals.fourthRootPriceRatio
        ) = ReClammMath.computeTheoreticalPriceRatioAndBalances(
            locals.minPriceScaled18,
            locals.maxPriceScaled18,
            locals.targetPriceScaled18
        );

        _checkInitializationBalanceRatio(balancesScaled18, locals.theoreticalBalances);

        uint256 scale = balancesScaled18[a].divDown(locals.theoreticalBalances[a]);

        uint256 virtualBalanceA = locals.theoreticalVirtualBalanceA.mulDown(scale);
        uint256 virtualBalanceB = locals.theoreticalVirtualBalanceB.mulDown(scale);

        _checkInitializationPrices(
            balancesScaled18,
            locals.minPriceScaled18,
            locals.maxPriceScaled18,
            locals.targetPriceScaled18,
            virtualBalanceA,
            virtualBalanceB
        );

        if (ReClammMath.computeCenteredness(balancesScaled18, virtualBalanceA, virtualBalanceB) < _centerednessMargin) {
            revert PoolCenterednessTooLow();
        }

        _setLastVirtualBalances(virtualBalanceA, virtualBalanceB);
        _startPriceRatioUpdate(locals.fourthRootPriceRatio, block.timestamp, block.timestamp);
        // Set dynamic parameters.
        _setDailyPriceShiftExponent(_INITIAL_DAILY_PRICE_SHIFT_EXPONENT);
        _setCenterednessMargin(_INITIAL_CENTEREDNESS_MARGIN);
        _updateTimestamp();

        return true;
    }

    /// @inheritdoc IHooks
    function onBeforeAddLiquidity(
        address,
        address pool,
        AddLiquidityKind,
        uint256[] memory,
        uint256 minBptAmountOut,
        uint256[] memory balancesScaled18,
        bytes memory
    ) public override onlyVault returns (bool) {
        // This hook makes sure that the virtual balances are increased in the same proportion as the real balances
        // after adding liquidity. This is needed to keep the pool centeredness and price ratio constant.

        uint256 poolTotalSupply = _vault.totalSupply(pool);
        // Rounding proportion down, which will round the virtual balances down.
        uint256 proportion = minBptAmountOut.divDown(poolTotalSupply);

        (uint256 currentVirtualBalanceA, uint256 currentVirtualBalanceB, ) = _computeCurrentVirtualBalances(
            balancesScaled18
        );
        // When adding/removing liquidity, round down the virtual balances. This favors the vault in swap operations.
        // The virtual balances are not used in proportional add/remove calculations.
        currentVirtualBalanceA = currentVirtualBalanceA.mulDown(FixedPoint.ONE + proportion);
        currentVirtualBalanceB = currentVirtualBalanceB.mulDown(FixedPoint.ONE + proportion);
        _setLastVirtualBalances(currentVirtualBalanceA, currentVirtualBalanceB);
        _updateTimestamp();

        return true;
    }

    /// @inheritdoc IHooks
    function onBeforeRemoveLiquidity(
        address,
        address pool,
        RemoveLiquidityKind,
        uint256 maxBptAmountIn,
        uint256[] memory,
        uint256[] memory balancesScaled18,
        bytes memory
    ) public override onlyVault returns (bool) {
        // This hook makes sure that the virtual balances are decreased in the same proportion as the real balances
        // after removing liquidity. This is needed to keep the pool centeredness and price ratio constant.

        uint256 poolTotalSupply = _vault.totalSupply(pool);
        // Rounding proportion up, which will round the virtual balances down.
        uint256 proportion = maxBptAmountIn.divUp(poolTotalSupply);

        (uint256 currentVirtualBalanceA, uint256 currentVirtualBalanceB, ) = _computeCurrentVirtualBalances(
            balancesScaled18
        );
        // When adding/removing liquidity, round down the virtual balances. This favors the vault in swap operations.
        // The virtual balances are not used in proportional add/remove calculations.
        currentVirtualBalanceA = currentVirtualBalanceA.mulDown(FixedPoint.ONE - proportion);
        currentVirtualBalanceB = currentVirtualBalanceB.mulDown(FixedPoint.ONE - proportion);
        _setLastVirtualBalances(currentVirtualBalanceA, currentVirtualBalanceB);
        _updateTimestamp();

        if (
            balancesScaled18[a].mulDown(proportion.complement()) < _MIN_TOKEN_BALANCE_SCALED18 ||
            balancesScaled18[b].mulDown(proportion.complement()) < _MIN_TOKEN_BALANCE_SCALED18
        ) {
            // If a token balance fell below the minimum balance, the price ratio update would lose precision.
            revert TokenBalanceTooLow();
        }

        return true;
    }

    /********************************************************
                        Pool State Getters
    ********************************************************/

    /// @inheritdoc IReClammPool
    function computeInitialBalancesRaw(
        IERC20 referenceToken,
        uint256 referenceAmountInRaw
    ) external view returns (uint256[] memory initialBalancesRaw) {
        IERC20[] memory tokens = _vault.getPoolTokens(address(this));

        (uint256 referenceTokenIdx, uint256 otherTokenIdx) = tokens[a] == referenceToken ? (a, b) : (b, a);

        if (referenceTokenIdx == b && referenceToken != tokens[b]) {
            revert IVaultErrors.InvalidToken();
        }

        (uint256 rateA, uint256 rateB) = _getTokenRates();
        uint256 balanceRatioScaled18 = _computeInitialBalanceRatioScaled18(rateA, rateB);
        (uint256 rateReferenceToken, uint256 rateOtherToken) = tokens[a] == referenceToken
            ? (rateA, rateB)
            : (rateB, rateA);

        uint8 decimalsReferenceToken = IERC20Metadata(address(tokens[referenceTokenIdx])).decimals();
        uint8 decimalsOtherToken = IERC20Metadata(address(tokens[otherTokenIdx])).decimals();

        uint256 referenceAmountInScaled18 = referenceAmountInRaw.toScaled18ApplyRateRoundDown(
            10 ** (_MAX_TOKEN_DECIMALS - decimalsReferenceToken),
            rateReferenceToken
        );

        // Since the ratio is defined as b/a, multiply if we're given a, and divide if we're given b.
        // If the theoretical virtual balances were a=50 and b=100, then the ratio would be 100/50 = 2.
        // If we're given 100 a tokens, b = a * 2 = 200. If we're given 200 b tokens, a = b / 2 = 100.
        initialBalancesRaw = new uint256[](2);
        initialBalancesRaw[referenceTokenIdx] = referenceAmountInRaw;

        function(uint256, uint256) pure returns (uint256) _mulOrDiv = referenceTokenIdx == a
            ? FixedPoint.mulDown
            : FixedPoint.divDown;
        initialBalancesRaw[otherTokenIdx] = _mulOrDiv(referenceAmountInScaled18, balanceRatioScaled18)
            .toRawUndoRateRoundDown(10 ** (_MAX_TOKEN_DECIMALS - decimalsOtherToken), rateOtherToken);
    }

    /// @inheritdoc IReClammPool
    function computeCurrentPriceRange() external view returns (uint256 minPrice, uint256 maxPrice) {
        if (_vault.isPoolInitialized(address(this))) {
            (, , , uint256[] memory balancesScaled18) = _vault.getPoolTokenInfo(address(this));
            (uint256 virtualBalanceA, uint256 virtualBalanceB, ) = _computeCurrentVirtualBalances(balancesScaled18);

            (minPrice, maxPrice) = ReClammMath.computePriceRange(balancesScaled18, virtualBalanceA, virtualBalanceB);
        } else {
            minPrice = _INITIAL_MIN_PRICE;
            maxPrice = _INITIAL_MAX_PRICE;
        }
    }

    /// @inheritdoc IReClammPool
    function computeCurrentVirtualBalances()
        external
        view
        returns (uint256 currentVirtualBalanceA, uint256 currentVirtualBalanceB, bool changed)
    {
        (, currentVirtualBalanceA, currentVirtualBalanceB, changed) = _getRealAndVirtualBalances();
    }

    /// @inheritdoc IReClammPool
    function computeCurrentSpotPrice() external view returns (uint256) {
        (
            uint256[] memory balancesScaled18,
            uint256 currentVirtualBalanceA,
            uint256 currentVirtualBalanceB,

        ) = _getRealAndVirtualBalances();

        return (balancesScaled18[b] + currentVirtualBalanceB).divDown(balancesScaled18[a] + currentVirtualBalanceA);
    }

    function _getRealAndVirtualBalances()
        internal
        view
        returns (
            uint256[] memory balancesScaled18,
            uint256 currentVirtualBalanceA,
            uint256 currentVirtualBalanceB,
            bool changed
        )
    {
        (, , , balancesScaled18) = _vault.getPoolTokenInfo(address(this));
        (currentVirtualBalanceA, currentVirtualBalanceB, changed) = _computeCurrentVirtualBalances(balancesScaled18);
    }

    /// @inheritdoc IReClammPool
    function getLastTimestamp() external view returns (uint32) {
        return _lastTimestamp;
    }

    /// @inheritdoc IReClammPool
    function getLastVirtualBalances() external view returns (uint256 virtualBalanceA, uint256 virtualBalanceB) {
        return (_lastVirtualBalanceA, _lastVirtualBalanceB);
    }

    /// @inheritdoc IReClammPool
    function getCenterednessMargin() external view returns (uint256) {
        return _centerednessMargin;
    }

    /// @inheritdoc IReClammPool
    function getDailyPriceShiftExponent() external view returns (uint256) {
        return _dailyPriceShiftBase.toDailyPriceShiftExponent();
    }

    /// @inheritdoc IReClammPool
    function getDailyPriceShiftBase() external view returns (uint256) {
        return _dailyPriceShiftBase;
    }

    /// @inheritdoc IReClammPool
    function getPriceRatioState() external view returns (PriceRatioState memory) {
        return _priceRatioState;
    }

    /// @inheritdoc IReClammPool
    function computeCurrentFourthRootPriceRatio() external view returns (uint256) {
        return _computeCurrentFourthRootPriceRatio();
    }

    /// @inheritdoc IReClammPool
    function isPoolWithinTargetRange() external view returns (bool) {
        return _isPoolWithinTargetRange();
    }

    /// @inheritdoc IReClammPool
    function isPoolWithinTargetRangeUsingCurrentVirtualBalances()
        external
        view
        returns (bool isWithinTargetRange, bool virtualBalancesChanged)
    {
        (, , , uint256[] memory balancesScaled18) = _vault.getPoolTokenInfo(address(this));
        uint256 currentVirtualBalanceA;
        uint256 currentVirtualBalanceB;

        (currentVirtualBalanceA, currentVirtualBalanceB, virtualBalancesChanged) = _computeCurrentVirtualBalances(
            balancesScaled18
        );

        isWithinTargetRange = ReClammMath.isPoolWithinTargetRange(
            balancesScaled18,
            currentVirtualBalanceA,
            currentVirtualBalanceB,
            _centerednessMargin
        );
    }

    /// @inheritdoc IReClammPool
    function computeCurrentPoolCenteredness() external view returns (uint256) {
        (, , , uint256[] memory currentBalancesScaled18) = _vault.getPoolTokenInfo(address(this));
        return ReClammMath.computeCenteredness(currentBalancesScaled18, _lastVirtualBalanceA, _lastVirtualBalanceB);
    }

    /// @inheritdoc IReClammPool
    function getReClammPoolDynamicData() external view returns (ReClammPoolDynamicData memory data) {
        data.balancesLiveScaled18 = _vault.getCurrentLiveBalances(address(this));
        (, data.tokenRates) = _vault.getPoolTokenRates(address(this));
        data.staticSwapFeePercentage = _vault.getStaticSwapFeePercentage((address(this)));
        data.totalSupply = totalSupply();

        data.lastTimestamp = _lastTimestamp;
        data.lastVirtualBalances = _getLastVirtualBalances();
        data.dailyPriceShiftBase = _dailyPriceShiftBase;
        data.dailyPriceShiftExponent = data.dailyPriceShiftBase.toDailyPriceShiftExponent();
        data.centerednessMargin = _centerednessMargin;

        data.currentFourthRootPriceRatio = _computeCurrentFourthRootPriceRatio();

        PriceRatioState memory state = _priceRatioState;
        data.startFourthRootPriceRatio = state.startFourthRootPriceRatio;
        data.endFourthRootPriceRatio = state.endFourthRootPriceRatio;
        data.priceRatioUpdateStartTime = state.priceRatioUpdateStartTime;
        data.priceRatioUpdateEndTime = state.priceRatioUpdateEndTime;

        PoolConfig memory poolConfig = _vault.getPoolConfig(address(this));
        data.isPoolInitialized = poolConfig.isPoolInitialized;
        data.isPoolPaused = poolConfig.isPoolPaused;
        data.isPoolInRecoveryMode = poolConfig.isPoolInRecoveryMode;
    }

    /// @inheritdoc IReClammPool
    function getReClammPoolImmutableData() external view returns (ReClammPoolImmutableData memory data) {
        // Base Pool
        data.tokens = _vault.getPoolTokens(address(this));
        (data.decimalScalingFactors, ) = _vault.getPoolTokenRates(address(this));
        data.tokenAPriceIncludesRate = _TOKEN_A_PRICE_INCLUDES_RATE;
        data.tokenBPriceIncludesRate = _TOKEN_B_PRICE_INCLUDES_RATE;
        data.minSwapFeePercentage = _MIN_SWAP_FEE_PERCENTAGE;
        data.maxSwapFeePercentage = _MAX_SWAP_FEE_PERCENTAGE;

        // Initialization
        data.initialMinPrice = _INITIAL_MIN_PRICE;
        data.initialMaxPrice = _INITIAL_MAX_PRICE;
        data.initialTargetPrice = _INITIAL_TARGET_PRICE;
        data.initialDailyPriceShiftExponent = _INITIAL_DAILY_PRICE_SHIFT_EXPONENT;
        data.initialCenterednessMargin = _INITIAL_CENTEREDNESS_MARGIN;

        // Operating Limits
        data.maxCenterednessMargin = _MAX_CENTEREDNESS_MARGIN;
        data.minTokenBalanceScaled18 = _MIN_TOKEN_BALANCE_SCALED18;
        data.minPoolCenteredness = _MIN_POOL_CENTEREDNESS;
        data.maxDailyPriceShiftExponent = _MAX_DAILY_PRICE_SHIFT_EXPONENT;
        data.maxDailyPriceRatioUpdateRate = _MAX_DAILY_PRICE_RATIO_UPDATE_RATE;
        data.minPriceRatioUpdateDuration = _MIN_PRICE_RATIO_UPDATE_DURATION;
        data.minFourthRootPriceRatioDelta = _MIN_FOURTH_ROOT_PRICE_RATIO_DELTA;
        data.balanceRatioAndPriceTolerance = _BALANCE_RATIO_AND_PRICE_TOLERANCE;
    }

    /********************************************************   
                        Pool State Setters
    ********************************************************/

    /// @inheritdoc IReClammPool
    function startPriceRatioUpdate(
        uint256 endFourthRootPriceRatio,
        uint256 priceRatioUpdateStartTime,
        uint256 priceRatioUpdateEndTime
    )
        external
        onlyWhenInitialized
        onlySwapFeeManagerOrGovernance(address(this))
        returns (uint256 actualPriceRatioUpdateStartTime)
    {
        actualPriceRatioUpdateStartTime = GradualValueChange.resolveStartTime(
            priceRatioUpdateStartTime,
            priceRatioUpdateEndTime
        );

        uint256 updateDuration = priceRatioUpdateEndTime - actualPriceRatioUpdateStartTime;

        // We've already validated that end time >= start time at this point.
        if (updateDuration < _MIN_PRICE_RATIO_UPDATE_DURATION) {
            revert PriceRatioUpdateDurationTooShort();
        }

        _updateVirtualBalances();
        (uint256 fourthRootPriceRatioDelta, uint256 startFourthRootPriceRatio) = _startPriceRatioUpdate(
            endFourthRootPriceRatio,
            actualPriceRatioUpdateStartTime,
            priceRatioUpdateEndTime
        );

        if (fourthRootPriceRatioDelta < _MIN_FOURTH_ROOT_PRICE_RATIO_DELTA) {
            revert FourthRootPriceRatioDeltaBelowMin(fourthRootPriceRatioDelta);
        }

        // Now check that the rate of change is not too fast. First recover the actual ratios from the roots.
        uint256 startPriceRatio = ReClammMath.pow4(startFourthRootPriceRatio);
        uint256 endPriceRatio = ReClammMath.pow4(endFourthRootPriceRatio);

        // Compute the rate of change, as a multiple of the present value per day. For example, if the initial price
        // range was 1,000 - 4,000, with a target price of 2,000, the raw ratio would be 4 (`startPriceRatio` ~ 1.414).
        // If the new fourth root is 1.682, the new `endPriceRatio` would be 1.682^4 ~ 8. Note that since the
        // centeredness remains constant, the new range would NOT be 1,000 - 8,000, but [C / sqrt(8), C * sqrt(8)],
        // or about 707 - 5657.
        //
        // If the `updateDuration is 1 day, the time periods cancel, so `actualDailyPriceRatioUpdateRate` is simply
        // given by: `endPriceRatio` / `startPriceRatio`; or 8 / 4 = 2: doubling once per day.
        // All values are 18-decimal fixed point.
        uint256 actualDailyPriceRatioUpdateRate = endPriceRatio > startPriceRatio
            ? FixedPoint.divUp(endPriceRatio * 1 days, startPriceRatio * updateDuration)
            : FixedPoint.divUp(startPriceRatio * 1 days, endPriceRatio * updateDuration);

        if (actualDailyPriceRatioUpdateRate > _MAX_DAILY_PRICE_RATIO_UPDATE_RATE) {
            revert PriceRatioUpdateTooFast();
        }
    }

    /// @inheritdoc IReClammPool
    function stopPriceRatioUpdate() external onlyWhenInitialized onlySwapFeeManagerOrGovernance(address(this)) {
        _updateVirtualBalances();

        PriceRatioState memory priceRatioState = _priceRatioState;
        if (priceRatioState.priceRatioUpdateEndTime < block.timestamp) {
            revert PriceRatioNotUpdating();
        }

<<<<<<< HEAD
        uint256 currentFourthRootPriceRatio = _computeCurrentFourthRootPriceRatio(priceRatioState);
        _startPriceRatioUpdate(currentFourthRootPriceRatio, block.timestamp, block.timestamp);
=======
        uint256 currentFourthRootPriceRatio = _computeCurrentFourthRootPriceRatio();

        _setPriceRatioState(currentFourthRootPriceRatio, block.timestamp, block.timestamp);
>>>>>>> ad1d1fd9
    }

    /// @inheritdoc IReClammPool
    function setDailyPriceShiftExponent(
        uint256 newDailyPriceShiftExponent
    )
        external
        onlyWhenInitialized
        onlyWhenVaultIsLocked
        onlySwapFeeManagerOrGovernance(address(this))
        returns (uint256)
    {
        // Update virtual balances before updating the daily price shift exponent.
        return _setDailyPriceShiftExponentAndUpdateVirtualBalances(newDailyPriceShiftExponent);
    }

    /// @inheritdoc IReClammPool
    function setCenterednessMargin(
        uint256 newCenterednessMargin
    )
        external
        onlyWhenInitialized
        onlyWhenVaultIsLocked
        onlyWithinTargetRange
        onlySwapFeeManagerOrGovernance(address(this))
    {
        _setCenterednessMarginAndUpdateVirtualBalances(newCenterednessMargin);
    }

    /********************************************************
                        Internal Helpers
    ********************************************************/

    function _computeCurrentVirtualBalances(
        uint256[] memory balancesScaled18
    ) internal view returns (uint256 currentVirtualBalanceA, uint256 currentVirtualBalanceB, bool changed) {
        (currentVirtualBalanceA, currentVirtualBalanceB, changed) = ReClammMath.computeCurrentVirtualBalances(
            balancesScaled18,
            _lastVirtualBalanceA,
            _lastVirtualBalanceB,
            _dailyPriceShiftBase,
            _lastTimestamp,
            _centerednessMargin,
            _priceRatioState
        );
    }

    function _setLastVirtualBalances(uint256 virtualBalanceA, uint256 virtualBalanceB) internal {
        _lastVirtualBalanceA = virtualBalanceA.toUint128();
        _lastVirtualBalanceB = virtualBalanceB.toUint128();

        emit VirtualBalancesUpdated(virtualBalanceA, virtualBalanceB);

        _vault.emitAuxiliaryEvent("VirtualBalancesUpdated", abi.encode(virtualBalanceA, virtualBalanceB));
    }

    function _startPriceRatioUpdate(
        uint256 endFourthRootPriceRatio,
        uint256 priceRatioUpdateStartTime,
        uint256 priceRatioUpdateEndTime
    ) internal returns (uint256 fourthRootPriceRatioDelta, uint256 startFourthRootPriceRatio) {
        if (priceRatioUpdateStartTime > priceRatioUpdateEndTime || priceRatioUpdateStartTime < block.timestamp) {
            revert InvalidStartTime();
        }

        PriceRatioState memory priceRatioState = _priceRatioState;

        startFourthRootPriceRatio = priceRatioState.endFourthRootPriceRatio;

        if (_vault.isPoolInitialized(address(this))) {
            startFourthRootPriceRatio = _computeCurrentFourthRootPriceRatio();
        }

        fourthRootPriceRatioDelta = SignedMath.abs(
            startFourthRootPriceRatio.toInt256() - endFourthRootPriceRatio.toInt256()
        );

        priceRatioState.startFourthRootPriceRatio = startFourthRootPriceRatio.toUint96();
        priceRatioState.endFourthRootPriceRatio = endFourthRootPriceRatio.toUint96();
        priceRatioState.priceRatioUpdateStartTime = priceRatioUpdateStartTime.toUint32();
        priceRatioState.priceRatioUpdateEndTime = priceRatioUpdateEndTime.toUint32();

        _priceRatioState = priceRatioState;

        emit PriceRatioStateUpdated(
            startFourthRootPriceRatio,
            endFourthRootPriceRatio,
            priceRatioUpdateStartTime,
            priceRatioUpdateEndTime
        );

        _vault.emitAuxiliaryEvent(
            "PriceRatioStateUpdated",
            abi.encode(
                startFourthRootPriceRatio,
                endFourthRootPriceRatio,
                priceRatioUpdateStartTime,
                priceRatioUpdateEndTime
            )
        );
    }

    /// Using the pool balances to update the virtual balances is dangerous with an unlocked vault, since the balances
    /// are manipulable.
    function _setDailyPriceShiftExponentAndUpdateVirtualBalances(
        uint256 dailyPriceShiftExponent
    ) internal returns (uint256) {
        // Update virtual balances with current daily price shift exponent.
        _updateVirtualBalances();

        // Update the price shift exponent.
        return _setDailyPriceShiftExponent(dailyPriceShiftExponent);
    }

    function _setDailyPriceShiftExponent(uint256 dailyPriceShiftExponent) internal returns (uint256) {
        if (dailyPriceShiftExponent > _MAX_DAILY_PRICE_SHIFT_EXPONENT) {
            revert DailyPriceShiftExponentTooHigh();
        }

        uint256 dailyPriceShiftBase = dailyPriceShiftExponent.toDailyPriceShiftBase();
        // There might be precision loss when adjusting to the internal representation, so we need to
        // convert back to the external representation to emit the event.
        dailyPriceShiftExponent = dailyPriceShiftBase.toDailyPriceShiftExponent();

        _dailyPriceShiftBase = dailyPriceShiftBase.toUint128();

        emit DailyPriceShiftExponentUpdated(dailyPriceShiftExponent, dailyPriceShiftBase);

        _vault.emitAuxiliaryEvent(
            "DailyPriceShiftExponentUpdated",
            abi.encode(dailyPriceShiftExponent, dailyPriceShiftBase)
        );

        return dailyPriceShiftExponent;
    }

    /**
     * @dev This function relies on the pool balance, which can be manipulated if the vault is unlocked. Also, the pool
     * must be within the target range before and after the operation, or the pool owner could arb the pool.
     */
    function _setCenterednessMarginAndUpdateVirtualBalances(uint256 centerednessMargin) internal {
        // Update the virtual balances using the current daily price shift exponent.
        _updateVirtualBalances();

        _setCenterednessMargin(centerednessMargin);
    }

    /**
     * @notice Sets the centeredness margin when the pool is created.
     * @param centerednessMargin The new centerednessMargin value, which must be within the target range
     */
    function _setCenterednessMargin(uint256 centerednessMargin) internal {
        if (centerednessMargin > _MAX_CENTEREDNESS_MARGIN) {
            revert InvalidCenterednessMargin();
        }

        // Straight cast is safe since the margin is validated above (and tests ensure the margins fit in uint64).
        _centerednessMargin = uint64(centerednessMargin);

        emit CenterednessMarginUpdated(centerednessMargin);

        _vault.emitAuxiliaryEvent("CenterednessMarginUpdated", abi.encode(centerednessMargin));
    }

    function _updateVirtualBalances() internal {
        (, , , uint256[] memory balancesScaled18) = _vault.getPoolTokenInfo(address(this));
        (uint256 currentVirtualBalanceA, uint256 currentVirtualBalanceB, bool changed) = _computeCurrentVirtualBalances(
            balancesScaled18
        );
        if (changed) {
            _setLastVirtualBalances(currentVirtualBalanceA, currentVirtualBalanceB);
        }

        _updateTimestamp();
    }

    // Updates the last timestamp to the current timestamp.
    function _updateTimestamp() internal {
        uint32 lastTimestamp32 = block.timestamp.toUint32();
        _lastTimestamp = lastTimestamp32;

        emit LastTimestampUpdated(lastTimestamp32);

        _vault.emitAuxiliaryEvent("LastTimestampUpdated", abi.encode(lastTimestamp32));
    }

    /**
     * @notice Ensures the pool state is valid after a swap.
     * @dev This function ensures that the balance of each token is greater than the minimum balance after a swap.
     * It further verifies that the pool does not end up too unbalanced, by ensuring the pool centeredness is above
     * the minimum. A unbalanced pool, with balances near the minimum/maximum price points, can result in large
     * rounding errors in the swap calculations.
     *
     * @param currentBalancesScaled18 The current balances of the pool, sorted in token registration order
     * @param currentVirtualBalanceA The current virtual balance of token A
     * @param currentVirtualBalanceB The current virtual balance of token B
     * @param amountInScaled18 Amount of tokenIn (entering the Vault)
     * @param amountOutScaled18 Amount of tokenOut (leaving the Vault)
     * @param indexIn The zero-based index of tokenIn
     * @param indexOut The zero-based index of tokenOut
     */
    function _ensureValidPoolStateAfterSwap(
        uint256[] memory currentBalancesScaled18,
        uint256 currentVirtualBalanceA,
        uint256 currentVirtualBalanceB,
        uint256 amountInScaled18,
        uint256 amountOutScaled18,
        uint256 indexIn,
        uint256 indexOut
    ) internal pure {
        currentBalancesScaled18[indexIn] += amountInScaled18;
        // The swap functions `computeOutGivenIn` and `computeInGivenOut` ensure that the amountOutScaled18 is
        // never greater than the balance of the token being swapped out. Therefore, the math below will never
        // underflow. Nevertheless, since these considerations involve code outside this function, it is safest
        // to still use checked math here.
        currentBalancesScaled18[indexOut] -= amountOutScaled18;

        if (currentBalancesScaled18[indexOut] < _MIN_TOKEN_BALANCE_SCALED18) {
            // If one of the token balances is below the minimum, the price ratio update is unreliable.
            revert TokenBalanceTooLow();
        }

        if (
            ReClammMath.computeCenteredness(currentBalancesScaled18, currentVirtualBalanceA, currentVirtualBalanceB) <
            _MIN_POOL_CENTEREDNESS
        ) {
            // If the pool centeredness is below the minimum, the price ratio update is unreliable.
            revert PoolCenterednessTooLow();
        }
    }

    /**
     * @notice Computes the fourth root of the current price ratio.
     * @dev The function calculates the price ratio between tokens A and B using their real and virtual balances,
     * then takes the fourth root of this ratio. The multiplication by FixedPoint.ONE before each sqrt operation
     * is done to maintain precision in the fixed-point calculations.
     *
     * @return The fourth root of the current price ratio, maintaining precision through fixed-point arithmetic
     */
    function _computeCurrentFourthRootPriceRatio() internal view returns (uint256) {
        (, , , uint256[] memory balancesScaled18) = _vault.getPoolTokenInfo(address(this));
        (uint256 virtualBalanceA, uint256 virtualBalanceB, ) = _computeCurrentVirtualBalances(balancesScaled18);

        return
            ReClammMath.sqrtScaled18(
                ReClammMath.sqrtScaled18(
                    ReClammMath.computePriceRatio(balancesScaled18, virtualBalanceA, virtualBalanceB)
                )
            );
    }

    /// @dev This function relies on the pool balance, which can be manipulated if the vault is unlocked.
    function _isPoolWithinTargetRange() internal view returns (bool) {
        (, , , uint256[] memory balancesScaled18) = _vault.getPoolTokenInfo(address(this));

        return
            ReClammMath.isPoolWithinTargetRange(
                balancesScaled18,
                _lastVirtualBalanceA,
                _lastVirtualBalanceB,
                _centerednessMargin
            );
    }

    /// @dev Checks that the current balance ratio is within the initialization balance ratio tolerance.
    function _checkInitializationBalanceRatio(
        uint256[] memory balancesScaled18,
        uint256[] memory theoreticalBalances
    ) internal pure {
        uint256 realBalanceRatio = balancesScaled18[b].divDown(balancesScaled18[a]);
        uint256 theoreticalBalanceRatio = theoreticalBalances[b].divDown(theoreticalBalances[a]);

        uint256 ratioLowerBound = theoreticalBalanceRatio.mulDown(FixedPoint.ONE - _BALANCE_RATIO_AND_PRICE_TOLERANCE);
        uint256 ratioUpperBound = theoreticalBalanceRatio.mulDown(FixedPoint.ONE + _BALANCE_RATIO_AND_PRICE_TOLERANCE);

        if (realBalanceRatio < ratioLowerBound || realBalanceRatio > ratioUpperBound) {
            revert BalanceRatioExceedsTolerance();
        }
    }

    /**
     * @dev Checks that the current spot price is within the initialization tolerance of the price target, and that
     * the total price range after initialization (i.e., with real balances) corresponds closely enough to the desired
     * initial price range set on deployment.
     */
    function _checkInitializationPrices(
        uint256[] memory balancesScaled18,
        uint256 minPrice,
        uint256 maxPrice,
        uint256 targetPrice,
        uint256 virtualBalanceA,
        uint256 virtualBalanceB
    ) internal pure {
        // Compare current spot price with initialization target price.
        uint256 spotPrice = (balancesScaled18[b] + virtualBalanceB).divDown(balancesScaled18[a] + virtualBalanceA);
        _comparePrice(spotPrice, targetPrice);

        uint256 currentInvariant = ReClammMath.computeInvariant(
            balancesScaled18,
            virtualBalanceA,
            virtualBalanceB,
            Rounding.ROUND_DOWN
        );

        // Compare current min price with initialization min price.
        uint256 currentMinPrice = (virtualBalanceB * virtualBalanceB) / currentInvariant;
        _comparePrice(currentMinPrice, minPrice);

        // Compare current max price with initialization max price.
        uint256 currentMaxPrice = _computeMaxPrice(currentInvariant, virtualBalanceA);
        _comparePrice(currentMaxPrice, maxPrice);
    }

    function _comparePrice(uint256 currentPrice, uint256 initializationPrice) internal pure {
        uint256 priceLowerBound = initializationPrice.mulDown(FixedPoint.ONE - _BALANCE_RATIO_AND_PRICE_TOLERANCE);
        uint256 priceUpperBound = initializationPrice.mulDown(FixedPoint.ONE + _BALANCE_RATIO_AND_PRICE_TOLERANCE);

        if (currentPrice < priceLowerBound || currentPrice > priceUpperBound) {
            revert WrongInitializationPrices();
        }
    }

    function _getLastVirtualBalances() internal view returns (uint256[] memory) {
        uint256[] memory lastVirtualBalances = new uint256[](2);
        lastVirtualBalances[a] = _lastVirtualBalanceA;
        lastVirtualBalances[b] = _lastVirtualBalanceB;

        return lastVirtualBalances;
    }

    function _ensurePoolWithinTargetRange() internal view {
        if (_isPoolWithinTargetRange() == false) {
            revert PoolOutsideTargetRange();
        }
    }

    function _computeInitialBalanceRatioScaled18(uint256 rateA, uint256 rateB) internal view returns (uint256) {
        (
            uint256 minPriceScaled18,
            uint256 maxPriceScaled18,
            uint256 targetPriceScaled18
        ) = _getPriceSettingsAdjustedByRates(rateA, rateB);

        (uint256[] memory theoreticalBalancesScaled18, , , ) = ReClammMath.computeTheoreticalPriceRatioAndBalances(
            minPriceScaled18,
            maxPriceScaled18,
            targetPriceScaled18
        );

        return theoreticalBalancesScaled18[b].divDown(theoreticalBalancesScaled18[a]);
    }

    function _computeMaxPrice(uint256 currentInvariant, uint256 virtualBalanceA) internal pure returns (uint256) {
        return currentInvariant.divDown(virtualBalanceA.mulDown(virtualBalanceA));
    }

    function _getTokenRates() internal view returns (uint256 rateA, uint256 rateB) {
        (, TokenInfo[] memory tokenInfo, , ) = _vault.getPoolTokenInfo(address(this));

        rateA = _getTokenRate(tokenInfo[a]);
        rateB = _getTokenRate(tokenInfo[b]);
    }

    function _getTokenRate(TokenInfo memory tokenInfo) internal view returns (uint256) {
        return tokenInfo.tokenType == TokenType.WITH_RATE ? tokenInfo.rateProvider.getRate() : FixedPoint.ONE;
    }

    function _getPriceSettingsAdjustedByRates(
        uint256 rateA,
        uint256 rateB
    ) internal view returns (uint256 minPrice, uint256 maxPrice, uint256 targetPrice) {
        rateA = _TOKEN_A_PRICE_INCLUDES_RATE ? rateA : FixedPoint.ONE;
        rateB = _TOKEN_B_PRICE_INCLUDES_RATE ? rateB : FixedPoint.ONE;

        // Example: a pool waUSDC/waWETH, where the price is given in terms of the underlying tokens.
        // Consider a USDC/ETH pool where the price is 2000. Token A is ETH (waWETH); token B is USDC (waUSDC).
        // If waUSDC has a rate of 2 (1 waUSDC = 2 USDC), the price of waUSDC/ETH is 1000, which is
        // obtained by dividing the price by the rate of waUSDC, which is token B.
        // Now, if the rate of waWETH is 1.5 (1 waWETH = 1.5 ETH), waUSDC/waWETH = 1500, which is
        // obtained by multiplying the price by the rate of waWETH, which is token A.
        minPrice = (_INITIAL_MIN_PRICE * rateA) / rateB;
        maxPrice = (_INITIAL_MAX_PRICE * rateA) / rateB;
        targetPrice = (_INITIAL_TARGET_PRICE * rateA) / rateB;
    }
}<|MERGE_RESOLUTION|>--- conflicted
+++ resolved
@@ -734,14 +734,9 @@
             revert PriceRatioNotUpdating();
         }
 
-<<<<<<< HEAD
-        uint256 currentFourthRootPriceRatio = _computeCurrentFourthRootPriceRatio(priceRatioState);
+        uint256 currentFourthRootPriceRatio = _computeCurrentFourthRootPriceRatio();
+
         _startPriceRatioUpdate(currentFourthRootPriceRatio, block.timestamp, block.timestamp);
-=======
-        uint256 currentFourthRootPriceRatio = _computeCurrentFourthRootPriceRatio();
-
-        _setPriceRatioState(currentFourthRootPriceRatio, block.timestamp, block.timestamp);
->>>>>>> ad1d1fd9
     }
 
     /// @inheritdoc IReClammPool
