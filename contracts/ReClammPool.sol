// SPDX-License-Identifier: GPL-3.0-or-later
// solhint-disable not-rely-on-time

pragma solidity ^0.8.24;

import { IERC20Metadata } from "@openzeppelin/contracts/token/ERC20/extensions/IERC20Metadata.sol";
import { SignedMath } from "@openzeppelin/contracts/utils/math/SignedMath.sol";
import { SafeCast } from "@openzeppelin/contracts/utils/math/SafeCast.sol";
import { IERC20 } from "@openzeppelin/contracts/token/ERC20/IERC20.sol";

import { ISwapFeePercentageBounds } from "@balancer-labs/v3-interfaces/contracts/vault/ISwapFeePercentageBounds.sol";
import "@balancer-labs/v3-interfaces/contracts/vault/IUnbalancedLiquidityInvariantRatioBounds.sol";
import { IVaultErrors } from "@balancer-labs/v3-interfaces/contracts/vault/IVaultErrors.sol";
import { IBasePool } from "@balancer-labs/v3-interfaces/contracts/vault/IBasePool.sol";
import { IVault } from "@balancer-labs/v3-interfaces/contracts/vault/IVault.sol";
import { IHooks } from "@balancer-labs/v3-interfaces/contracts/vault/IHooks.sol";
import "@balancer-labs/v3-interfaces/contracts/vault/VaultTypes.sol";

import { BasePoolAuthentication } from "@balancer-labs/v3-pool-utils/contracts/BasePoolAuthentication.sol";
import { GradualValueChange } from "@balancer-labs/v3-pool-weighted/contracts/lib/GradualValueChange.sol";
import { FixedPoint } from "@balancer-labs/v3-solidity-utils/contracts/math/FixedPoint.sol";
import { BalancerPoolToken } from "@balancer-labs/v3-vault/contracts/BalancerPoolToken.sol";
import { ScalingHelpers } from "@balancer-labs/v3-solidity-utils/contracts/helpers/ScalingHelpers.sol";
import { Version } from "@balancer-labs/v3-solidity-utils/contracts/helpers/Version.sol";
import { PoolInfo } from "@balancer-labs/v3-pool-utils/contracts/PoolInfo.sol";
import { BaseHooks } from "@balancer-labs/v3-vault/contracts/BaseHooks.sol";

import { PriceRatioState, ReClammMath, a, b } from "./lib/ReClammMath.sol";
import {
    ReClammPoolParams,
    ReClammPoolDynamicData,
    ReClammPoolImmutableData,
    IReClammPool
} from "./interfaces/IReClammPool.sol";

contract ReClammPool is IReClammPool, BalancerPoolToken, PoolInfo, BasePoolAuthentication, Version, BaseHooks {
    using FixedPoint for uint256;
    using ScalingHelpers for uint256;
    using SafeCast for *;
    using ReClammMath for *;

    // Fees are 18-decimal, floating point values, which will be stored in the Vault using 24 bits.
    // This means they have 0.00001% resolution (i.e., any non-zero bits < 1e11 will cause precision loss).
    // Minimum values help make the math well-behaved (i.e., the swap fee should overwhelm any rounding error).
    // Maximum values protect users by preventing permissioned actors from setting excessively high swap fees.
    uint256 private constant _MIN_SWAP_FEE_PERCENTAGE = 0.001e16; // 0.001%
    uint256 internal constant _MAX_SWAP_FEE_PERCENTAGE = 10e16; // 10%

    // The maximum pool centeredness allowed to consider the pool within the target range.
    uint256 internal constant _MAX_CENTEREDNESS_MARGIN = 50e16; // 50%

    // A pool is "centered" when it holds equal (non-zero) value in both real token balances. In this state, the ratio
    // of the real balances equals the ratio of the virtual balances, and the value of the centeredness measure is
    // FixedPoint.ONE.
    //
    // As the real balance of either token approaches zero, the centeredness measure likewise approaches zero. Since
    // centeredness is the divisor in many calculations, zero values would revert, and even near-zero values are
    // problematic. Imposing this limit on centeredness (i.e., reverting if an operation would cause the centeredness
    // to decrease below this threshold) keeps the math well-behaved.
    uint256 internal constant _MIN_TOKEN_BALANCE_SCALED18 = 1e12;
    uint256 internal constant _MIN_POOL_CENTEREDNESS = 1e3;

    // The daily price shift exponent is a percentage that defines the speed at which the virtual balances will change
    // over the course of one day. A value of 100% (i.e, FP 1) means that the min and max prices will double (or halve)
    // every day, until the pool price is within the range defined by the margin. This constant defines the maximum
    // "price shift" velocity.
    uint256 internal constant _MAX_DAILY_PRICE_SHIFT_EXPONENT = 300e16; // 300%

    // Price ratio updates must have both a minimum duration and a maximum daily rate. For instance, an update rate of
    // FP 2 means the ratio one day later must be at least half and at most double the rate at the start of the update.
    uint256 internal constant _MIN_PRICE_RATIO_UPDATE_DURATION = 1 days;
    uint256 internal immutable _MAX_DAILY_PRICE_RATIO_UPDATE_RATE;

    // There is also a minimum delta, to keep the math well-behaved.
    uint256 internal constant _MIN_FOURTH_ROOT_PRICE_RATIO_DELTA = 1e3;

    uint256 internal constant _MAX_TOKEN_DECIMALS = 18;
    // This represents the maximum deviation from the ideal state (i.e., at target price and near centered) after
    // initialization, to prevent arbitration losses.
    uint256 internal constant _BALANCE_RATIO_AND_PRICE_TOLERANCE = 0.01e16; // 0.01%

    // These immutables are only used during initialization, to set the virtual balances and price ratio in a more
    // user-friendly manner.
    uint256 private immutable _INITIAL_MIN_PRICE;
    uint256 private immutable _INITIAL_MAX_PRICE;
    uint256 private immutable _INITIAL_TARGET_PRICE;
    uint256 private immutable _INITIAL_DAILY_PRICE_SHIFT_EXPONENT;
    uint256 private immutable _INITIAL_CENTEREDNESS_MARGIN;

    // ReClamm pools do not need to know the tokens on deployment. The factory deploys the pool, then registers it, at
    // which point the Vault knows the tokens and rate providers. Finally, the user initializes the pool through the
    // router, using the `computeInitialBalancesRaw` helper function to compute the correct initial raw balances.
    //
    // The twist here is that the pool may contain wrapped tokens (e.g., wstETH), and the initial prices given might be
    // in terms of either the wrapped or the underlying token. If the price is that of the actual token being supplied
    // (e.g., the wrapped token), the initialization helper should *not* apply the rate, and the flag should be false.
    // If the price is given in terms of the underlying token, the initialization helper *should* apply the rate, so
    // the flag should be true. Since the prices are stored on initialization, these flags are as well (vs. passing
    // them in at initialization time, when they might be out-of-sync with the prices).
    bool private immutable _TOKEN_A_PRICE_INCLUDES_RATE;
    bool private immutable _TOKEN_B_PRICE_INCLUDES_RATE;

    PriceRatioState internal _priceRatioState;

    // Timestamp of the last user interaction.
    uint32 internal _lastTimestamp;

    // Internal representation of the speed at which the pool moves the virtual balances when outside the target range.
    uint128 internal _dailyPriceShiftBase;

    // Used to define the target price range of the pool (i.e., where the pool centeredness > centeredness margin).
    uint64 internal _centerednessMargin;

    // The virtual balances at the time of the last user interaction.
    uint128 internal _lastVirtualBalanceA;
    uint128 internal _lastVirtualBalanceB;

    // Protect functions that would otherwise be vulnerable to manipulation through transient liquidity.
    modifier onlyWhenVaultIsLocked() {
        _ensureVaultIsLocked();
        _;
    }

    function _ensureVaultIsLocked() internal view {
        if (_vault.isUnlocked()) {
            revert VaultIsNotLocked();
        }
    }

    modifier onlyWhenInitialized() {
        _ensureVaultIsInitialized();
        _;
    }

    function _ensureVaultIsInitialized() internal view {
        if (_vault.isPoolInitialized(address(this)) == false) {
            revert PoolNotInitialized();
        }
    }

    modifier onlyWithinTargetRange() {
        _ensurePoolWithinTargetRange();
        _;
        _ensurePoolWithinTargetRange();
    }

    constructor(
        ReClammPoolParams memory params,
        IVault vault
    )
        BalancerPoolToken(vault, params.name, params.symbol)
        PoolInfo(vault)
        BasePoolAuthentication(vault, msg.sender)
        Version(params.version)
    {
        if (
            params.initialMinPrice == 0 ||
            params.initialMaxPrice == 0 ||
            params.initialTargetPrice == 0 ||
            params.initialTargetPrice < params.initialMinPrice ||
            params.initialTargetPrice > params.initialMaxPrice
        ) {
            // If any of these prices were 0, pool initialization would revert with a numerical error.
            // For good measure, we also ensure the target is within the range.
            revert InvalidInitialPrice();
        }

        // Initialize immutable params. These are only used during pool initialization.
        _INITIAL_MIN_PRICE = params.initialMinPrice;
        _INITIAL_MAX_PRICE = params.initialMaxPrice;
        _INITIAL_TARGET_PRICE = params.initialTargetPrice;

        _INITIAL_DAILY_PRICE_SHIFT_EXPONENT = params.dailyPriceShiftExponent;
        _INITIAL_CENTEREDNESS_MARGIN = params.centerednessMargin;

        _TOKEN_A_PRICE_INCLUDES_RATE = params.tokenAPriceIncludesRate;
        _TOKEN_B_PRICE_INCLUDES_RATE = params.tokenBPriceIncludesRate;

        // The maximum daily price ratio change rate is given by 2^_MAX_DAILY_PRICE_SHIFT_EXPONENT.
        // This is somewhat arbitrary, but it makes sense to link these rates; i.e., we are setting the maximum speed
        // of expansion or contraction to equal the maximum speed of the price shift. It is expressed as a multiple;
        // i.e., 8e18 means it can change by 8x per day.
        _MAX_DAILY_PRICE_RATIO_UPDATE_RATE = FixedPoint.powUp(2e18, _MAX_DAILY_PRICE_SHIFT_EXPONENT);
    }

    /********************************************************
                    Base Pool Functions
    ********************************************************/

    /// @inheritdoc IBasePool
    function computeInvariant(uint256[] memory balancesScaled18, Rounding rounding) public view returns (uint256) {
        return
            ReClammMath.computeInvariant(
                balancesScaled18,
                _lastVirtualBalanceA,
                _lastVirtualBalanceB,
                _dailyPriceShiftBase,
                _lastTimestamp,
                _centerednessMargin,
                _priceRatioState,
                rounding
            );
    }

    /// @inheritdoc IBasePool
    function computeBalance(uint256[] memory, uint256, uint256) external pure returns (uint256) {
        // The pool does not allow unbalanced adds and removes, so this function does not need to be implemented.
        revert NotImplemented();
    }

    /// @inheritdoc IBasePool
    function onSwap(PoolSwapParams memory request) public virtual onlyVault returns (uint256 amountCalculatedScaled18) {
        (uint256 currentVirtualBalanceA, uint256 currentVirtualBalanceB, bool changed) = _computeCurrentVirtualBalances(
            request.balancesScaled18
        );

        if (changed) {
            _setLastVirtualBalances(currentVirtualBalanceA, currentVirtualBalanceB);
        }

        _updateTimestamp();

        // Calculate swap result.
        if (request.kind == SwapKind.EXACT_IN) {
            amountCalculatedScaled18 = ReClammMath.computeOutGivenIn(
                request.balancesScaled18,
                currentVirtualBalanceA,
                currentVirtualBalanceB,
                request.indexIn,
                request.indexOut,
                request.amountGivenScaled18
            );

            _ensureValidPoolStateAfterSwap(
                request.balancesScaled18,
                currentVirtualBalanceA,
                currentVirtualBalanceB,
                request.amountGivenScaled18,
                amountCalculatedScaled18,
                request.indexIn,
                request.indexOut
            );
        } else {
            amountCalculatedScaled18 = ReClammMath.computeInGivenOut(
                request.balancesScaled18,
                currentVirtualBalanceA,
                currentVirtualBalanceB,
                request.indexIn,
                request.indexOut,
                request.amountGivenScaled18
            );

            _ensureValidPoolStateAfterSwap(
                request.balancesScaled18,
                currentVirtualBalanceA,
                currentVirtualBalanceB,
                amountCalculatedScaled18,
                request.amountGivenScaled18,
                request.indexIn,
                request.indexOut
            );
        }
    }

    /// @inheritdoc ISwapFeePercentageBounds
    function getMinimumSwapFeePercentage() external pure returns (uint256) {
        return _MIN_SWAP_FEE_PERCENTAGE;
    }

    /// @inheritdoc ISwapFeePercentageBounds
    function getMaximumSwapFeePercentage() external pure returns (uint256) {
        return _MAX_SWAP_FEE_PERCENTAGE;
    }

    /// @inheritdoc IUnbalancedLiquidityInvariantRatioBounds
    function getMinimumInvariantRatio() external pure returns (uint256) {
        // The invariant ratio bounds are required by `IBasePool`, but are unused in this pool type, as liquidity can
        // only be added or removed proportionally.
        return 0;
    }

    /// @inheritdoc IUnbalancedLiquidityInvariantRatioBounds
    function getMaximumInvariantRatio() external pure returns (uint256) {
        // The invariant ratio bounds are required by `IBasePool`, but are unused in this pool type, as liquidity can
        // only be added or removed proportionally.
        return 0;
    }

    /// @inheritdoc IRateProvider
    function getRate() public pure override returns (uint256) {
        revert ReClammPoolBptRateUnsupported();
    }

    /********************************************************
                        Hook Functions
    ********************************************************/

    /// @inheritdoc IHooks
    function getHookFlags() public pure override returns (HookFlags memory hookFlags) {
        hookFlags.shouldCallBeforeInitialize = true;
        hookFlags.shouldCallBeforeAddLiquidity = true;
        hookFlags.shouldCallBeforeRemoveLiquidity = true;
    }

    /// @inheritdoc IHooks
    function onRegister(
        address,
        address,
        TokenConfig[] memory tokenConfig,
        LiquidityManagement calldata liquidityManagement
    ) public view override onlyVault returns (bool) {
        return
            tokenConfig.length == 2 &&
            liquidityManagement.disableUnbalancedLiquidity &&
            liquidityManagement.enableDonation == false;
    }

    struct InitializeLocals {
        uint256 rateA;
        uint256 rateB;
        uint256 minPriceScaled18;
        uint256 maxPriceScaled18;
        uint256 targetPriceScaled18;
        uint256[] theoreticalBalances;
        uint256 theoreticalVirtualBalanceA;
        uint256 theoreticalVirtualBalanceB;
        uint256 fourthRootPriceRatio;
    }

    /// @inheritdoc IHooks
    function onBeforeInitialize(
        uint256[] memory balancesScaled18,
        bytes memory
    ) public override onlyVault returns (bool) {
        InitializeLocals memory locals;
        (locals.rateA, locals.rateB) = _getTokenRates();

        (
            locals.minPriceScaled18,
            locals.maxPriceScaled18,
            locals.targetPriceScaled18
        ) = _getPriceSettingsAdjustedByRates(locals.rateA, locals.rateB);

        (
            locals.theoreticalBalances,
            locals.theoreticalVirtualBalanceA,
            locals.theoreticalVirtualBalanceB,
            locals.fourthRootPriceRatio
        ) = ReClammMath.computeTheoreticalPriceRatioAndBalances(
            locals.minPriceScaled18,
            locals.maxPriceScaled18,
            locals.targetPriceScaled18
        );

        _checkInitializationBalanceRatio(balancesScaled18, locals.theoreticalBalances);

        uint256 scale = balancesScaled18[a].divDown(locals.theoreticalBalances[a]);

        uint256 virtualBalanceA = locals.theoreticalVirtualBalanceA.mulDown(scale);
        uint256 virtualBalanceB = locals.theoreticalVirtualBalanceB.mulDown(scale);

        _checkInitializationPrices(
            balancesScaled18,
            locals.minPriceScaled18,
            locals.maxPriceScaled18,
            locals.targetPriceScaled18,
            virtualBalanceA,
            virtualBalanceB
        );

        if (ReClammMath.computeCenteredness(balancesScaled18, virtualBalanceA, virtualBalanceB) < _centerednessMargin) {
            revert PoolCenterednessTooLow();
        }

        _setLastVirtualBalances(virtualBalanceA, virtualBalanceB);
<<<<<<< HEAD
        _startPriceRatioUpdate(fourthRootPriceRatio, block.timestamp, block.timestamp);
=======
        _setPriceRatioState(locals.fourthRootPriceRatio, block.timestamp, block.timestamp);
>>>>>>> 60daf970
        // Set dynamic parameters.
        _setDailyPriceShiftExponent(_INITIAL_DAILY_PRICE_SHIFT_EXPONENT);
        _setCenterednessMargin(_INITIAL_CENTEREDNESS_MARGIN);
        _updateTimestamp();

        return true;
    }

    /// @inheritdoc IHooks
    function onBeforeAddLiquidity(
        address,
        address pool,
        AddLiquidityKind,
        uint256[] memory,
        uint256 minBptAmountOut,
        uint256[] memory balancesScaled18,
        bytes memory
    ) public override onlyVault returns (bool) {
        // This hook makes sure that the virtual balances are increased in the same proportion as the real balances
        // after adding liquidity. This is needed to keep the pool centeredness and price ratio constant.

        uint256 poolTotalSupply = _vault.totalSupply(pool);
        // Rounding proportion down, which will round the virtual balances down.
        uint256 proportion = minBptAmountOut.divDown(poolTotalSupply);

        (uint256 currentVirtualBalanceA, uint256 currentVirtualBalanceB, ) = _computeCurrentVirtualBalances(
            balancesScaled18
        );
        // When adding/removing liquidity, round down the virtual balances. This favors the vault in swap operations.
        // The virtual balances are not used in proportional add/remove calculations.
        currentVirtualBalanceA = currentVirtualBalanceA.mulDown(FixedPoint.ONE + proportion);
        currentVirtualBalanceB = currentVirtualBalanceB.mulDown(FixedPoint.ONE + proportion);
        _setLastVirtualBalances(currentVirtualBalanceA, currentVirtualBalanceB);
        _updateTimestamp();

        return true;
    }

    /// @inheritdoc IHooks
    function onBeforeRemoveLiquidity(
        address,
        address pool,
        RemoveLiquidityKind,
        uint256 maxBptAmountIn,
        uint256[] memory,
        uint256[] memory balancesScaled18,
        bytes memory
    ) public override onlyVault returns (bool) {
        // This hook makes sure that the virtual balances are decreased in the same proportion as the real balances
        // after removing liquidity. This is needed to keep the pool centeredness and price ratio constant.

        uint256 poolTotalSupply = _vault.totalSupply(pool);
        // Rounding proportion up, which will round the virtual balances down.
        uint256 proportion = maxBptAmountIn.divUp(poolTotalSupply);

        (uint256 currentVirtualBalanceA, uint256 currentVirtualBalanceB, ) = _computeCurrentVirtualBalances(
            balancesScaled18
        );
        // When adding/removing liquidity, round down the virtual balances. This favors the vault in swap operations.
        // The virtual balances are not used in proportional add/remove calculations.
        currentVirtualBalanceA = currentVirtualBalanceA.mulDown(FixedPoint.ONE - proportion);
        currentVirtualBalanceB = currentVirtualBalanceB.mulDown(FixedPoint.ONE - proportion);
        _setLastVirtualBalances(currentVirtualBalanceA, currentVirtualBalanceB);
        _updateTimestamp();

        if (
            balancesScaled18[a].mulDown(proportion.complement()) < _MIN_TOKEN_BALANCE_SCALED18 ||
            balancesScaled18[b].mulDown(proportion.complement()) < _MIN_TOKEN_BALANCE_SCALED18
        ) {
            // If a token balance fell below the minimum balance, the price ratio update would lose precision.
            revert TokenBalanceTooLow();
        }

        return true;
    }

    /********************************************************
                        Pool State Getters
    ********************************************************/

    /// @inheritdoc IReClammPool
    function computeInitialBalancesRaw(
        IERC20 referenceToken,
        uint256 referenceAmountInRaw
    ) external view returns (uint256[] memory initialBalancesRaw) {
        IERC20[] memory tokens = _vault.getPoolTokens(address(this));

        (uint256 referenceTokenIdx, uint256 otherTokenIdx) = tokens[a] == referenceToken ? (a, b) : (b, a);

        if (referenceTokenIdx == b && referenceToken != tokens[b]) {
            revert IVaultErrors.InvalidToken();
        }

        (uint256 rateA, uint256 rateB) = _getTokenRates();
        uint256 balanceRatioScaled18 = _computeInitialBalanceRatioScaled18(rateA, rateB);
        (uint256 rateReferenceToken, uint256 rateOtherToken) = tokens[a] == referenceToken
            ? (rateA, rateB)
            : (rateB, rateA);

        uint8 decimalsReferenceToken = IERC20Metadata(address(tokens[referenceTokenIdx])).decimals();
        uint8 decimalsOtherToken = IERC20Metadata(address(tokens[otherTokenIdx])).decimals();

        uint256 referenceAmountInScaled18 = referenceAmountInRaw.toScaled18ApplyRateRoundDown(
            10 ** (_MAX_TOKEN_DECIMALS - decimalsReferenceToken),
            rateReferenceToken
        );

        // Since the ratio is defined as b/a, multiply if we're given a, and divide if we're given b.
        // If the theoretical virtual balances were a=50 and b=100, then the ratio would be 100/50 = 2.
        // If we're given 100 a tokens, b = a * 2 = 200. If we're given 200 b tokens, a = b / 2 = 100.
        initialBalancesRaw = new uint256[](2);
        initialBalancesRaw[referenceTokenIdx] = referenceAmountInRaw;

        function(uint256, uint256) pure returns (uint256) _mulOrDiv = referenceTokenIdx == a
            ? FixedPoint.mulDown
            : FixedPoint.divDown;
        initialBalancesRaw[otherTokenIdx] = _mulOrDiv(referenceAmountInScaled18, balanceRatioScaled18)
            .toRawUndoRateRoundDown(10 ** (_MAX_TOKEN_DECIMALS - decimalsOtherToken), rateOtherToken);
    }

    /// @inheritdoc IReClammPool
    function computeCurrentPriceRange() external view returns (uint256 minPrice, uint256 maxPrice) {
        if (_vault.isPoolInitialized(address(this))) {
            (, , , uint256[] memory balancesScaled18) = _vault.getPoolTokenInfo(address(this));
            (uint256 virtualBalanceA, uint256 virtualBalanceB, ) = _computeCurrentVirtualBalances(balancesScaled18);

            uint256 currentInvariant = ReClammMath.computeInvariant(
                balancesScaled18,
                virtualBalanceA,
                virtualBalanceB,
                Rounding.ROUND_DOWN
            );

            // Similarly, P_min(a) = Vb / (Va + Ra_max)
            // We don't have Ra_max, but: invariant=(Ra_max + Va)(Vb)
            // Then, (Va + Ra_max) = invariant/Vb, and:
            // P_min(a) = Vb^2 / invariant
            minPrice = (virtualBalanceB * virtualBalanceB) / currentInvariant;

            // P_max(a) = (Rb_max + Vb)/Va
            // We don't have Rb_max, but: invariant=(Rb_max + Vb)(Va)
            // Then, (Rb_max + Vb) = invariant/Va, and:
            // P_max(a) = invariant / Va^2
            maxPrice = _computeMaxPrice(currentInvariant, virtualBalanceA);
        } else {
            minPrice = _INITIAL_MIN_PRICE;
            maxPrice = _INITIAL_MAX_PRICE;
        }
    }

    /// @inheritdoc IReClammPool
    function computeCurrentVirtualBalances()
        external
        view
        returns (uint256 currentVirtualBalanceA, uint256 currentVirtualBalanceB, bool changed)
    {
        (, currentVirtualBalanceA, currentVirtualBalanceB, changed) = _getRealAndVirtualBalances();
    }

    /// @inheritdoc IReClammPool
    function computeCurrentSpotPrice() external view returns (uint256) {
        (
            uint256[] memory balancesScaled18,
            uint256 currentVirtualBalanceA,
            uint256 currentVirtualBalanceB,

        ) = _getRealAndVirtualBalances();

        return (balancesScaled18[b] + currentVirtualBalanceB).divDown(balancesScaled18[a] + currentVirtualBalanceA);
    }

    function _getRealAndVirtualBalances()
        internal
        view
        returns (
            uint256[] memory balancesScaled18,
            uint256 currentVirtualBalanceA,
            uint256 currentVirtualBalanceB,
            bool changed
        )
    {
        (, , , balancesScaled18) = _vault.getPoolTokenInfo(address(this));
        (currentVirtualBalanceA, currentVirtualBalanceB, changed) = _computeCurrentVirtualBalances(balancesScaled18);
    }

    /// @inheritdoc IReClammPool
    function getLastTimestamp() external view returns (uint32) {
        return _lastTimestamp;
    }

    /// @inheritdoc IReClammPool
    function getLastVirtualBalances() external view returns (uint256 virtualBalanceA, uint256 virtualBalanceB) {
        return (_lastVirtualBalanceA, _lastVirtualBalanceB);
    }

    /// @inheritdoc IReClammPool
    function getCenterednessMargin() external view returns (uint256) {
        return _centerednessMargin;
    }

    /// @inheritdoc IReClammPool
    function getDailyPriceShiftExponent() external view returns (uint256) {
        return _dailyPriceShiftBase.toDailyPriceShiftExponent();
    }

    /// @inheritdoc IReClammPool
    function getDailyPriceShiftBase() external view returns (uint256) {
        return _dailyPriceShiftBase;
    }

    /// @inheritdoc IReClammPool
    function getPriceRatioState() external view returns (PriceRatioState memory) {
        return _priceRatioState;
    }

    /// @inheritdoc IReClammPool
    function computeCurrentFourthRootPriceRatio() external view returns (uint256) {
        return _computeCurrentFourthRootPriceRatio(_priceRatioState);
    }

    /// @inheritdoc IReClammPool
    function isPoolWithinTargetRange() external view returns (bool) {
        return _isPoolWithinTargetRange();
    }

    /// @inheritdoc IReClammPool
    function isPoolWithinTargetRangeUsingCurrentVirtualBalances()
        external
        view
        returns (bool isWithinTargetRange, bool virtualBalancesChanged)
    {
        (, , , uint256[] memory balancesScaled18) = _vault.getPoolTokenInfo(address(this));
        uint256 currentVirtualBalanceA;
        uint256 currentVirtualBalanceB;

        (currentVirtualBalanceA, currentVirtualBalanceB, virtualBalancesChanged) = _computeCurrentVirtualBalances(
            balancesScaled18
        );

        isWithinTargetRange = ReClammMath.isPoolWithinTargetRange(
            balancesScaled18,
            currentVirtualBalanceA,
            currentVirtualBalanceB,
            _centerednessMargin
        );
    }

    /// @inheritdoc IReClammPool
    function computeCurrentPoolCenteredness() external view returns (uint256) {
        (, , , uint256[] memory currentBalancesScaled18) = _vault.getPoolTokenInfo(address(this));
        return ReClammMath.computeCenteredness(currentBalancesScaled18, _lastVirtualBalanceA, _lastVirtualBalanceB);
    }

    /// @inheritdoc IReClammPool
    function getReClammPoolDynamicData() external view returns (ReClammPoolDynamicData memory data) {
        data.balancesLiveScaled18 = _vault.getCurrentLiveBalances(address(this));
        (, data.tokenRates) = _vault.getPoolTokenRates(address(this));
        data.staticSwapFeePercentage = _vault.getStaticSwapFeePercentage((address(this)));
        data.totalSupply = totalSupply();

        data.lastTimestamp = _lastTimestamp;
        data.lastVirtualBalances = _getLastVirtualBalances();
        data.dailyPriceShiftBase = _dailyPriceShiftBase;
        data.dailyPriceShiftExponent = data.dailyPriceShiftBase.toDailyPriceShiftExponent();
        data.centerednessMargin = _centerednessMargin;

        data.currentFourthRootPriceRatio = _computeCurrentFourthRootPriceRatio(_priceRatioState);

        PriceRatioState memory state = _priceRatioState;
        data.startFourthRootPriceRatio = state.startFourthRootPriceRatio;
        data.endFourthRootPriceRatio = state.endFourthRootPriceRatio;
        data.priceRatioUpdateStartTime = state.priceRatioUpdateStartTime;
        data.priceRatioUpdateEndTime = state.priceRatioUpdateEndTime;

        PoolConfig memory poolConfig = _vault.getPoolConfig(address(this));
        data.isPoolInitialized = poolConfig.isPoolInitialized;
        data.isPoolPaused = poolConfig.isPoolPaused;
        data.isPoolInRecoveryMode = poolConfig.isPoolInRecoveryMode;
    }

    /// @inheritdoc IReClammPool
    function getReClammPoolImmutableData() external view returns (ReClammPoolImmutableData memory data) {
        // Base Pool
        data.tokens = _vault.getPoolTokens(address(this));
        (data.decimalScalingFactors, ) = _vault.getPoolTokenRates(address(this));
        data.tokenAPriceIncludesRate = _TOKEN_A_PRICE_INCLUDES_RATE;
        data.tokenBPriceIncludesRate = _TOKEN_B_PRICE_INCLUDES_RATE;
        data.minSwapFeePercentage = _MIN_SWAP_FEE_PERCENTAGE;
        data.maxSwapFeePercentage = _MAX_SWAP_FEE_PERCENTAGE;

        // Initialization
        data.initialMinPrice = _INITIAL_MIN_PRICE;
        data.initialMaxPrice = _INITIAL_MAX_PRICE;
        data.initialTargetPrice = _INITIAL_TARGET_PRICE;
        data.initialDailyPriceShiftExponent = _INITIAL_DAILY_PRICE_SHIFT_EXPONENT;
        data.initialCenterednessMargin = _INITIAL_CENTEREDNESS_MARGIN;

        // Operating Limits
        data.maxCenterednessMargin = _MAX_CENTEREDNESS_MARGIN;
        data.minTokenBalanceScaled18 = _MIN_TOKEN_BALANCE_SCALED18;
        data.minPoolCenteredness = _MIN_POOL_CENTEREDNESS;
        data.maxDailyPriceShiftExponent = _MAX_DAILY_PRICE_SHIFT_EXPONENT;
        data.maxDailyPriceRatioUpdateRate = _MAX_DAILY_PRICE_RATIO_UPDATE_RATE;
        data.minPriceRatioUpdateDuration = _MIN_PRICE_RATIO_UPDATE_DURATION;
        data.minFourthRootPriceRatioDelta = _MIN_FOURTH_ROOT_PRICE_RATIO_DELTA;
        data.balanceRatioAndPriceTolerance = _BALANCE_RATIO_AND_PRICE_TOLERANCE;
    }

    /********************************************************   
                        Pool State Setters
    ********************************************************/

    /// @inheritdoc IReClammPool
    function startPriceRatioUpdate(
        uint256 endFourthRootPriceRatio,
        uint256 priceRatioUpdateStartTime,
        uint256 priceRatioUpdateEndTime
    )
        external
        onlyWhenInitialized
        onlySwapFeeManagerOrGovernance(address(this))
        returns (uint256 actualPriceRatioUpdateStartTime)
    {
        actualPriceRatioUpdateStartTime = GradualValueChange.resolveStartTime(
            priceRatioUpdateStartTime,
            priceRatioUpdateEndTime
        );

        uint256 updateDuration = priceRatioUpdateEndTime - actualPriceRatioUpdateStartTime;

        // We've already validated that end time >= start time at this point.
        if (updateDuration < _MIN_PRICE_RATIO_UPDATE_DURATION) {
            revert PriceRatioUpdateDurationTooShort();
        }

        _updateVirtualBalances();
        (uint256 fourthRootPriceRatioDelta, uint256 startFourthRootPriceRatio) = _startPriceRatioUpdate(
            endFourthRootPriceRatio,
            actualPriceRatioUpdateStartTime,
            priceRatioUpdateEndTime
        );

        if (fourthRootPriceRatioDelta < _MIN_FOURTH_ROOT_PRICE_RATIO_DELTA) {
            revert FourthRootPriceRatioDeltaBelowMin(fourthRootPriceRatioDelta);
        }

        // Now check that the rate of change is not too fast. First recover the actual ratios from the roots.
        uint256 startPriceRatio = ReClammMath.pow4(startFourthRootPriceRatio);
        uint256 endPriceRatio = ReClammMath.pow4(endFourthRootPriceRatio);

        // Compute the rate of change, as a multiple of the present value per day. For example, if the initial price
        // range was 1,000 - 4,000, with a target price of 2,000, the raw ratio would be 4 (`startPriceRatio` ~ 1.414).
        // If the new fourth root is 1.682, the new `endPriceRatio` would be 1.682^4 ~ 8. Note that since the
        // centeredness remains constant, the new range would NOT be 1,000 - 8,000, but [C / sqrt(8), C * sqrt(8)],
        // or about 707 - 5657.
        //
        // If the `updateDuration is 1 day, the time periods cancel, so `actualDailyPriceRatioUpdateRate` is simply
        // given by: `endPriceRatio` / `startPriceRatio`; or 8 / 4 = 2: doubling once per day.
        // All values are 18-decimal fixed point.
        uint256 actualDailyPriceRatioUpdateRate = endPriceRatio > startPriceRatio
            ? FixedPoint.divUp(endPriceRatio * 1 days, startPriceRatio * updateDuration)
            : FixedPoint.divUp(startPriceRatio * 1 days, endPriceRatio * updateDuration);

        if (actualDailyPriceRatioUpdateRate > _MAX_DAILY_PRICE_RATIO_UPDATE_RATE) {
            revert PriceRatioUpdateTooFast();
        }
    }

    /// @inheritdoc IReClammPool
    function stopPriceRatioUpdate() external onlyWhenInitialized onlySwapFeeManagerOrGovernance(address(this)) {
        _updateVirtualBalances();

        PriceRatioState memory priceRatioState = _priceRatioState;
        if (priceRatioState.priceRatioUpdateEndTime < block.timestamp) {
            revert PriceRatioNotUpdating();
        }

        uint256 currentFourthRootPriceRatio = _computeCurrentFourthRootPriceRatio(priceRatioState);
        _startPriceRatioUpdate(currentFourthRootPriceRatio, block.timestamp, block.timestamp);
    }

    /// @inheritdoc IReClammPool
    function setDailyPriceShiftExponent(
        uint256 newDailyPriceShiftExponent
    )
        external
        onlyWhenInitialized
        onlyWhenVaultIsLocked
        onlySwapFeeManagerOrGovernance(address(this))
        returns (uint256)
    {
        // Update virtual balances before updating the daily price shift exponent.
        return _setDailyPriceShiftExponentAndUpdateVirtualBalances(newDailyPriceShiftExponent);
    }

    /// @inheritdoc IReClammPool
    function setCenterednessMargin(
        uint256 newCenterednessMargin
    )
        external
        onlyWhenInitialized
        onlyWhenVaultIsLocked
        onlyWithinTargetRange
        onlySwapFeeManagerOrGovernance(address(this))
    {
        _setCenterednessMarginAndUpdateVirtualBalances(newCenterednessMargin);
    }

    /********************************************************
                        Internal Helpers
    ********************************************************/

    function _computeCurrentVirtualBalances(
        uint256[] memory balancesScaled18
    ) internal view returns (uint256 currentVirtualBalanceA, uint256 currentVirtualBalanceB, bool changed) {
        (currentVirtualBalanceA, currentVirtualBalanceB, changed) = ReClammMath.computeCurrentVirtualBalances(
            balancesScaled18,
            _lastVirtualBalanceA,
            _lastVirtualBalanceB,
            _dailyPriceShiftBase,
            _lastTimestamp,
            _centerednessMargin,
            _priceRatioState
        );
    }

    function _setLastVirtualBalances(uint256 virtualBalanceA, uint256 virtualBalanceB) internal {
        _lastVirtualBalanceA = virtualBalanceA.toUint128();
        _lastVirtualBalanceB = virtualBalanceB.toUint128();

        emit VirtualBalancesUpdated(virtualBalanceA, virtualBalanceB);

        _vault.emitAuxiliaryEvent("VirtualBalancesUpdated", abi.encode(virtualBalanceA, virtualBalanceB));
    }

    function _startPriceRatioUpdate(
        uint256 endFourthRootPriceRatio,
        uint256 priceRatioUpdateStartTime,
        uint256 priceRatioUpdateEndTime
    ) internal returns (uint256 fourthRootPriceRatioDelta, uint256 startFourthRootPriceRatio) {
        if (priceRatioUpdateStartTime > priceRatioUpdateEndTime || priceRatioUpdateStartTime < block.timestamp) {
            revert InvalidStartTime();
        }

        PriceRatioState memory priceRatioState = _priceRatioState;

        startFourthRootPriceRatio = _computeCurrentFourthRootPriceRatio(priceRatioState);

        fourthRootPriceRatioDelta = SignedMath.abs(
            startFourthRootPriceRatio.toInt256() - endFourthRootPriceRatio.toInt256()
        );

        priceRatioState.startFourthRootPriceRatio = startFourthRootPriceRatio.toUint96();
        priceRatioState.endFourthRootPriceRatio = endFourthRootPriceRatio.toUint96();
        priceRatioState.priceRatioUpdateStartTime = priceRatioUpdateStartTime.toUint32();
        priceRatioState.priceRatioUpdateEndTime = priceRatioUpdateEndTime.toUint32();

        _priceRatioState = priceRatioState;

        emit PriceRatioStateUpdated(
            startFourthRootPriceRatio,
            endFourthRootPriceRatio,
            priceRatioUpdateStartTime,
            priceRatioUpdateEndTime
        );

        _vault.emitAuxiliaryEvent(
            "PriceRatioStateUpdated",
            abi.encode(
                startFourthRootPriceRatio,
                endFourthRootPriceRatio,
                priceRatioUpdateStartTime,
                priceRatioUpdateEndTime
            )
        );
    }

    /// Using the pool balances to update the virtual balances is dangerous with an unlocked vault, since the balances
    /// are manipulable.
    function _setDailyPriceShiftExponentAndUpdateVirtualBalances(
        uint256 dailyPriceShiftExponent
    ) internal returns (uint256) {
        // Update virtual balances with current daily price shift exponent.
        _updateVirtualBalances();

        // Update the price shift exponent.
        return _setDailyPriceShiftExponent(dailyPriceShiftExponent);
    }

    function _setDailyPriceShiftExponent(uint256 dailyPriceShiftExponent) internal returns (uint256) {
        if (dailyPriceShiftExponent > _MAX_DAILY_PRICE_SHIFT_EXPONENT) {
            revert DailyPriceShiftExponentTooHigh();
        }

        uint256 dailyPriceShiftBase = dailyPriceShiftExponent.toDailyPriceShiftBase();
        // There might be precision loss when adjusting to the internal representation, so we need to
        // convert back to the external representation to emit the event.
        dailyPriceShiftExponent = dailyPriceShiftBase.toDailyPriceShiftExponent();

        _dailyPriceShiftBase = dailyPriceShiftBase.toUint128();

        emit DailyPriceShiftExponentUpdated(dailyPriceShiftExponent, dailyPriceShiftBase);

        _vault.emitAuxiliaryEvent(
            "DailyPriceShiftExponentUpdated",
            abi.encode(dailyPriceShiftExponent, dailyPriceShiftBase)
        );

        return dailyPriceShiftExponent;
    }

    /**
     * @dev This function relies on the pool balance, which can be manipulated if the vault is unlocked. Also, the pool
     * must be within the target range before and after the operation, or the pool owner could arb the pool.
     */
    function _setCenterednessMarginAndUpdateVirtualBalances(uint256 centerednessMargin) internal {
        // Update the virtual balances using the current daily price shift exponent.
        _updateVirtualBalances();

        _setCenterednessMargin(centerednessMargin);
    }

    /**
     * @notice Sets the centeredness margin when the pool is created.
     * @param centerednessMargin The new centerednessMargin value, which must be within the target range
     */
    function _setCenterednessMargin(uint256 centerednessMargin) internal {
        if (centerednessMargin > _MAX_CENTEREDNESS_MARGIN) {
            revert InvalidCenterednessMargin();
        }

        // Straight cast is safe since the margin is validated above (and tests ensure the margins fit in uint64).
        _centerednessMargin = uint64(centerednessMargin);

        emit CenterednessMarginUpdated(centerednessMargin);

        _vault.emitAuxiliaryEvent("CenterednessMarginUpdated", abi.encode(centerednessMargin));
    }

    function _updateVirtualBalances() internal {
        (, , , uint256[] memory balancesScaled18) = _vault.getPoolTokenInfo(address(this));
        (uint256 currentVirtualBalanceA, uint256 currentVirtualBalanceB, bool changed) = _computeCurrentVirtualBalances(
            balancesScaled18
        );
        if (changed) {
            _setLastVirtualBalances(currentVirtualBalanceA, currentVirtualBalanceB);
        }

        _updateTimestamp();
    }

    // Updates the last timestamp to the current timestamp.
    function _updateTimestamp() internal {
        uint32 lastTimestamp32 = block.timestamp.toUint32();
        _lastTimestamp = lastTimestamp32;

        emit LastTimestampUpdated(lastTimestamp32);

        _vault.emitAuxiliaryEvent("LastTimestampUpdated", abi.encode(lastTimestamp32));
    }

    /**
     * @notice Ensures the pool state is valid after a swap.
     * @dev This function ensures that the balance of each token is greater than the minimum balance after a swap.
     * It further verifies that the pool does not end up too unbalanced, by ensuring the pool centeredness is above
     * the minimum. A unbalanced pool, with balances near the minimum/maximum price points, can result in large
     * rounding errors in the swap calculations.
     *
     * @param currentBalancesScaled18 The current balances of the pool, sorted in token registration order
     * @param currentVirtualBalanceA The current virtual balance of token A
     * @param currentVirtualBalanceB The current virtual balance of token B
     * @param amountInScaled18 Amount of tokenIn (entering the Vault)
     * @param amountOutScaled18 Amount of tokenOut (leaving the Vault)
     * @param indexIn The zero-based index of tokenIn
     * @param indexOut The zero-based index of tokenOut
     */
    function _ensureValidPoolStateAfterSwap(
        uint256[] memory currentBalancesScaled18,
        uint256 currentVirtualBalanceA,
        uint256 currentVirtualBalanceB,
        uint256 amountInScaled18,
        uint256 amountOutScaled18,
        uint256 indexIn,
        uint256 indexOut
    ) internal pure {
        currentBalancesScaled18[indexIn] += amountInScaled18;
        // The swap functions `computeOutGivenIn` and `computeInGivenOut` ensure that the amountOutScaled18 is
        // never greater than the balance of the token being swapped out. Therefore, the math below will never
        // underflow. Nevertheless, since these considerations involve code outside this function, it is safest
        // to still use checked math here.
        currentBalancesScaled18[indexOut] -= amountOutScaled18;

        if (currentBalancesScaled18[indexOut] < _MIN_TOKEN_BALANCE_SCALED18) {
            // If one of the token balances is below the minimum, the price ratio update is unreliable.
            revert TokenBalanceTooLow();
        }

        if (
            ReClammMath.computeCenteredness(currentBalancesScaled18, currentVirtualBalanceA, currentVirtualBalanceB) <
            _MIN_POOL_CENTEREDNESS
        ) {
            // If the pool centeredness is below the minimum, the price ratio update is unreliable.
            revert PoolCenterednessTooLow();
        }
    }

    /**
     * @notice Returns the current fourth root of price ratio.
     * @dev This function uses the current timestamp and full price ratio state to compute the current fourth root
     * price ratio value by linear interpolation between the start and end times and values.
     *
     * @return currentFourthRootPriceRatio The current fourth root of price ratio
     */
    function _computeCurrentFourthRootPriceRatio(
        PriceRatioState memory priceRatioState
    ) internal view returns (uint256) {
        return
            ReClammMath.computeFourthRootPriceRatio(
                block.timestamp.toUint32(),
                priceRatioState.startFourthRootPriceRatio,
                priceRatioState.endFourthRootPriceRatio,
                priceRatioState.priceRatioUpdateStartTime,
                priceRatioState.priceRatioUpdateEndTime
            );
    }

    /// @dev This function relies on the pool balance, which can be manipulated if the vault is unlocked.
    function _isPoolWithinTargetRange() internal view returns (bool) {
        (, , , uint256[] memory balancesScaled18) = _vault.getPoolTokenInfo(address(this));

        return
            ReClammMath.isPoolWithinTargetRange(
                balancesScaled18,
                _lastVirtualBalanceA,
                _lastVirtualBalanceB,
                _centerednessMargin
            );
    }

    /// @dev Checks that the current balance ratio is within the initialization balance ratio tolerance.
    function _checkInitializationBalanceRatio(
        uint256[] memory balancesScaled18,
        uint256[] memory theoreticalBalances
    ) internal pure {
        uint256 realBalanceRatio = balancesScaled18[b].divDown(balancesScaled18[a]);
        uint256 theoreticalBalanceRatio = theoreticalBalances[b].divDown(theoreticalBalances[a]);

        uint256 ratioLowerBound = theoreticalBalanceRatio.mulDown(FixedPoint.ONE - _BALANCE_RATIO_AND_PRICE_TOLERANCE);
        uint256 ratioUpperBound = theoreticalBalanceRatio.mulDown(FixedPoint.ONE + _BALANCE_RATIO_AND_PRICE_TOLERANCE);

        if (realBalanceRatio < ratioLowerBound || realBalanceRatio > ratioUpperBound) {
            revert BalanceRatioExceedsTolerance();
        }
    }

    /**
     * @dev Checks that the current spot price is within the initialization tolerance of the price target, and that
     * the total price range after initialization (i.e., with real balances) corresponds closely enough to the desired
     * initial price range set on deployment.
     */
    function _checkInitializationPrices(
        uint256[] memory balancesScaled18,
        uint256 minPrice,
        uint256 maxPrice,
        uint256 targetPrice,
        uint256 virtualBalanceA,
        uint256 virtualBalanceB
    ) internal pure {
        // Compare current spot price with initialization target price.
        uint256 spotPrice = (balancesScaled18[b] + virtualBalanceB).divDown(balancesScaled18[a] + virtualBalanceA);
        _comparePrice(spotPrice, targetPrice);

        uint256 currentInvariant = ReClammMath.computeInvariant(
            balancesScaled18,
            virtualBalanceA,
            virtualBalanceB,
            Rounding.ROUND_DOWN
        );

        // Compare current min price with initialization min price.
        uint256 currentMinPrice = (virtualBalanceB * virtualBalanceB) / currentInvariant;
        _comparePrice(currentMinPrice, minPrice);

        // Compare current max price with initialization max price.
        uint256 currentMaxPrice = _computeMaxPrice(currentInvariant, virtualBalanceA);
        _comparePrice(currentMaxPrice, maxPrice);
    }

    function _comparePrice(uint256 currentPrice, uint256 initializationPrice) internal pure {
        uint256 priceLowerBound = initializationPrice.mulDown(FixedPoint.ONE - _BALANCE_RATIO_AND_PRICE_TOLERANCE);
        uint256 priceUpperBound = initializationPrice.mulDown(FixedPoint.ONE + _BALANCE_RATIO_AND_PRICE_TOLERANCE);

        if (currentPrice < priceLowerBound || currentPrice > priceUpperBound) {
            revert WrongInitializationPrices();
        }
    }

    function _getLastVirtualBalances() internal view returns (uint256[] memory) {
        uint256[] memory lastVirtualBalances = new uint256[](2);
        lastVirtualBalances[a] = _lastVirtualBalanceA;
        lastVirtualBalances[b] = _lastVirtualBalanceB;

        return lastVirtualBalances;
    }

    function _ensurePoolWithinTargetRange() internal view {
        if (_isPoolWithinTargetRange() == false) {
            revert PoolOutsideTargetRange();
        }
    }

    function _computeInitialBalanceRatioScaled18(uint256 rateA, uint256 rateB) internal view returns (uint256) {
        (
            uint256 minPriceScaled18,
            uint256 maxPriceScaled18,
            uint256 targetPriceScaled18
        ) = _getPriceSettingsAdjustedByRates(rateA, rateB);

        (uint256[] memory theoreticalBalancesScaled18, , , ) = ReClammMath.computeTheoreticalPriceRatioAndBalances(
            minPriceScaled18,
            maxPriceScaled18,
            targetPriceScaled18
        );

        return theoreticalBalancesScaled18[b].divDown(theoreticalBalancesScaled18[a]);
    }

    function _computeMaxPrice(uint256 currentInvariant, uint256 virtualBalanceA) internal pure returns (uint256) {
        return currentInvariant.divDown(virtualBalanceA.mulDown(virtualBalanceA));
    }

    function _getTokenRates() internal view returns (uint256 rateA, uint256 rateB) {
        (, TokenInfo[] memory tokenInfo, , ) = _vault.getPoolTokenInfo(address(this));

        rateA = _getTokenRate(tokenInfo[a]);
        rateB = _getTokenRate(tokenInfo[b]);
    }

    function _getTokenRate(TokenInfo memory tokenInfo) internal view returns (uint256) {
        return tokenInfo.tokenType == TokenType.WITH_RATE ? tokenInfo.rateProvider.getRate() : FixedPoint.ONE;
    }

    function _getPriceSettingsAdjustedByRates(
        uint256 rateA,
        uint256 rateB
    ) internal view returns (uint256 minPrice, uint256 maxPrice, uint256 targetPrice) {
        rateA = _TOKEN_A_PRICE_INCLUDES_RATE ? rateA : FixedPoint.ONE;
        rateB = _TOKEN_B_PRICE_INCLUDES_RATE ? rateB : FixedPoint.ONE;

        // Example: a pool waUSDC/waWETH, where the price is given in terms of the underlying tokens.
        // Consider a USDC/ETH pool where the price is 2000. Token A is ETH (waWETH); token B is USDC (waUSDC).
        // If waUSDC has a rate of 2 (1 waUSDC = 2 USDC), the price of waUSDC/ETH is 1000, which is
        // obtained by dividing the price by the rate of waUSDC, which is token B.
        // Now, if the rate of waWETH is 1.5 (1 waWETH = 1.5 ETH), waUSDC/waWETH = 1500, which is
        // obtained by multiplying the price by the rate of waWETH, which is token A.
        minPrice = (_INITIAL_MIN_PRICE * rateA) / rateB;
        maxPrice = (_INITIAL_MAX_PRICE * rateA) / rateB;
        targetPrice = (_INITIAL_TARGET_PRICE * rateA) / rateB;
    }
}<|MERGE_RESOLUTION|>--- conflicted
+++ resolved
@@ -373,11 +373,7 @@
         }
 
         _setLastVirtualBalances(virtualBalanceA, virtualBalanceB);
-<<<<<<< HEAD
-        _startPriceRatioUpdate(fourthRootPriceRatio, block.timestamp, block.timestamp);
-=======
-        _setPriceRatioState(locals.fourthRootPriceRatio, block.timestamp, block.timestamp);
->>>>>>> 60daf970
+        _startPriceRatioUpdate(locals.fourthRootPriceRatio, block.timestamp, block.timestamp);
         // Set dynamic parameters.
         _setDailyPriceShiftExponent(_INITIAL_DAILY_PRICE_SHIFT_EXPONENT);
         _setCenterednessMargin(_INITIAL_CENTEREDNESS_MARGIN);
