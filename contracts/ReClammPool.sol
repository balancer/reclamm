// SPDX-License-Identifier: GPL-3.0-or-later
// solhint-disable not-rely-on-time

pragma solidity ^0.8.24;

import { IERC20 } from "@openzeppelin/contracts/token/ERC20/IERC20.sol";
import { SafeCast } from "@openzeppelin/contracts/utils/math/SafeCast.sol";
import { SignedMath } from "@openzeppelin/contracts/utils/math/SignedMath.sol";

import { ISwapFeePercentageBounds } from "@balancer-labs/v3-interfaces/contracts/vault/ISwapFeePercentageBounds.sol";
import "@balancer-labs/v3-interfaces/contracts/vault/IUnbalancedLiquidityInvariantRatioBounds.sol";
import { IVaultErrors } from "@balancer-labs/v3-interfaces/contracts/vault/IVaultErrors.sol";
import { IBasePool } from "@balancer-labs/v3-interfaces/contracts/vault/IBasePool.sol";
import { IVault } from "@balancer-labs/v3-interfaces/contracts/vault/IVault.sol";
import { IHooks } from "@balancer-labs/v3-interfaces/contracts/vault/IHooks.sol";
import "@balancer-labs/v3-interfaces/contracts/vault/VaultTypes.sol";

import { BasePoolAuthentication } from "@balancer-labs/v3-pool-utils/contracts/BasePoolAuthentication.sol";
import { GradualValueChange } from "@balancer-labs/v3-pool-weighted/contracts/lib/GradualValueChange.sol";
import { FixedPoint } from "@balancer-labs/v3-solidity-utils/contracts/math/FixedPoint.sol";
import { BalancerPoolToken } from "@balancer-labs/v3-vault/contracts/BalancerPoolToken.sol";
import { Version } from "@balancer-labs/v3-solidity-utils/contracts/helpers/Version.sol";
import { PoolInfo } from "@balancer-labs/v3-pool-utils/contracts/PoolInfo.sol";
import { BaseHooks } from "@balancer-labs/v3-vault/contracts/BaseHooks.sol";

import { PriceRatioState, ReClammMath, a, b } from "./lib/ReClammMath.sol";
import {
    ReClammPoolParams,
    ReClammPoolDynamicData,
    ReClammPoolImmutableData,
    IReClammPool
} from "./interfaces/IReClammPool.sol";

contract ReClammPool is IReClammPool, BalancerPoolToken, PoolInfo, BasePoolAuthentication, Version, BaseHooks {
    using FixedPoint for uint256;
    using SafeCast for *;
    using ReClammMath for *;

    // Fees are 18-decimal, floating point values, which will be stored in the Vault using 24 bits.
    // This means they have 0.00001% resolution (i.e., any non-zero bits < 1e11 will cause precision loss).
    // Minimum values help make the math well-behaved (i.e., the swap fee should overwhelm any rounding error).
    // Maximum values protect users by preventing permissioned actors from setting excessively high swap fees.
    uint256 private constant _MIN_SWAP_FEE_PERCENTAGE = 0.001e16; // 0.001%
    uint256 internal constant _MAX_SWAP_FEE_PERCENTAGE = 10e16; // 10%

    // The maximum pool centeredness allowed to consider the pool within the target range.
    uint256 internal constant _MAX_CENTEREDNESS_MARGIN = 50e16; // 50%

    // A pool is "centered" when it holds equal (non-zero) value in both real token balances. In this state, the ratio
    // of the real balances equals the ratio of the virtual balances, and the value of the centeredness measure is
    // FixedPoint.ONE.
    //
    // As the real balance of either token approaches zero, the centeredness measure likewise approaches zero. Since
    // centeredness is the divisor in many calculations, zero values would revert, and even near-zero values are
    // problematic. Imposing this limit on centeredness (i.e., reverting if an operation would cause the centeredness
    // to decrease below this threshold) keeps the math well-behaved.
    uint256 internal constant _MIN_TOKEN_BALANCE_SCALED18 = 1e12;
    uint256 internal constant _MIN_POOL_CENTEREDNESS = 1e3;

<<<<<<< HEAD
    // The daily price shift exponent is a percentage that defines the speed at which the virtual balances will change
    // over the course of one day. A value of 100% (i.e, FP 1) means that the min and max prices will double (or halve)
    // every day, until the pool price is within the range defined by the margin. This constant defines the maximum
    // "price shift" velocity.
    uint256 internal constant _MAX_DAILY_PRICE_SHIFT_EXPONENT = 500e16; // 500%
=======
    uint256 internal constant _MAX_DAILY_PRICE_SHIFT_EXPONENT = 300e16; // 300%
>>>>>>> b20436c4

    // Price ratio updates must have both a minimum duration and a maximum daily rate. For instance, an update rate of
    // FP 2 means the ratio one day later must be at least half and at most double the rate at the start of the update.
    uint256 internal constant _MIN_PRICE_RATIO_UPDATE_DURATION = 1 days;
    uint256 internal immutable _MAX_DAILY_PRICE_RATIO_UPDATE_RATE;

    // There is also a minimum delta, to keep the math well-behaved.
    uint256 internal constant _MIN_FOURTH_ROOT_PRICE_RATIO_DELTA = 1e3;

    // This is represents the maximum deviation from the ideal state (i.e., at target price and near centered) after
    // initialization, to prevent arbitration losses.
    uint256 internal constant _BALANCE_RATIO_AND_PRICE_TOLERANCE = 1e14; // 0.01%

    // These immutables are only used during initialization, to set the virtual balances and price ratio in a more
    // user-friendly manner.
    uint256 private immutable _INITIAL_MIN_PRICE;
    uint256 private immutable _INITIAL_MAX_PRICE;
    uint256 private immutable _INITIAL_TARGET_PRICE;
    uint256 private immutable _INITIAL_DAILY_PRICE_SHIFT_EXPONENT;
    uint256 private immutable _INITIAL_CENTEREDNESS_MARGIN;

    PriceRatioState internal _priceRatioState;

    // Timestamp of the last user interaction.
    uint32 internal _lastTimestamp;

    // Internal representation of the speed at which the pool moves the virtual balances when outside the target range.
    uint128 internal _dailyPriceShiftBase;

    // Used to define the target price range of the pool (i.e., where the pool centeredness > centeredness margin).
    uint64 internal _centerednessMargin;

    // The virtual balances at the time of the last user interaction.
    uint128 internal _lastVirtualBalanceA;
    uint128 internal _lastVirtualBalanceB;

    // Protect functions that would otherwise be vulnerable to manipulation through transient liquidity.
    modifier onlyWhenVaultIsLocked() {
        _ensureVaultIsLocked();
        _;
    }

    function _ensureVaultIsLocked() internal view {
        if (_vault.isUnlocked()) {
            revert VaultIsNotLocked();
        }
    }

    modifier onlyWhenInitialized() {
        _ensureVaultIsInitialized();
        _;
    }

    function _ensureVaultIsInitialized() internal view {
        if (_vault.isPoolInitialized(address(this)) == false) {
            revert PoolNotInitialized();
        }
    }

    modifier onlyWithinTargetRange() {
        _ensurePoolWithinTargetRange();
        _;
        _ensurePoolWithinTargetRange();
    }

    constructor(
        ReClammPoolParams memory params,
        IVault vault
    )
        BalancerPoolToken(vault, params.name, params.symbol)
        PoolInfo(vault)
        BasePoolAuthentication(vault, msg.sender)
        Version(params.version)
    {
        if (
            params.initialMinPrice == 0 ||
            params.initialMaxPrice == 0 ||
            params.initialTargetPrice == 0 ||
            params.initialTargetPrice < params.initialMinPrice ||
            params.initialTargetPrice > params.initialMaxPrice
        ) {
            // If any of these prices were 0, pool initialization would revert with a numerical error.
            // For good measure, we also ensure the target is within the range.
            revert InvalidInitialPrice();
        }

        // Initialize immutable params. These are only used during pool initialization.
        _INITIAL_MIN_PRICE = params.initialMinPrice;
        _INITIAL_MAX_PRICE = params.initialMaxPrice;
        _INITIAL_TARGET_PRICE = params.initialTargetPrice;

        _INITIAL_DAILY_PRICE_SHIFT_EXPONENT = params.dailyPriceShiftExponent;
        _INITIAL_CENTEREDNESS_MARGIN = params.centerednessMargin;

        // The maximum daily price ratio change rate is given by 2^_MAX_DAILY_PRICE_SHIFT_EXPONENT.
        // This is somewhat arbitrary, but it makes sense to link these rates; i.e., we are setting the maximum speed
        // of expansion or contraction to equal the maximum speed of the price shift. It is expressed as a multiple;
        // i.e., 8e18 means it can change by 8x per day.
        _MAX_DAILY_PRICE_RATIO_UPDATE_RATE = FixedPoint.powUp(2e18, _MAX_DAILY_PRICE_SHIFT_EXPONENT);
    }

    /********************************************************
                    Base Pool Functions
    ********************************************************/

    /// @inheritdoc IBasePool
    function computeInvariant(uint256[] memory balancesScaled18, Rounding rounding) public view returns (uint256) {
        return
            ReClammMath.computeInvariant(
                balancesScaled18,
                _lastVirtualBalanceA,
                _lastVirtualBalanceB,
                _dailyPriceShiftBase,
                _lastTimestamp,
                _centerednessMargin,
                _priceRatioState,
                rounding
            );
    }

    /// @inheritdoc IBasePool
    function computeBalance(uint256[] memory, uint256, uint256) external pure returns (uint256) {
        // The pool does not allow unbalanced adds and removes, so this function does not need to be implemented.
        revert NotImplemented();
    }

    /// @inheritdoc IBasePool
    function onSwap(PoolSwapParams memory request) public virtual onlyVault returns (uint256 amountCalculatedScaled18) {
        (uint256 currentVirtualBalanceA, uint256 currentVirtualBalanceB, bool changed) = _computeCurrentVirtualBalances(
            request.balancesScaled18
        );

        if (changed) {
            _setLastVirtualBalances(currentVirtualBalanceA, currentVirtualBalanceB);
        }

        _updateTimestamp();

        // Calculate swap result.
        if (request.kind == SwapKind.EXACT_IN) {
            amountCalculatedScaled18 = ReClammMath.computeOutGivenIn(
                request.balancesScaled18,
                currentVirtualBalanceA,
                currentVirtualBalanceB,
                request.indexIn,
                request.indexOut,
                request.amountGivenScaled18
            );

            _ensureValidPoolStateAfterSwap(
                request.balancesScaled18,
                currentVirtualBalanceA,
                currentVirtualBalanceB,
                request.amountGivenScaled18,
                amountCalculatedScaled18,
                request.indexIn,
                request.indexOut
            );
        } else {
            amountCalculatedScaled18 = ReClammMath.computeInGivenOut(
                request.balancesScaled18,
                currentVirtualBalanceA,
                currentVirtualBalanceB,
                request.indexIn,
                request.indexOut,
                request.amountGivenScaled18
            );

            _ensureValidPoolStateAfterSwap(
                request.balancesScaled18,
                currentVirtualBalanceA,
                currentVirtualBalanceB,
                amountCalculatedScaled18,
                request.amountGivenScaled18,
                request.indexIn,
                request.indexOut
            );
        }
    }

    /// @inheritdoc ISwapFeePercentageBounds
    function getMinimumSwapFeePercentage() external pure returns (uint256) {
        return _MIN_SWAP_FEE_PERCENTAGE;
    }

    /// @inheritdoc ISwapFeePercentageBounds
    function getMaximumSwapFeePercentage() external pure returns (uint256) {
        return _MAX_SWAP_FEE_PERCENTAGE;
    }

    /// @inheritdoc IUnbalancedLiquidityInvariantRatioBounds
    function getMinimumInvariantRatio() external pure returns (uint256) {
        // The invariant ratio bounds are required by `IBasePool`, but are unused in this pool type, as liquidity can
        // only be added or removed proportionally.
        return 0;
    }

    /// @inheritdoc IUnbalancedLiquidityInvariantRatioBounds
    function getMaximumInvariantRatio() external pure returns (uint256) {
        // The invariant ratio bounds are required by `IBasePool`, but are unused in this pool type, as liquidity can
        // only be added or removed proportionally.
        return 0;
    }

    /// @inheritdoc IRateProvider
    function getRate() public pure override returns (uint256) {
        revert ReClammPoolBptRateUnsupported();
    }

    /********************************************************
                        Hook Functions
    ********************************************************/

    /// @inheritdoc IHooks
    function getHookFlags() public pure override returns (HookFlags memory hookFlags) {
        hookFlags.shouldCallBeforeInitialize = true;
        hookFlags.shouldCallBeforeAddLiquidity = true;
        hookFlags.shouldCallBeforeRemoveLiquidity = true;
    }

    /// @inheritdoc IHooks
    function onRegister(
        address,
        address,
        TokenConfig[] memory tokenConfig,
        LiquidityManagement calldata liquidityManagement
    ) public view override onlyVault returns (bool) {
        return
            tokenConfig.length == 2 &&
            liquidityManagement.disableUnbalancedLiquidity &&
            liquidityManagement.enableDonation == false;
    }

    /// @inheritdoc IHooks
    function onBeforeInitialize(
        uint256[] memory balancesScaled18,
        bytes memory
    ) public override onlyVault returns (bool) {
        (
            uint256[] memory theoreticalRealBalances,
            uint256 theoreticalVirtualBalanceA,
            uint256 theoreticalVirtualBalanceB,
            uint256 fourthRootPriceRatio
        ) = ReClammMath.computeTheoreticalPriceRatioAndBalances(
                _INITIAL_MIN_PRICE,
                _INITIAL_MAX_PRICE,
                _INITIAL_TARGET_PRICE
            );

        _checkInitializationBalanceRatio(balancesScaled18, theoreticalRealBalances);

        uint256 scale = balancesScaled18[a].divDown(theoreticalRealBalances[a]);

        uint256 virtualBalanceA = theoreticalVirtualBalanceA.mulDown(scale);
        uint256 virtualBalanceB = theoreticalVirtualBalanceB.mulDown(scale);

        _checkInitializationPrices(balancesScaled18, virtualBalanceA, virtualBalanceB);

        if (ReClammMath.computeCenteredness(balancesScaled18, virtualBalanceA, virtualBalanceB) < _centerednessMargin) {
            revert PoolCenterednessTooLow();
        }

        _setLastVirtualBalances(virtualBalanceA, virtualBalanceB);
        _setPriceRatioState(fourthRootPriceRatio, block.timestamp, block.timestamp);
        // Set dynamic parameters.
        _setDailyPriceShiftExponent(_INITIAL_DAILY_PRICE_SHIFT_EXPONENT);
        _setCenterednessMargin(_INITIAL_CENTEREDNESS_MARGIN);
        _updateTimestamp();

        return true;
    }

    /// @inheritdoc IHooks
    function onBeforeAddLiquidity(
        address,
        address pool,
        AddLiquidityKind,
        uint256[] memory,
        uint256 minBptAmountOut,
        uint256[] memory balancesScaled18,
        bytes memory
    ) public override onlyVault returns (bool) {
        // This hook makes sure that the virtual balances are increased in the same proportion as the real balances
        // after adding liquidity. This is needed to keep the pool centeredness and price ratio constant.

        uint256 poolTotalSupply = _vault.totalSupply(pool);
        // Rounding proportion down, which will round the virtual balances down.
        uint256 proportion = minBptAmountOut.divDown(poolTotalSupply);

        (uint256 currentVirtualBalanceA, uint256 currentVirtualBalanceB, ) = _computeCurrentVirtualBalances(
            balancesScaled18
        );
        // When adding/removing liquidity, round down the virtual balances. This favors the vault in swap operations.
        // The virtual balances are not used in proportional add/remove calculations.
        currentVirtualBalanceA = currentVirtualBalanceA.mulDown(FixedPoint.ONE + proportion);
        currentVirtualBalanceB = currentVirtualBalanceB.mulDown(FixedPoint.ONE + proportion);
        _setLastVirtualBalances(currentVirtualBalanceA, currentVirtualBalanceB);
        _updateTimestamp();

        return true;
    }

    /// @inheritdoc IHooks
    function onBeforeRemoveLiquidity(
        address,
        address pool,
        RemoveLiquidityKind,
        uint256 maxBptAmountIn,
        uint256[] memory,
        uint256[] memory balancesScaled18,
        bytes memory
    ) public override onlyVault returns (bool) {
        // This hook makes sure that the virtual balances are decreased in the same proportion as the real balances
        // after removing liquidity. This is needed to keep the pool centeredness and price ratio constant.

        uint256 poolTotalSupply = _vault.totalSupply(pool);
        // Rounding proportion up, which will round the virtual balances down.
        uint256 proportion = maxBptAmountIn.divUp(poolTotalSupply);

        (uint256 currentVirtualBalanceA, uint256 currentVirtualBalanceB, ) = _computeCurrentVirtualBalances(
            balancesScaled18
        );
        // When adding/removing liquidity, round down the virtual balances. This favors the vault in swap operations.
        // The virtual balances are not used in proportional add/remove calculations.
        currentVirtualBalanceA = currentVirtualBalanceA.mulDown(FixedPoint.ONE - proportion);
        currentVirtualBalanceB = currentVirtualBalanceB.mulDown(FixedPoint.ONE - proportion);
        _setLastVirtualBalances(currentVirtualBalanceA, currentVirtualBalanceB);
        _updateTimestamp();

        if (
            balancesScaled18[a].mulDown(proportion.complement()) < _MIN_TOKEN_BALANCE_SCALED18 ||
            balancesScaled18[b].mulDown(proportion.complement()) < _MIN_TOKEN_BALANCE_SCALED18
        ) {
            // If a token balance fell below the minimum balance, the price ratio update would lose precision.
            revert TokenBalanceTooLow();
        }

        return true;
    }

    /********************************************************
                        Pool State Getters
    ********************************************************/

    /// @inheritdoc IReClammPool
    function computeInitialBalanceRatio() external view returns (uint256) {
        return _computeInitialBalanceRatio();
    }

    /// @inheritdoc IReClammPool
    function computeInitialBalances(
        IERC20 referenceToken,
        uint256 referenceAmountIn
    ) external view returns (uint256[] memory initialBalances) {
        IERC20[] memory tokens = _vault.getPoolTokens(address(this));

        (uint256 referenceTokenIdx, uint256 otherTokenIdx) = tokens[a] == referenceToken ? (a, b) : (b, a);
        if (referenceTokenIdx == b && referenceToken != tokens[b]) {
            revert IVaultErrors.InvalidToken();
        }

        uint256 balanceRatio = _computeInitialBalanceRatio();

        // Since the ratio is defined as b/a, multiply if we're given a, and divide if we're given b.
        // If the theoretical virtual balances were a=50 and b=100, then the ratio would be 100/50 = 2.
        // If we're given 100 a tokens, b = a * 2 = 200. If we're given 200 b tokens, a = b / 2 = 100.
        initialBalances = new uint256[](2);
        initialBalances[referenceTokenIdx] = referenceAmountIn;
        initialBalances[otherTokenIdx] = referenceTokenIdx == a
            ? referenceAmountIn.mulDown(balanceRatio)
            : referenceAmountIn.divDown(balanceRatio);
    }

    /// @inheritdoc IReClammPool
    function computeCurrentPriceRange() external view returns (uint256 minPrice, uint256 maxPrice) {
        if (_vault.isPoolInitialized(address(this))) {
            (, , , uint256[] memory balancesScaled18) = _vault.getPoolTokenInfo(address(this));
            (uint256 virtualBalanceA, uint256 virtualBalanceB, ) = _computeCurrentVirtualBalances(balancesScaled18);

            uint256 currentInvariant = ReClammMath.computeInvariant(
                balancesScaled18,
                virtualBalanceA,
                virtualBalanceB,
                Rounding.ROUND_DOWN
            );

            // Similarly, P_min(a) = Vb / (Va + Ra_max)
            // We don't have Ra_max, but: invariant=(Ra_max + Va)(Vb)
            // Then, (Va + Ra_max) = invariant/Vb, and:
            // P_min(a) = Vb^2 / invariant
            minPrice = (virtualBalanceB * virtualBalanceB) / currentInvariant;

            // P_max(a) = (Rb_max + Vb)/Va
            // We don't have Rb_max, but: invariant=(Rb_max + Vb)(Va)
            // Then, (Rb_max + Vb) = invariant/Va, and:
            // P_max(a) = invariant / Va^2
            maxPrice = _computeMaxPrice(currentInvariant, virtualBalanceA);
        } else {
            minPrice = _INITIAL_MIN_PRICE;
            maxPrice = _INITIAL_MAX_PRICE;
        }
    }

    /// @inheritdoc IReClammPool
    function computeCurrentVirtualBalances()
        external
        view
        returns (uint256 currentVirtualBalanceA, uint256 currentVirtualBalanceB, bool changed)
    {
        (, , , uint256[] memory balancesScaled18) = _vault.getPoolTokenInfo(address(this));
        (currentVirtualBalanceA, currentVirtualBalanceB, changed) = _computeCurrentVirtualBalances(balancesScaled18);
    }

    /// @inheritdoc IReClammPool
    function getLastTimestamp() external view returns (uint32) {
        return _lastTimestamp;
    }

    /// @inheritdoc IReClammPool
    function getLastVirtualBalances() external view returns (uint256 virtualBalanceA, uint256 virtualBalanceB) {
        return (_lastVirtualBalanceA, _lastVirtualBalanceB);
    }

    /// @inheritdoc IReClammPool
    function getCenterednessMargin() external view returns (uint256) {
        return _centerednessMargin;
    }

    /// @inheritdoc IReClammPool
    function getDailyPriceShiftExponent() external view returns (uint256) {
        return _dailyPriceShiftBase.toDailyPriceShiftExponent();
    }

    /// @inheritdoc IReClammPool
    function getDailyPriceShiftBase() external view returns (uint256) {
        return _dailyPriceShiftBase;
    }

    /// @inheritdoc IReClammPool
    function getPriceRatioState() external view returns (PriceRatioState memory) {
        return _priceRatioState;
    }

    /// @inheritdoc IReClammPool
    function computeCurrentFourthRootPriceRatio() external view returns (uint256) {
        return _computeCurrentFourthRootPriceRatio(_priceRatioState);
    }

    /// @inheritdoc IReClammPool
    function isPoolWithinTargetRange() external view returns (bool) {
        return _isPoolWithinTargetRange();
    }

    /// @inheritdoc IReClammPool
    function isPoolWithinTargetRangeUsingCurrentVirtualBalances()
        external
        view
        returns (bool isWithinTargetRange, bool virtualBalancesChanged)
    {
        (, , , uint256[] memory balancesScaled18) = _vault.getPoolTokenInfo(address(this));
        uint256 currentVirtualBalanceA;
        uint256 currentVirtualBalanceB;

        (currentVirtualBalanceA, currentVirtualBalanceB, virtualBalancesChanged) = _computeCurrentVirtualBalances(
            balancesScaled18
        );

        isWithinTargetRange = ReClammMath.isPoolWithinTargetRange(
            balancesScaled18,
            currentVirtualBalanceA,
            currentVirtualBalanceB,
            _centerednessMargin
        );
    }

    /// @inheritdoc IReClammPool
    function computeCurrentPoolCenteredness() external view returns (uint256) {
        (, , , uint256[] memory currentBalancesScaled18) = _vault.getPoolTokenInfo(address(this));
        return ReClammMath.computeCenteredness(currentBalancesScaled18, _lastVirtualBalanceA, _lastVirtualBalanceB);
    }

    /// @inheritdoc IReClammPool
    function getReClammPoolDynamicData() external view returns (ReClammPoolDynamicData memory data) {
        data.balancesLiveScaled18 = _vault.getCurrentLiveBalances(address(this));
        (, data.tokenRates) = _vault.getPoolTokenRates(address(this));
        data.staticSwapFeePercentage = _vault.getStaticSwapFeePercentage((address(this)));
        data.totalSupply = totalSupply();

        data.lastTimestamp = _lastTimestamp;
        data.lastVirtualBalances = _getLastVirtualBalances();
        data.dailyPriceShiftBase = _dailyPriceShiftBase;
        data.dailyPriceShiftExponent = data.dailyPriceShiftBase.toDailyPriceShiftExponent();
        data.centerednessMargin = _centerednessMargin;

        data.currentFourthRootPriceRatio = _computeCurrentFourthRootPriceRatio(_priceRatioState);

        PriceRatioState memory state = _priceRatioState;
        data.startFourthRootPriceRatio = state.startFourthRootPriceRatio;
        data.endFourthRootPriceRatio = state.endFourthRootPriceRatio;
        data.priceRatioUpdateStartTime = state.priceRatioUpdateStartTime;
        data.priceRatioUpdateEndTime = state.priceRatioUpdateEndTime;

        PoolConfig memory poolConfig = _vault.getPoolConfig(address(this));
        data.isPoolInitialized = poolConfig.isPoolInitialized;
        data.isPoolPaused = poolConfig.isPoolPaused;
        data.isPoolInRecoveryMode = poolConfig.isPoolInRecoveryMode;
    }

    /// @inheritdoc IReClammPool
    function getReClammPoolImmutableData() external view returns (ReClammPoolImmutableData memory data) {
        // Base Pool
        data.tokens = _vault.getPoolTokens(address(this));
        (data.decimalScalingFactors, ) = _vault.getPoolTokenRates(address(this));
        data.minSwapFeePercentage = _MIN_SWAP_FEE_PERCENTAGE;
        data.maxSwapFeePercentage = _MAX_SWAP_FEE_PERCENTAGE;

        // Initialization
        data.initialMinPrice = _INITIAL_MIN_PRICE;
        data.initialMaxPrice = _INITIAL_MAX_PRICE;
        data.initialTargetPrice = _INITIAL_TARGET_PRICE;
        data.initialDailyPriceShiftExponent = _INITIAL_DAILY_PRICE_SHIFT_EXPONENT;
        data.initialCenterednessMargin = _INITIAL_CENTEREDNESS_MARGIN;
<<<<<<< HEAD

        // Operating Limits
        data.minCenterednessMargin = _MIN_CENTEREDNESS_MARGIN;
=======
>>>>>>> b20436c4
        data.maxCenterednessMargin = _MAX_CENTEREDNESS_MARGIN;
        data.minTokenBalanceScaled18 = _MIN_TOKEN_BALANCE_SCALED18;
        data.minPoolCenteredness = _MIN_POOL_CENTEREDNESS;
        data.maxDailyPriceShiftExponent = _MAX_DAILY_PRICE_SHIFT_EXPONENT;
        data.maxDailyPriceRatioUpdateRate = _MAX_DAILY_PRICE_RATIO_UPDATE_RATE;
        data.minPriceRatioUpdateDuration = _MIN_PRICE_RATIO_UPDATE_DURATION;
        data.minFourthRootPriceRatioDelta = _MIN_FOURTH_ROOT_PRICE_RATIO_DELTA;
        data.balanceRatioAndPriceTolerance = _BALANCE_RATIO_AND_PRICE_TOLERANCE;
    }

    /********************************************************   
                        Pool State Setters
    ********************************************************/

    /// @inheritdoc IReClammPool
    function setPriceRatioState(
        uint256 endFourthRootPriceRatio,
        uint256 priceRatioUpdateStartTime,
        uint256 priceRatioUpdateEndTime
    )
        external
        onlyWhenInitialized
        onlySwapFeeManagerOrGovernance(address(this))
        returns (uint256 actualPriceRatioUpdateStartTime)
    {
        actualPriceRatioUpdateStartTime = GradualValueChange.resolveStartTime(
            priceRatioUpdateStartTime,
            priceRatioUpdateEndTime
        );

        uint256 updateDuration = priceRatioUpdateEndTime - actualPriceRatioUpdateStartTime;

        // We've already validated that end time >= start time at this point.
        if (updateDuration < _MIN_PRICE_RATIO_UPDATE_DURATION) {
            revert PriceRatioUpdateDurationTooShort();
        }

        _updateVirtualBalances();
        (uint256 fourthRootPriceRatioDelta, uint256 startFourthRootPriceRatio) = _setPriceRatioState(
            endFourthRootPriceRatio,
            actualPriceRatioUpdateStartTime,
            priceRatioUpdateEndTime
        );

        if (fourthRootPriceRatioDelta < _MIN_FOURTH_ROOT_PRICE_RATIO_DELTA) {
            revert FourthRootPriceRatioDeltaBelowMin(fourthRootPriceRatioDelta);
        }

        // Now check that the rate of change is not too fast. First recover the actual ratios from the roots.
        uint256 startPriceRatio = ReClammMath.pow4(startFourthRootPriceRatio);
        uint256 endPriceRatio = ReClammMath.pow4(endFourthRootPriceRatio);

        // Compute the rate of change, as a multiple of the present value per day. For example, if the initial price
        // range was 1,000 - 4,000, the raw ratio would be 4 (`startPriceRatio` ~ 1.414). If the new fourth root is
        // 1.682, the new `endPriceRatio` would be 1.682^4 ~ 8 (i.e., 1,000 - 8,000). If the `updateDuration is 1 day,
        // the time period cancel, so `actualDailyPriceRatioUpdateRate` is simply given by:
        // `endPriceRatio` / `startPriceRatio`; or 8 / 4 = 2: doubling once per day. (All values are 18-decimal FP.)
        uint256 actualDailyPriceRatioUpdateRate = endPriceRatio > startPriceRatio
            ? FixedPoint.divUp(endPriceRatio * 1 days, startPriceRatio * updateDuration)
            : FixedPoint.divUp(startPriceRatio * 1 days, endPriceRatio * updateDuration);

        if (actualDailyPriceRatioUpdateRate > _MAX_DAILY_PRICE_RATIO_UPDATE_RATE) {
            revert PriceRatioUpdateTooFast();
        }
    }

    /// @inheritdoc IReClammPool
    function stopPriceRatioUpdate() external onlyWhenInitialized onlySwapFeeManagerOrGovernance(address(this)) {
        _updateVirtualBalances();

        PriceRatioState memory priceRatioState = _priceRatioState;
        if (priceRatioState.priceRatioUpdateEndTime < block.timestamp) {
            revert PriceRatioNotUpdating();
        }

        uint256 currentFourthRootPriceRatio = _computeCurrentFourthRootPriceRatio(priceRatioState);
        _setPriceRatioState(currentFourthRootPriceRatio, block.timestamp, block.timestamp);
    }

    /// @inheritdoc IReClammPool
    function setDailyPriceShiftExponent(
        uint256 newDailyPriceShiftExponent
    )
        external
        onlyWhenInitialized
        onlyWhenVaultIsLocked
        onlySwapFeeManagerOrGovernance(address(this))
        returns (uint256)
    {
        // Update virtual balances before updating the daily price shift exponent.
        return _setDailyPriceShiftExponentAndUpdateVirtualBalances(newDailyPriceShiftExponent);
    }

    /// @inheritdoc IReClammPool
    function setCenterednessMargin(
        uint256 newCenterednessMargin
    )
        external
        onlyWhenInitialized
        onlyWhenVaultIsLocked
        onlyWithinTargetRange
        onlySwapFeeManagerOrGovernance(address(this))
    {
        _setCenterednessMarginAndUpdateVirtualBalances(newCenterednessMargin);
    }

    /********************************************************
                        Internal Helpers
    ********************************************************/

    function _computeCurrentVirtualBalances(
        uint256[] memory balancesScaled18
    ) internal view returns (uint256 currentVirtualBalanceA, uint256 currentVirtualBalanceB, bool changed) {
        (currentVirtualBalanceA, currentVirtualBalanceB, changed) = ReClammMath.computeCurrentVirtualBalances(
            balancesScaled18,
            _lastVirtualBalanceA,
            _lastVirtualBalanceB,
            _dailyPriceShiftBase,
            _lastTimestamp,
            _centerednessMargin,
            _priceRatioState
        );
    }

    function _setLastVirtualBalances(uint256 virtualBalanceA, uint256 virtualBalanceB) internal {
        _lastVirtualBalanceA = virtualBalanceA.toUint128();
        _lastVirtualBalanceB = virtualBalanceB.toUint128();

        emit VirtualBalancesUpdated(virtualBalanceA, virtualBalanceB);

        _vault.emitAuxiliaryEvent("VirtualBalancesUpdated", abi.encode(virtualBalanceA, virtualBalanceB));
    }

    function _setPriceRatioState(
        uint256 endFourthRootPriceRatio,
        uint256 priceRatioUpdateStartTime,
        uint256 priceRatioUpdateEndTime
    ) internal returns (uint256 fourthRootPriceRatioDelta, uint256 startFourthRootPriceRatio) {
        if (priceRatioUpdateStartTime > priceRatioUpdateEndTime || priceRatioUpdateStartTime < block.timestamp) {
            revert InvalidStartTime();
        }

        PriceRatioState memory priceRatioState = _priceRatioState;

        startFourthRootPriceRatio = _computeCurrentFourthRootPriceRatio(priceRatioState);

        fourthRootPriceRatioDelta = SignedMath.abs(
            startFourthRootPriceRatio.toInt256() - endFourthRootPriceRatio.toInt256()
        );

        priceRatioState.startFourthRootPriceRatio = startFourthRootPriceRatio.toUint96();
        priceRatioState.endFourthRootPriceRatio = endFourthRootPriceRatio.toUint96();
        priceRatioState.priceRatioUpdateStartTime = priceRatioUpdateStartTime.toUint32();
        priceRatioState.priceRatioUpdateEndTime = priceRatioUpdateEndTime.toUint32();

        _priceRatioState = priceRatioState;

        emit PriceRatioStateUpdated(
            startFourthRootPriceRatio,
            endFourthRootPriceRatio,
            priceRatioUpdateStartTime,
            priceRatioUpdateEndTime
        );

        _vault.emitAuxiliaryEvent(
            "PriceRatioStateUpdated",
            abi.encode(
                startFourthRootPriceRatio,
                endFourthRootPriceRatio,
                priceRatioUpdateStartTime,
                priceRatioUpdateEndTime
            )
        );
    }

    /// Using the pool balances to update the virtual balances is dangerous with an unlocked vault, since the balances
    /// are manipulable.
    function _setDailyPriceShiftExponentAndUpdateVirtualBalances(
        uint256 dailyPriceShiftExponent
    ) internal returns (uint256) {
        // Update virtual balances with current daily price shift exponent.
        _updateVirtualBalances();

        // Update the price shift exponent.
        return _setDailyPriceShiftExponent(dailyPriceShiftExponent);
    }

    function _setDailyPriceShiftExponent(uint256 dailyPriceShiftExponent) internal returns (uint256) {
        if (dailyPriceShiftExponent > _MAX_DAILY_PRICE_SHIFT_EXPONENT) {
            revert DailyPriceShiftExponentTooHigh();
        }

        uint256 dailyPriceShiftBase = dailyPriceShiftExponent.toDailyPriceShiftBase();
        // There might be precision loss when adjusting to the internal representation, so we need to
        // convert back to the external representation to emit the event.
        dailyPriceShiftExponent = dailyPriceShiftBase.toDailyPriceShiftExponent();

        _dailyPriceShiftBase = dailyPriceShiftBase.toUint128();

        emit DailyPriceShiftExponentUpdated(dailyPriceShiftExponent, dailyPriceShiftBase);

        _vault.emitAuxiliaryEvent(
            "DailyPriceShiftExponentUpdated",
            abi.encode(dailyPriceShiftExponent, dailyPriceShiftBase)
        );

        return dailyPriceShiftExponent;
    }

    /**
     * @dev This function relies on the pool balance, which can be manipulated if the vault is unlocked. Also, the pool
     * must be within the target range before and after the operation, or the pool owner could arb the pool.
     */
    function _setCenterednessMarginAndUpdateVirtualBalances(uint256 centerednessMargin) internal {
        // Update the virtual balances using the current daily price shift exponent.
        _updateVirtualBalances();

        _setCenterednessMargin(centerednessMargin);
    }

    /**
     * @notice Sets the centeredness margin when the pool is created.
     * @param centerednessMargin The new centerednessMargin value, which must be within the target range
     */
    function _setCenterednessMargin(uint256 centerednessMargin) internal {
        if (centerednessMargin > _MAX_CENTEREDNESS_MARGIN) {
            revert InvalidCenterednessMargin();
        }

        // Straight cast is safe since the margin is validated above (and tests ensure the margins fit in uint64).
        _centerednessMargin = uint64(centerednessMargin);

        emit CenterednessMarginUpdated(centerednessMargin);

        _vault.emitAuxiliaryEvent("CenterednessMarginUpdated", abi.encode(centerednessMargin));
    }

    function _updateVirtualBalances() internal {
        (, , , uint256[] memory balancesScaled18) = _vault.getPoolTokenInfo(address(this));
        (uint256 currentVirtualBalanceA, uint256 currentVirtualBalanceB, bool changed) = _computeCurrentVirtualBalances(
            balancesScaled18
        );
        if (changed) {
            _setLastVirtualBalances(currentVirtualBalanceA, currentVirtualBalanceB);
        }

        _updateTimestamp();
    }

    // Updates the last timestamp to the current timestamp.
    function _updateTimestamp() internal {
        uint32 lastTimestamp32 = block.timestamp.toUint32();
        _lastTimestamp = lastTimestamp32;

        emit LastTimestampUpdated(lastTimestamp32);

        _vault.emitAuxiliaryEvent("LastTimestampUpdated", abi.encode(lastTimestamp32));
    }

    /**
     * @notice Ensures the pool state is valid after a swap.
     * @dev This function ensures that the balance of each token is greater than the minimum balance after a swap.
     * It further verifies that the pool does not end up too unbalanced, by ensuring the pool centeredness is above
     * the minimum. A unbalanced pool, with balances near the minimum/maximum price points, can result in large
     * rounding errors in the swap calculations.
     *
     * @param currentBalancesScaled18 The current balances of the pool, sorted in token registration order
     * @param currentVirtualBalanceA The current virtual balance of token A
     * @param currentVirtualBalanceB The current virtual balance of token B
     * @param amountInScaled18 Amount of tokenIn (entering the Vault)
     * @param amountOutScaled18 Amount of tokenOut (leaving the Vault)
     * @param indexIn The zero-based index of tokenIn
     * @param indexOut The zero-based index of tokenOut
     */
    function _ensureValidPoolStateAfterSwap(
        uint256[] memory currentBalancesScaled18,
        uint256 currentVirtualBalanceA,
        uint256 currentVirtualBalanceB,
        uint256 amountInScaled18,
        uint256 amountOutScaled18,
        uint256 indexIn,
        uint256 indexOut
    ) internal pure {
        currentBalancesScaled18[indexIn] += amountInScaled18;
        // The swap functions `computeOutGivenIn` and `computeInGivenOut` ensure that the amountOutScaled18 is
        // never greater than the balance of the token being swapped out. Therefore, the math below will never
        // underflow. Nevertheless, since these considerations involve code outside this function, it is safest
        // to still use checked math here.
        currentBalancesScaled18[indexOut] -= amountOutScaled18;

        if (currentBalancesScaled18[indexOut] < _MIN_TOKEN_BALANCE_SCALED18) {
            // If one of the token balances is below the minimum, the price ratio update is unreliable.
            revert TokenBalanceTooLow();
        }

        if (
            ReClammMath.computeCenteredness(currentBalancesScaled18, currentVirtualBalanceA, currentVirtualBalanceB) <
            _MIN_POOL_CENTEREDNESS
        ) {
            // If the pool centeredness is below the minimum, the price ratio update is unreliable.
            revert PoolCenterednessTooLow();
        }
    }

    /**
     * @notice Returns the current fourth root of price ratio.
     * @dev This function uses the current timestamp and full price ratio state to compute the current fourth root
     * price ratio value by linear interpolation between the start and end times and values.
     *
     * @return currentFourthRootPriceRatio The current fourth root of price ratio
     */
    function _computeCurrentFourthRootPriceRatio(
        PriceRatioState memory priceRatioState
    ) internal view returns (uint256) {
        return
            ReClammMath.computeFourthRootPriceRatio(
                block.timestamp.toUint32(),
                priceRatioState.startFourthRootPriceRatio,
                priceRatioState.endFourthRootPriceRatio,
                priceRatioState.priceRatioUpdateStartTime,
                priceRatioState.priceRatioUpdateEndTime
            );
    }

    /// @dev This function relies on the pool balance, which can be manipulated if the vault is unlocked.
    function _isPoolWithinTargetRange() internal view returns (bool) {
        (, , , uint256[] memory balancesScaled18) = _vault.getPoolTokenInfo(address(this));

        return
            ReClammMath.isPoolWithinTargetRange(
                balancesScaled18,
                _lastVirtualBalanceA,
                _lastVirtualBalanceB,
                _centerednessMargin
            );
    }

    /// @dev Checks that the current balance ratio is within the initialization balance ratio tolerance.
    function _checkInitializationBalanceRatio(
        uint256[] memory balancesScaled18,
        uint256[] memory theoreticalRealBalances
    ) internal pure {
        uint256 realBalanceRatio = balancesScaled18[b].divDown(balancesScaled18[a]);
        uint256 theoreticalBalanceRatio = theoreticalRealBalances[b].divDown(theoreticalRealBalances[a]);

        uint256 ratioLowerBound = theoreticalBalanceRatio.mulDown(FixedPoint.ONE - _BALANCE_RATIO_AND_PRICE_TOLERANCE);
        uint256 ratioUpperBound = theoreticalBalanceRatio.mulDown(FixedPoint.ONE + _BALANCE_RATIO_AND_PRICE_TOLERANCE);

        if (realBalanceRatio < ratioLowerBound || realBalanceRatio > ratioUpperBound) {
            revert BalanceRatioExceedsTolerance();
        }
    }

    /**
     * @dev Checks that the current spot price is within the initialization tolerance of the price target, and that
     * the total price range after initialization (i.e., with real balances) corresponds closely enough to the desired
     * initial price range set on deployment.
     */
    function _checkInitializationPrices(
        uint256[] memory balancesScaled18,
        uint256 virtualBalanceA,
        uint256 virtualBalanceB
    ) internal view {
        // Compare current spot price with initialization target price.
        uint256 spotPrice = (balancesScaled18[b] + virtualBalanceB).divDown(balancesScaled18[a] + virtualBalanceA);
        _comparePrice(spotPrice, _INITIAL_TARGET_PRICE);

        uint256 currentInvariant = ReClammMath.computeInvariant(
            balancesScaled18,
            virtualBalanceA,
            virtualBalanceB,
            Rounding.ROUND_DOWN
        );

        // Compare current min price with initialization min price.
        uint256 currentMinPrice = (virtualBalanceB * virtualBalanceB) / currentInvariant;
        _comparePrice(currentMinPrice, _INITIAL_MIN_PRICE);

        // Compare current max price with initialization max price.
        uint256 currentMaxPrice = _computeMaxPrice(currentInvariant, virtualBalanceA);
        _comparePrice(currentMaxPrice, _INITIAL_MAX_PRICE);
    }

    function _comparePrice(uint256 currentPrice, uint256 initializationPrice) internal pure {
        uint256 priceLowerBound = initializationPrice.mulDown(FixedPoint.ONE - _BALANCE_RATIO_AND_PRICE_TOLERANCE);
        uint256 priceUpperBound = initializationPrice.mulDown(FixedPoint.ONE + _BALANCE_RATIO_AND_PRICE_TOLERANCE);

        if (currentPrice < priceLowerBound || currentPrice > priceUpperBound) {
            revert WrongInitializationPrices();
        }
    }

    function _getLastVirtualBalances() internal view returns (uint256[] memory) {
        uint256[] memory lastVirtualBalances = new uint256[](2);
        lastVirtualBalances[a] = _lastVirtualBalanceA;
        lastVirtualBalances[b] = _lastVirtualBalanceB;

        return lastVirtualBalances;
    }

    function _ensurePoolWithinTargetRange() internal view {
        if (_isPoolWithinTargetRange() == false) {
            revert PoolOutsideTargetRange();
        }
    }

    function _computeInitialBalanceRatio() internal view returns (uint256) {
        (uint256[] memory realBalances, , , ) = ReClammMath.computeTheoreticalPriceRatioAndBalances(
            _INITIAL_MIN_PRICE,
            _INITIAL_MAX_PRICE,
            _INITIAL_TARGET_PRICE
        );

        return realBalances[b].divDown(realBalances[a]);
    }

    function _computeMaxPrice(uint256 currentInvariant, uint256 virtualBalanceA) internal pure returns (uint256) {
        return currentInvariant.divDown(virtualBalanceA.mulDown(virtualBalanceA));
    }
}<|MERGE_RESOLUTION|>--- conflicted
+++ resolved
@@ -57,15 +57,11 @@
     uint256 internal constant _MIN_TOKEN_BALANCE_SCALED18 = 1e12;
     uint256 internal constant _MIN_POOL_CENTEREDNESS = 1e3;
 
-<<<<<<< HEAD
     // The daily price shift exponent is a percentage that defines the speed at which the virtual balances will change
     // over the course of one day. A value of 100% (i.e, FP 1) means that the min and max prices will double (or halve)
     // every day, until the pool price is within the range defined by the margin. This constant defines the maximum
     // "price shift" velocity.
-    uint256 internal constant _MAX_DAILY_PRICE_SHIFT_EXPONENT = 500e16; // 500%
-=======
     uint256 internal constant _MAX_DAILY_PRICE_SHIFT_EXPONENT = 300e16; // 300%
->>>>>>> b20436c4
 
     // Price ratio updates must have both a minimum duration and a maximum daily rate. For instance, an update rate of
     // FP 2 means the ratio one day later must be at least half and at most double the rate at the start of the update.
@@ -75,7 +71,7 @@
     // There is also a minimum delta, to keep the math well-behaved.
     uint256 internal constant _MIN_FOURTH_ROOT_PRICE_RATIO_DELTA = 1e3;
 
-    // This is represents the maximum deviation from the ideal state (i.e., at target price and near centered) after
+    // This represents the maximum deviation from the ideal state (i.e., at target price and near centered) after
     // initialization, to prevent arbitration losses.
     uint256 internal constant _BALANCE_RATIO_AND_PRICE_TOLERANCE = 1e14; // 0.01%
 
@@ -588,12 +584,8 @@
         data.initialTargetPrice = _INITIAL_TARGET_PRICE;
         data.initialDailyPriceShiftExponent = _INITIAL_DAILY_PRICE_SHIFT_EXPONENT;
         data.initialCenterednessMargin = _INITIAL_CENTEREDNESS_MARGIN;
-<<<<<<< HEAD
 
         // Operating Limits
-        data.minCenterednessMargin = _MIN_CENTEREDNESS_MARGIN;
-=======
->>>>>>> b20436c4
         data.maxCenterednessMargin = _MAX_CENTEREDNESS_MARGIN;
         data.minTokenBalanceScaled18 = _MIN_TOKEN_BALANCE_SCALED18;
         data.minPoolCenteredness = _MIN_POOL_CENTEREDNESS;
@@ -647,10 +639,14 @@
         uint256 endPriceRatio = ReClammMath.pow4(endFourthRootPriceRatio);
 
         // Compute the rate of change, as a multiple of the present value per day. For example, if the initial price
-        // range was 1,000 - 4,000, the raw ratio would be 4 (`startPriceRatio` ~ 1.414). If the new fourth root is
-        // 1.682, the new `endPriceRatio` would be 1.682^4 ~ 8 (i.e., 1,000 - 8,000). If the `updateDuration is 1 day,
-        // the time period cancel, so `actualDailyPriceRatioUpdateRate` is simply given by:
-        // `endPriceRatio` / `startPriceRatio`; or 8 / 4 = 2: doubling once per day. (All values are 18-decimal FP.)
+        // range was 1,000 - 4,000, with a target price of 2,000, the raw ratio would be 4 (`startPriceRatio` ~ 1.414).
+        // If the new fourth root is 1.682, the new `endPriceRatio` would be 1.682^4 ~ 8. Note that since the
+        // centeredness remains constant, the new range would NOT be 1,000 - 8,000, but [C / sqrt(8), C * sqrt(8)],
+        // or about 707 - 5657.
+        //
+        // If the `updateDuration is 1 day, the time periods cancel, so `actualDailyPriceRatioUpdateRate` is simply
+        // given by: `endPriceRatio` / `startPriceRatio`; or 8 / 4 = 2: doubling once per day.
+        // All values are 18-decimal fixed point.
         uint256 actualDailyPriceRatioUpdateRate = endPriceRatio > startPriceRatio
             ? FixedPoint.divUp(endPriceRatio * 1 days, startPriceRatio * updateDuration)
             : FixedPoint.divUp(startPriceRatio * 1 days, endPriceRatio * updateDuration);
