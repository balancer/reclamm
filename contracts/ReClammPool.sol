// SPDX-License-Identifier: GPL-3.0-or-later
// solhint-disable not-rely-on-time

pragma solidity ^0.8.24;

import { SafeCast } from "@openzeppelin/contracts/utils/math/SafeCast.sol";
import { SignedMath } from "@openzeppelin/contracts/utils/math/SignedMath.sol";

import { ISwapFeePercentageBounds } from "@balancer-labs/v3-interfaces/contracts/vault/ISwapFeePercentageBounds.sol";
import "@balancer-labs/v3-interfaces/contracts/vault/IUnbalancedLiquidityInvariantRatioBounds.sol";
import { IBasePool } from "@balancer-labs/v3-interfaces/contracts/vault/IBasePool.sol";
import { IVault } from "@balancer-labs/v3-interfaces/contracts/vault/IVault.sol";
import { IHooks } from "@balancer-labs/v3-interfaces/contracts/vault/IHooks.sol";
import "@balancer-labs/v3-interfaces/contracts/vault/VaultTypes.sol";

import { BasePoolAuthentication } from "@balancer-labs/v3-pool-utils/contracts/BasePoolAuthentication.sol";
import { GradualValueChange } from "@balancer-labs/v3-pool-weighted/contracts/lib/GradualValueChange.sol";
import { FixedPoint } from "@balancer-labs/v3-solidity-utils/contracts/math/FixedPoint.sol";
import { BalancerPoolToken } from "@balancer-labs/v3-vault/contracts/BalancerPoolToken.sol";
import { Version } from "@balancer-labs/v3-solidity-utils/contracts/helpers/Version.sol";
import { PoolInfo } from "@balancer-labs/v3-pool-utils/contracts/PoolInfo.sol";
import { BaseHooks } from "@balancer-labs/v3-vault/contracts/BaseHooks.sol";

import { PriceRatioState, ReClammMath, a, b } from "./lib/ReClammMath.sol";
import {
    ReClammPoolParams,
    ReClammPoolDynamicData,
    ReClammPoolImmutableData,
    IReClammPool
} from "./interfaces/IReClammPool.sol";

contract ReClammPool is IReClammPool, BalancerPoolToken, PoolInfo, BasePoolAuthentication, Version, BaseHooks {
    using FixedPoint for uint256;
<<<<<<< HEAD
=======
    using SafeCast for *;
>>>>>>> 503b007f

    // uint256 private constant _MIN_SWAP_FEE_PERCENTAGE = 0.001e16; // 0.001%
    uint256 internal constant _MIN_SWAP_FEE_PERCENTAGE = 0;
    uint256 internal constant _MAX_SWAP_FEE_PERCENTAGE = 10e16; // 10%

    // The centeredness margin defines the minimum pool centeredness to consider the pool within the target range.
    uint256 internal constant _MIN_CENTEREDNESS_MARGIN = 0;
    uint256 internal constant _MAX_CENTEREDNESS_MARGIN = FixedPoint.ONE;

    // A pool is "centered" when it holds equal (non-zero) value in both real token balances. In this state, the ratio
    // of the real balances equals the ratio of the virtual balances, and the value of the centeredness measure is
    // FixedPoint.ONE.
    //
    // As the real balance of either token approaches zero, the centeredness measure likewise approaches zero. Since
    // centeredness is the divisor in many calculations, zero values would revert, and even near-zero values are
    // problematic. Imposing this limit on centeredness (i.e., reverting if an operation would cause the centeredness
    // to decrease below this threshold) keeps the math well-behaved.
    uint256 internal constant _MIN_TOKEN_BALANCE_SCALED18 = 1e12;
    uint256 internal constant _MIN_POOL_CENTEREDNESS = 1e3;

    uint256 internal constant _MAX_PRICE_SHIFT_DAILY_RATE = 500e16; // 500%

    uint256 internal constant _MIN_PRICE_RATIO_UPDATE_DURATION = 6 hours;

    uint256 internal constant _BALANCE_RATIO_AND_PRICE_TOLERANCE = 1e14; // 0.01%

    uint256 internal constant _MIN_FOURTH_ROOT_PRICE_RATIO_DELTA = 1e3;

    // These immutables are only used during initialization, to set the virtual balances and price ratio in a more
    // user-friendly manner.
    uint256 private immutable _INITIAL_MIN_PRICE;
    uint256 private immutable _INITIAL_MAX_PRICE;
    uint256 private immutable _INITIAL_TARGET_PRICE;

    PriceRatioState internal _priceRatioState;

    // Timestamp of the last user interaction.
    uint32 internal _lastTimestamp;

    // Internal representation of the speed at which the pool moves the virtual balances when outside the target range.
    uint128 internal _priceShiftDailyRateInSeconds;

    // Used to define the target price range of the pool (i.e., where the pool centeredness > centeredness margin).
    uint64 internal _centerednessMargin;
<<<<<<< HEAD
    uint128 internal _lastVirtualBalance0;
    uint128 internal _lastVirtualBalance1;
=======

    // The virtual balances at the time of the last user interaction.
    uint256[] internal _lastVirtualBalances;
>>>>>>> 503b007f

    // Protect functions that would otherwise be vulnerable to manipulation through transient liquidity.
    modifier onlyWhenVaultIsLocked() {
        _ensureVaultIsLocked();
        _;
    }

    function _ensureVaultIsLocked() internal view {
        if (_vault.isUnlocked()) {
            revert VaultIsNotLocked();
        }
    }

    modifier onlyWhenInitialized() {
        _ensureVaultIsInitialized();
        _;
    }

    function _ensureVaultIsInitialized() internal view {
        if (_vault.isPoolInitialized(address(this)) == false) {
            revert PoolNotInitialized();
        }
    }

    modifier onlyWithinTargetRange() {
        _ensurePoolWithinTargetRange();
        _;
        _ensurePoolWithinTargetRange();
    }

    constructor(
        ReClammPoolParams memory params,
        IVault vault
    )
        BalancerPoolToken(vault, params.name, params.symbol)
        PoolInfo(vault)
        BasePoolAuthentication(vault, msg.sender)
        Version(params.version)
    {
        if (params.initialMinPrice == 0 || params.initialTargetPrice == 0) {
            // If either of these prices were 0, pool initialization would fail with division by zero.
            revert InvalidInitialPrice();
        }

        // Initialize immutable params. These are only used during pool initialization.
        _INITIAL_MIN_PRICE = params.initialMinPrice;
        _INITIAL_MAX_PRICE = params.initialMaxPrice;
        _INITIAL_TARGET_PRICE = params.initialTargetPrice;

        // Set dynamic parameters.
        _setPriceShiftDailyRate(params.priceShiftDailyRate);
        _setCenterednessMargin(params.centerednessMargin);
    }

    /********************************************************
                    Base Pool Functions
    ********************************************************/

    /// @inheritdoc IBasePool
    function computeInvariant(uint256[] memory balancesScaled18, Rounding rounding) public view returns (uint256) {
        return
            ReClammMath.computeInvariant(
                balancesScaled18,
<<<<<<< HEAD
                _getLastVirtualBalances(),
                _priceShiftDailyRangeInSeconds,
=======
                _lastVirtualBalances,
                _priceShiftDailyRateInSeconds,
>>>>>>> 503b007f
                _lastTimestamp,
                _centerednessMargin,
                _priceRatioState,
                rounding
            );
    }

    /// @inheritdoc IBasePool
    function computeBalance(uint256[] memory, uint256, uint256) external pure returns (uint256) {
        // The pool does not allow unbalanced adds and removes, so this function does not need to be implemented.
        revert NotImplemented();
    }

    /// @inheritdoc IBasePool
    function onSwap(PoolSwapParams memory request) public virtual onlyVault returns (uint256 amountCalculatedScaled18) {
        (uint256[] memory currentVirtualBalances, bool changed) = _computeCurrentVirtualBalances(
            request.balancesScaled18
        );

        if (changed) {
            _setLastVirtualBalances(currentVirtualBalances);
        }

        _updateTimestamp();

        // Calculate swap result.
        if (request.kind == SwapKind.EXACT_IN) {
            amountCalculatedScaled18 = ReClammMath.computeOutGivenIn(
                request.balancesScaled18,
                currentVirtualBalances,
                request.indexIn,
                request.indexOut,
                request.amountGivenScaled18
            );

            _ensureValidPoolStateAfterSwap(
                request.balancesScaled18,
                currentVirtualBalances,
                request.amountGivenScaled18,
                amountCalculatedScaled18,
                request.indexIn,
                request.indexOut
            );
        } else {
            amountCalculatedScaled18 = ReClammMath.computeInGivenOut(
                request.balancesScaled18,
                currentVirtualBalances,
                request.indexIn,
                request.indexOut,
                request.amountGivenScaled18
            );

            _ensureValidPoolStateAfterSwap(
                request.balancesScaled18,
                currentVirtualBalances,
                amountCalculatedScaled18,
                request.amountGivenScaled18,
                request.indexIn,
                request.indexOut
            );
        }
    }

    /// @inheritdoc ISwapFeePercentageBounds
    function getMinimumSwapFeePercentage() external pure returns (uint256) {
        return _MIN_SWAP_FEE_PERCENTAGE;
    }

    /// @inheritdoc ISwapFeePercentageBounds
    function getMaximumSwapFeePercentage() external pure returns (uint256) {
        return _MAX_SWAP_FEE_PERCENTAGE;
    }

    /// @inheritdoc IUnbalancedLiquidityInvariantRatioBounds
    function getMinimumInvariantRatio() external pure returns (uint256) {
        // The invariant ratio bounds are required by `IBasePool`, but are unused in this pool type, as liquidity can
        // only be added or removed proportionally.
        return 0;
    }

    /// @inheritdoc IUnbalancedLiquidityInvariantRatioBounds
    function getMaximumInvariantRatio() external pure returns (uint256) {
        // The invariant ratio bounds are required by `IBasePool`, but are unused in this pool type, as liquidity can
        // only be added or removed proportionally.
        return 0;
    }

    /// @inheritdoc IRateProvider
    function getRate() public pure override returns (uint256) {
        revert ReClammPoolBptRateUnsupported();
    }

    /********************************************************
                        Hook Functions
    ********************************************************/

    /// @inheritdoc IHooks
    function getHookFlags() public pure override returns (HookFlags memory hookFlags) {
        hookFlags.shouldCallBeforeInitialize = true;
        hookFlags.shouldCallBeforeAddLiquidity = true;
        hookFlags.shouldCallBeforeRemoveLiquidity = true;
    }

    /// @inheritdoc IHooks
    function onRegister(
        address,
        address,
        TokenConfig[] memory tokenConfig,
        LiquidityManagement calldata liquidityManagement
    ) public view override onlyVault returns (bool) {
        return
            tokenConfig.length == 2 &&
            liquidityManagement.disableUnbalancedLiquidity &&
            liquidityManagement.enableDonation == false;
    }

    /// @inheritdoc IHooks
    function onBeforeInitialize(
        uint256[] memory balancesScaled18,
        bytes memory
    ) public override onlyVault returns (bool) {
        (
            uint256[] memory theoreticalRealBalances,
            uint256[] memory theoreticalVirtualBalances,
            uint256 fourthRootPriceRatio
        ) = ReClammMath.computeTheoreticalPriceRatioAndBalances(
                _INITIAL_MIN_PRICE,
                _INITIAL_MAX_PRICE,
                _INITIAL_TARGET_PRICE
            );

        _checkInitializationBalanceRatio(balancesScaled18, theoreticalRealBalances);

        uint256 scale = balancesScaled18[a].divDown(theoreticalRealBalances[a]);

        uint256[] memory virtualBalances = new uint256[](2);
        virtualBalances[a] = theoreticalVirtualBalances[a].mulDown(scale);
        virtualBalances[b] = theoreticalVirtualBalances[b].mulDown(scale);

        _checkInitializationPrices(balancesScaled18, virtualBalances);

        if (ReClammMath.computeCenteredness(balancesScaled18, virtualBalances) < _centerednessMargin) {
            revert PoolCenterednessTooLow();
        }

        _setLastVirtualBalances(virtualBalances);
        _setPriceRatioState(fourthRootPriceRatio, block.timestamp, block.timestamp);
        _updateTimestamp();

        return true;
    }

    /// @inheritdoc IHooks
    function onBeforeAddLiquidity(
        address,
        address pool,
        AddLiquidityKind,
        uint256[] memory,
        uint256 minBptAmountOut,
        uint256[] memory balancesScaled18,
        bytes memory
    ) public override onlyVault returns (bool) {
        // This hook makes sure that the virtual balances are increased in the same proportion as the real balances
        // after adding liquidity. This is needed to keep the pool centeredness and price ratio constant.

        uint256 poolTotalSupply = _vault.totalSupply(pool);
        // Rounding proportion down, which will round the virtual balances down.
        uint256 proportion = minBptAmountOut.divDown(poolTotalSupply);

        (uint256[] memory currentVirtualBalances, ) = _computeCurrentVirtualBalances(balancesScaled18);
        // When adding/removing liquidity, round down the virtual balances. This favors the vault in swap operations.
        // The virtual balances are not used in proportional add/remove calculations.
        currentVirtualBalances[a] = currentVirtualBalances[a].mulDown(FixedPoint.ONE + proportion);
        currentVirtualBalances[b] = currentVirtualBalances[b].mulDown(FixedPoint.ONE + proportion);
        _setLastVirtualBalances(currentVirtualBalances);
        _updateTimestamp();

        return true;
    }

    /// @inheritdoc IHooks
    function onBeforeRemoveLiquidity(
        address,
        address pool,
        RemoveLiquidityKind,
        uint256 maxBptAmountIn,
        uint256[] memory,
        uint256[] memory balancesScaled18,
        bytes memory
    ) public override onlyVault returns (bool) {
        // This hook makes sure that the virtual balances are decreased in the same proportion as the real balances
        // after removing liquidity. This is needed to keep the pool centeredness and price ratio constant.

        uint256 poolTotalSupply = _vault.totalSupply(pool);
        // Rounding proportion up, which will round the virtual balances down.
        uint256 proportion = maxBptAmountIn.divUp(poolTotalSupply);

        (uint256[] memory currentVirtualBalances, ) = _computeCurrentVirtualBalances(balancesScaled18);
        // When adding/removing liquidity, round down the virtual balances. This favors the vault in swap operations.
        // The virtual balances are not used in proportional add/remove calculations.
        currentVirtualBalances[a] = currentVirtualBalances[a].mulDown(FixedPoint.ONE - proportion);
        currentVirtualBalances[b] = currentVirtualBalances[b].mulDown(FixedPoint.ONE - proportion);
        _setLastVirtualBalances(currentVirtualBalances);
        _updateTimestamp();

        if (
            balancesScaled18[a].mulDown(proportion.complement()) < _MIN_TOKEN_BALANCE_SCALED18 ||
            balancesScaled18[b].mulDown(proportion.complement()) < _MIN_TOKEN_BALANCE_SCALED18
        ) {
            // If a token balance fell below the minimum balance, the price ratio update would lose precision.
            revert TokenBalanceTooLow();
        }

        return true;
    }

    /********************************************************
                        Pool State Getters
    ********************************************************/

    /// @inheritdoc IReClammPool
    function computeInitialBalanceRatio() external view returns (uint256 balanceRatio) {
        (uint256[] memory realBalances, , ) = ReClammMath.computeTheoreticalPriceRatioAndBalances(
            _INITIAL_MIN_PRICE,
            _INITIAL_MAX_PRICE,
            _INITIAL_TARGET_PRICE
        );
        balanceRatio = realBalances[b].divDown(realBalances[a]);
    }

    /// @inheritdoc IReClammPool
    function computeCurrentPriceRange() external view returns (uint256 minPrice, uint256 maxPrice) {
        if (_vault.isPoolInitialized(address(this))) {
            (, , , uint256[] memory balancesScaled18) = _vault.getPoolTokenInfo(address(this));
            (uint256[] memory virtualBalances, ) = _computeCurrentVirtualBalances(balancesScaled18);

            uint256 currentInvariant = ReClammMath.computeInvariant(
                balancesScaled18,
                virtualBalances,
                Rounding.ROUND_DOWN
            );

            // Similarly, P_min(a) = Vb / (Va + Ra_max)
            // We don't have Ra_max, but: invariant=(Ra_max + Va)(Vb)
            // Then, (Va + Ra_max) = invariant/Vb, and:
            // P_min(a) = Vb^2 / invariant
            minPrice = (virtualBalances[b] * virtualBalances[b]) / currentInvariant;

            // P_max(a) = (Rb_max + Vb)/Va
            // We don't have Rb_max, but: invariant=(Rb_max + Vb)(Va)
            // Then, (Rb_max + Vb) = invariant/Va, and:
            // P_max(a) = invariant / Va^2
            maxPrice = currentInvariant.divDown(virtualBalances[a].mulDown(virtualBalances[a]));
        } else {
            minPrice = _INITIAL_MIN_PRICE;
            maxPrice = _INITIAL_MAX_PRICE;
        }
    }

    /// @inheritdoc IReClammPool
    function computeCurrentVirtualBalances()
        external
        view
        returns (uint256[] memory currentVirtualBalances, bool changed)
    {
        (, , , uint256[] memory balancesScaled18) = _vault.getPoolTokenInfo(address(this));
        (currentVirtualBalances, changed) = _computeCurrentVirtualBalances(balancesScaled18);
    }

    /// @inheritdoc IReClammPool
    function getLastTimestamp() external view returns (uint32) {
        return _lastTimestamp;
    }

    /// @inheritdoc IReClammPool
    function getLastVirtualBalances() external view returns (uint256[] memory) {
        return _getLastVirtualBalances();
    }

    /// @inheritdoc IReClammPool
    function getCenterednessMargin() external view returns (uint256) {
        return _centerednessMargin;
    }

    /// @inheritdoc IReClammPool
    function getPriceShiftDailyRateInSeconds() external view returns (uint256) {
        return _priceShiftDailyRateInSeconds;
    }

    /// @inheritdoc IReClammPool
    function getPriceRatioState() external view returns (PriceRatioState memory) {
        return _priceRatioState;
    }

    /// @inheritdoc IReClammPool
    function computeCurrentFourthRootPriceRatio() external view returns (uint256) {
        return _computeCurrentFourthRootPriceRatio(_priceRatioState);
    }

    /// @inheritdoc IReClammPool
    function isPoolWithinTargetRange() external view returns (bool) {
        return _isPoolWithinTargetRange();
    }

    /// @inheritdoc IReClammPool
    function computeCurrentPoolCenteredness() external view returns (uint256) {
        (, , , uint256[] memory currentBalancesScaled18) = _vault.getPoolTokenInfo(address(this));
        return ReClammMath.computeCenteredness(currentBalancesScaled18, _lastVirtualBalances);
    }

    /// @inheritdoc IReClammPool
    function getReClammPoolDynamicData() external view returns (ReClammPoolDynamicData memory data) {
        data.balancesLiveScaled18 = _vault.getCurrentLiveBalances(address(this));
        (, data.tokenRates) = _vault.getPoolTokenRates(address(this));
        data.staticSwapFeePercentage = _vault.getStaticSwapFeePercentage((address(this)));
        data.totalSupply = totalSupply();

        data.lastTimestamp = _lastTimestamp;
<<<<<<< HEAD
        data.lastVirtualBalances = _getLastVirtualBalances();
        data.priceShiftDailyRangeInSeconds = _priceShiftDailyRangeInSeconds;
=======
        data.lastVirtualBalances = _lastVirtualBalances;
        data.priceShiftDailyRateInSeconds = _priceShiftDailyRateInSeconds;
>>>>>>> 503b007f
        data.centerednessMargin = _centerednessMargin;

        data.currentFourthRootPriceRatio = _computeCurrentFourthRootPriceRatio(_priceRatioState);

        PriceRatioState memory state = _priceRatioState;
        data.startFourthRootPriceRatio = state.startFourthRootPriceRatio;
        data.endFourthRootPriceRatio = state.endFourthRootPriceRatio;
        data.priceRatioUpdateStartTime = state.priceRatioUpdateStartTime;
        data.priceRatioUpdateEndTime = state.priceRatioUpdateEndTime;

        PoolConfig memory poolConfig = _vault.getPoolConfig(address(this));
        data.isPoolInitialized = poolConfig.isPoolInitialized;
        data.isPoolPaused = poolConfig.isPoolPaused;
        data.isPoolInRecoveryMode = poolConfig.isPoolInRecoveryMode;
    }

    /// @inheritdoc IReClammPool
    function getReClammPoolImmutableData() external view returns (ReClammPoolImmutableData memory data) {
        data.tokens = _vault.getPoolTokens(address(this));
        (data.decimalScalingFactors, ) = _vault.getPoolTokenRates(address(this));
        data.initialMinPrice = _INITIAL_MIN_PRICE;
        data.initialMaxPrice = _INITIAL_MAX_PRICE;
        data.initialTargetPrice = _INITIAL_TARGET_PRICE;
        data.minCenterednessMargin = _MIN_CENTEREDNESS_MARGIN;
        data.maxCenterednessMargin = _MAX_CENTEREDNESS_MARGIN;
        data.minTokenBalanceScaled18 = _MIN_TOKEN_BALANCE_SCALED18;
        data.minPoolCenteredness = _MIN_POOL_CENTEREDNESS;
        data.maxPriceShiftDailyRate = _MAX_PRICE_SHIFT_DAILY_RATE;
        data.minPriceRatioUpdateDuration = _MIN_PRICE_RATIO_UPDATE_DURATION;
        data.minFourthRootPriceRatioDelta = _MIN_FOURTH_ROOT_PRICE_RATIO_DELTA;
    }

    /********************************************************   
                        Pool State Setters
    ********************************************************/

    /// @inheritdoc IReClammPool
    function setPriceRatioState(
        uint256 endFourthRootPriceRatio,
        uint256 priceRatioUpdateStartTime,
        uint256 priceRatioUpdateEndTime
    )
        external
        onlyWhenInitialized
        onlySwapFeeManagerOrGovernance(address(this))
        returns (uint256 actualPriceRatioUpdateStartTime)
    {
        actualPriceRatioUpdateStartTime = GradualValueChange.resolveStartTime(
            priceRatioUpdateStartTime,
            priceRatioUpdateEndTime
        );

        // We've already validated that end time >= start time at this point.
        if (priceRatioUpdateEndTime - actualPriceRatioUpdateStartTime < _MIN_PRICE_RATIO_UPDATE_DURATION) {
            revert PriceRatioUpdateDurationTooShort();
        }

        _setPriceRatioState(endFourthRootPriceRatio, actualPriceRatioUpdateStartTime, priceRatioUpdateEndTime);
    }

    /// @inheritdoc IReClammPool
    function setPriceShiftDailyRate(
        uint256 newPriceShiftDailyRate
    ) external onlyWhenInitialized onlyWhenVaultIsLocked onlySwapFeeManagerOrGovernance(address(this)) {
        // Update virtual balances before updating the daily rate.
        _setPriceShiftDailyRateAndUpdateVirtualBalances(newPriceShiftDailyRate);
    }

    /// @inheritdoc IReClammPool
    function setCenterednessMargin(
        uint256 newCenterednessMargin
    )
        external
        onlyWhenInitialized
        onlyWhenVaultIsLocked
        onlyWithinTargetRange
        onlySwapFeeManagerOrGovernance(address(this))
    {
        _setCenterednessMarginAndUpdateVirtualBalances(newCenterednessMargin);
    }

    /********************************************************
                        Internal Helpers
    ********************************************************/

    function _computeCurrentVirtualBalances(
        uint256[] memory balancesScaled18
    ) internal view returns (uint256[] memory currentVirtualBalances, bool changed) {
        (currentVirtualBalances, changed) = ReClammMath.computeCurrentVirtualBalances(
            balancesScaled18,
<<<<<<< HEAD
            _getLastVirtualBalances(),
            _priceShiftDailyRangeInSeconds,
=======
            _lastVirtualBalances,
            _priceShiftDailyRateInSeconds,
>>>>>>> 503b007f
            _lastTimestamp,
            _centerednessMargin,
            _priceRatioState
        );
    }

    function _setLastVirtualBalances(uint256[] memory virtualBalances) internal {
        _lastVirtualBalance0 = virtualBalances[0].toUint128();
        _lastVirtualBalance1 = virtualBalances[1].toUint128();

        emit VirtualBalancesUpdated(virtualBalances);
    }

    function _setPriceRatioState(
        uint256 endFourthRootPriceRatio,
        uint256 priceRatioUpdateStartTime,
        uint256 priceRatioUpdateEndTime
    ) internal {
        if (priceRatioUpdateStartTime > priceRatioUpdateEndTime || priceRatioUpdateStartTime < block.timestamp) {
            revert InvalidStartTime();
        }

        PriceRatioState memory priceRatioState = _priceRatioState;

        uint256 startFourthRootPriceRatio = _computeCurrentFourthRootPriceRatio(priceRatioState);

        uint256 fourthRootPriceRatioDelta = SignedMath.abs(
            startFourthRootPriceRatio.toInt256() - endFourthRootPriceRatio.toInt256()
        );

        if (fourthRootPriceRatioDelta < _MIN_FOURTH_ROOT_PRICE_RATIO_DELTA) {
            revert FourthRootPriceRatioDeltaBelowMin(fourthRootPriceRatioDelta);
        }

        priceRatioState.startFourthRootPriceRatio = startFourthRootPriceRatio.toUint96();
        priceRatioState.endFourthRootPriceRatio = endFourthRootPriceRatio.toUint96();
        priceRatioState.priceRatioUpdateStartTime = priceRatioUpdateStartTime.toUint32();
        priceRatioState.priceRatioUpdateEndTime = priceRatioUpdateEndTime.toUint32();

        _priceRatioState = priceRatioState;

        emit PriceRatioStateUpdated(
            startFourthRootPriceRatio,
            endFourthRootPriceRatio,
            priceRatioUpdateStartTime,
            priceRatioUpdateEndTime
        );
    }

    /// Using the pool balances to update the virtual balances is dangerous with an unlocked vault, since the balances
    /// are manipulable.
    function _setPriceShiftDailyRateAndUpdateVirtualBalances(uint256 priceShiftDailyRate) internal {
        // Update virtual balances with current daily rate.
        (, , , uint256[] memory balancesScaled18) = _vault.getPoolTokenInfo(address(this));
        (uint256[] memory currentVirtualBalances, bool changed) = _computeCurrentVirtualBalances(balancesScaled18);
        if (changed) {
            _setLastVirtualBalances(currentVirtualBalances);
        }
        _updateTimestamp();

        // Update the price shift rate.
        _setPriceShiftDailyRate(priceShiftDailyRate);
    }

    function _setPriceShiftDailyRate(uint256 priceShiftDailyRate) internal {
        if (priceShiftDailyRate > _MAX_PRICE_SHIFT_DAILY_RATE) {
            revert PriceShiftDailyRateTooHigh();
        }

        _priceShiftDailyRateInSeconds = ReClammMath.computePriceShiftDailyRate(priceShiftDailyRate);

        emit PriceShiftDailyRateUpdated(priceShiftDailyRate, _priceShiftDailyRateInSeconds);
    }

    /**
     * @dev This function relies on the pool balance, which can be manipulated if the vault is unlocked. Also, the pool
     * must be within the target range before and after the operation, or the pool owner could arb the pool.
     */
    function _setCenterednessMarginAndUpdateVirtualBalances(uint256 centerednessMargin) internal {
        // Update the virtual balances using the current daily rate.
        (, , , uint256[] memory balancesScaled18) = _vault.getPoolTokenInfo(address(this));
        (uint256[] memory currentVirtualBalances, bool changed) = _computeCurrentVirtualBalances(balancesScaled18);
        if (changed) {
            _setLastVirtualBalances(currentVirtualBalances);
        }

        _updateTimestamp();

        _setCenterednessMargin(centerednessMargin);
    }

    /**
     * @notice Sets the centeredness margin when the pool is created.
     * @param centerednessMargin The new centerednessMargin value, which must be within the target range
     */
    function _setCenterednessMargin(uint256 centerednessMargin) internal {
        if (centerednessMargin < _MIN_CENTEREDNESS_MARGIN || centerednessMargin > _MAX_CENTEREDNESS_MARGIN) {
            revert InvalidCenterednessMargin();
        }

        // Straight cast is safe since the margin is validated above (and tests ensure the margins fit in uint64).
        _centerednessMargin = uint64(centerednessMargin);

        emit CenterednessMarginUpdated(centerednessMargin);
    }

    // Updates the last timestamp to the current timestamp.
    function _updateTimestamp() internal {
        _lastTimestamp = block.timestamp.toUint32();

        emit LastTimestampUpdated(_lastTimestamp);
    }

    /**
     * @notice Ensures the pool state is valid after a swap.
     * @dev This function ensures that the balance of each token is greater than the minimum balance after a swap.
     * It further verifies that the pool does not end up too unbalanced, by ensuring the pool centeredness is above
     * the minimum. A unbalanced pool, with balances near the minimum/maximum price points, can result in large
     * rounding errors in the swap calculations.
     *
     * @param currentBalancesScaled18 The current balances of the pool, sorted in token registration order
     * @param currentVirtualBalances The current virtual balances of the pool, sorted in token registration order
     * @param amountInScaled18 Amount of tokenIn (entering the Vault)
     * @param amountOutScaled18 Amount of tokenOut (leaving the Vault)
     * @param indexIn The zero-based index of tokenIn
     * @param indexOut The zero-based index of tokenOut
     */
    function _ensureValidPoolStateAfterSwap(
        uint256[] memory currentBalancesScaled18,
        uint256[] memory currentVirtualBalances,
        uint256 amountInScaled18,
        uint256 amountOutScaled18,
        uint256 indexIn,
        uint256 indexOut
    ) internal pure {
        currentBalancesScaled18[indexIn] += amountInScaled18;
        // The swap functions `computeOutGivenIn` and `computeInGivenOut` ensure that the amountOutScaled18 is
        // never greater than the balance of the token being swapped out. Therefore, the math below will never
        // underflow. Nevertheless, since these considerations involve code outside this function, it is safest
        // to still use checked math here.
        currentBalancesScaled18[indexOut] -= amountOutScaled18;

        if (currentBalancesScaled18[indexOut] < _MIN_TOKEN_BALANCE_SCALED18) {
            // If one of the token balances is below the minimum, the price ratio update is unreliable.
            revert TokenBalanceTooLow();
        }

        if (ReClammMath.computeCenteredness(currentBalancesScaled18, currentVirtualBalances) < _MIN_POOL_CENTEREDNESS) {
            // If the pool centeredness is below the minimum, the price ratio update is unreliable.
            revert PoolCenterednessTooLow();
        }
    }

    /**
     * @notice Returns the current fourth root of price ratio.
     * @dev This function uses the current timestamp and full price ratio state to compute the current fourth root
     * price ratio value by linear interpolation between the start and end times and values.
     *
     * @return currentFourthRootPriceRatio The current fourth root of price ratio
     */
    function _computeCurrentFourthRootPriceRatio(
        PriceRatioState memory priceRatioState
    ) internal view returns (uint256 currentFourthRootPriceRatio) {
        currentFourthRootPriceRatio = ReClammMath.computeFourthRootPriceRatio(
            block.timestamp.toUint32(),
            priceRatioState.startFourthRootPriceRatio,
            priceRatioState.endFourthRootPriceRatio,
            priceRatioState.priceRatioUpdateStartTime,
            priceRatioState.priceRatioUpdateEndTime
        );
    }

    /// @dev This function relies on the pool balance, which can be manipulated if the vault is unlocked.
    function _isPoolWithinTargetRange() internal view returns (bool) {
        (, , , uint256[] memory balancesScaled18) = _vault.getPoolTokenInfo(address(this));

<<<<<<< HEAD
        return ReClammMath.isPoolInRange(balancesScaled18, _getLastVirtualBalances(), _centerednessMargin);
=======
        return ReClammMath.isPoolWithinTargetRange(balancesScaled18, _lastVirtualBalances, _centerednessMargin);
>>>>>>> 503b007f
    }

    /// @dev Checks that the current balance ratio is within the initialization balance ratio tolerance.
    function _checkInitializationBalanceRatio(
        uint256[] memory balancesScaled18,
        uint256[] memory theoreticalRealBalances
    ) internal pure {
        uint256 realBalanceRatio = balancesScaled18[b].divDown(balancesScaled18[a]);
        uint256 theoreticalBalanceRatio = theoreticalRealBalances[b].divDown(theoreticalRealBalances[a]);

        uint256 ratioLowerBound = theoreticalBalanceRatio.mulDown(FixedPoint.ONE - _BALANCE_RATIO_AND_PRICE_TOLERANCE);
        uint256 ratioUpperBound = theoreticalBalanceRatio.mulDown(FixedPoint.ONE + _BALANCE_RATIO_AND_PRICE_TOLERANCE);

        if (realBalanceRatio < ratioLowerBound || realBalanceRatio > ratioUpperBound) {
            revert BalanceRatioExceedsTolerance();
        }
    }

    /**
     * @dev Checks that the current spot price is within the initialization tolerance of the price target, and that
     * the total price range after initialization (i.e., with real balances) corresponds closely enough to the desired
     * initial price range set on deployment.
     */
    function _checkInitializationPrices(
        uint256[] memory balancesScaled18,
        uint256[] memory virtualBalances
    ) internal view {
        // Compare current spot price with initialization target price.
        uint256 spotPrice = (balancesScaled18[b] + virtualBalances[b]).divDown(
            balancesScaled18[a] + virtualBalances[a]
        );
        _comparePrice(spotPrice, _INITIAL_TARGET_PRICE);

        uint256 currentInvariant = ReClammMath.computeInvariant(balancesScaled18, virtualBalances, Rounding.ROUND_DOWN);

        // Compare current min price with initialization min price.
        uint256 currentMinPrice = (virtualBalances[b] * virtualBalances[b]) / currentInvariant;
        _comparePrice(currentMinPrice, _INITIAL_MIN_PRICE);

        // Compare current max price with initialization max price.
        uint256 currentMaxPrice = currentInvariant.divDown(virtualBalances[a]).divDown(virtualBalances[a]);
        _comparePrice(currentMaxPrice, _INITIAL_MAX_PRICE);
    }

    function _comparePrice(uint256 currentPrice, uint256 initializationPrice) internal pure {
        uint256 priceLowerBound = initializationPrice.mulDown(FixedPoint.ONE - _BALANCE_RATIO_AND_PRICE_TOLERANCE);
        uint256 priceUpperBound = initializationPrice.mulDown(FixedPoint.ONE + _BALANCE_RATIO_AND_PRICE_TOLERANCE);

        if (currentPrice < priceLowerBound || currentPrice > priceUpperBound) {
            revert WrongInitializationPrices();
        }
    }

<<<<<<< HEAD
    function _getLastVirtualBalances() internal view returns (uint256[] memory) {
        uint256[] memory lastVirtualBalances = new uint256[](2);
        lastVirtualBalances[0] = _lastVirtualBalance0;
        lastVirtualBalances[1] = _lastVirtualBalance1;

        return lastVirtualBalances;
=======
    function _ensurePoolWithinTargetRange() internal view {
        if (_isPoolWithinTargetRange() == false) {
            revert PoolOutsideTargetRange();
        }
>>>>>>> 503b007f
    }
}<|MERGE_RESOLUTION|>--- conflicted
+++ resolved
@@ -31,10 +31,7 @@
 
 contract ReClammPool is IReClammPool, BalancerPoolToken, PoolInfo, BasePoolAuthentication, Version, BaseHooks {
     using FixedPoint for uint256;
-<<<<<<< HEAD
-=======
     using SafeCast for *;
->>>>>>> 503b007f
 
     // uint256 private constant _MIN_SWAP_FEE_PERCENTAGE = 0.001e16; // 0.001%
     uint256 internal constant _MIN_SWAP_FEE_PERCENTAGE = 0;
@@ -79,14 +76,10 @@
 
     // Used to define the target price range of the pool (i.e., where the pool centeredness > centeredness margin).
     uint64 internal _centerednessMargin;
-<<<<<<< HEAD
-    uint128 internal _lastVirtualBalance0;
-    uint128 internal _lastVirtualBalance1;
-=======
 
     // The virtual balances at the time of the last user interaction.
-    uint256[] internal _lastVirtualBalances;
->>>>>>> 503b007f
+    uint128 internal _lastVirtualBalanceA;
+    uint128 internal _lastVirtualBalanceB;
 
     // Protect functions that would otherwise be vulnerable to manipulation through transient liquidity.
     modifier onlyWhenVaultIsLocked() {
@@ -150,13 +143,8 @@
         return
             ReClammMath.computeInvariant(
                 balancesScaled18,
-<<<<<<< HEAD
                 _getLastVirtualBalances(),
-                _priceShiftDailyRangeInSeconds,
-=======
-                _lastVirtualBalances,
                 _priceShiftDailyRateInSeconds,
->>>>>>> 503b007f
                 _lastTimestamp,
                 _centerednessMargin,
                 _priceRatioState,
@@ -464,7 +452,7 @@
     /// @inheritdoc IReClammPool
     function computeCurrentPoolCenteredness() external view returns (uint256) {
         (, , , uint256[] memory currentBalancesScaled18) = _vault.getPoolTokenInfo(address(this));
-        return ReClammMath.computeCenteredness(currentBalancesScaled18, _lastVirtualBalances);
+        return ReClammMath.computeCenteredness(currentBalancesScaled18, _getLastVirtualBalances());
     }
 
     /// @inheritdoc IReClammPool
@@ -475,13 +463,8 @@
         data.totalSupply = totalSupply();
 
         data.lastTimestamp = _lastTimestamp;
-<<<<<<< HEAD
         data.lastVirtualBalances = _getLastVirtualBalances();
-        data.priceShiftDailyRangeInSeconds = _priceShiftDailyRangeInSeconds;
-=======
-        data.lastVirtualBalances = _lastVirtualBalances;
         data.priceShiftDailyRateInSeconds = _priceShiftDailyRateInSeconds;
->>>>>>> 503b007f
         data.centerednessMargin = _centerednessMargin;
 
         data.currentFourthRootPriceRatio = _computeCurrentFourthRootPriceRatio(_priceRatioState);
@@ -572,13 +555,8 @@
     ) internal view returns (uint256[] memory currentVirtualBalances, bool changed) {
         (currentVirtualBalances, changed) = ReClammMath.computeCurrentVirtualBalances(
             balancesScaled18,
-<<<<<<< HEAD
             _getLastVirtualBalances(),
-            _priceShiftDailyRangeInSeconds,
-=======
-            _lastVirtualBalances,
             _priceShiftDailyRateInSeconds,
->>>>>>> 503b007f
             _lastTimestamp,
             _centerednessMargin,
             _priceRatioState
@@ -586,8 +564,8 @@
     }
 
     function _setLastVirtualBalances(uint256[] memory virtualBalances) internal {
-        _lastVirtualBalance0 = virtualBalances[0].toUint128();
-        _lastVirtualBalance1 = virtualBalances[1].toUint128();
+        _lastVirtualBalanceA = virtualBalances[a].toUint128();
+        _lastVirtualBalanceB = virtualBalances[b].toUint128();
 
         emit VirtualBalancesUpdated(virtualBalances);
     }
@@ -755,11 +733,7 @@
     function _isPoolWithinTargetRange() internal view returns (bool) {
         (, , , uint256[] memory balancesScaled18) = _vault.getPoolTokenInfo(address(this));
 
-<<<<<<< HEAD
-        return ReClammMath.isPoolInRange(balancesScaled18, _getLastVirtualBalances(), _centerednessMargin);
-=======
-        return ReClammMath.isPoolWithinTargetRange(balancesScaled18, _lastVirtualBalances, _centerednessMargin);
->>>>>>> 503b007f
+        return ReClammMath.isPoolWithinTargetRange(balancesScaled18, _getLastVirtualBalances(), _centerednessMargin);
     }
 
     /// @dev Checks that the current balance ratio is within the initialization balance ratio tolerance.
@@ -813,18 +787,17 @@
         }
     }
 
-<<<<<<< HEAD
     function _getLastVirtualBalances() internal view returns (uint256[] memory) {
         uint256[] memory lastVirtualBalances = new uint256[](2);
-        lastVirtualBalances[0] = _lastVirtualBalance0;
-        lastVirtualBalances[1] = _lastVirtualBalance1;
+        lastVirtualBalances[0] = _lastVirtualBalanceA;
+        lastVirtualBalances[1] = _lastVirtualBalanceB;
 
         return lastVirtualBalances;
-=======
+    }
+
     function _ensurePoolWithinTargetRange() internal view {
         if (_isPoolWithinTargetRange() == false) {
             revert PoolOutsideTargetRange();
         }
->>>>>>> 503b007f
     }
 }