--- conflicted
+++ resolved
@@ -95,11 +95,6 @@
         );
 
         _lastTimestamp = block.timestamp;
-<<<<<<< HEAD
-=======
-        if (changed) {
-            _setVirtualBalances(virtualBalances);
->>>>>>> a89b647f
 
         if (changed) {
             _setVirtualBalances(virtualBalances);
@@ -150,14 +145,11 @@
         bytes memory
     ) public override onlyVault returns (bool) {
         _lastTimestamp = block.timestamp;
-<<<<<<< HEAD
 
         uint256 currentSqrtQ0 = _calculateCurrentSqrtQ0();
         uint256[] memory virtualBalances = AclAmmMath.initializeVirtualBalances(balancesScaled18, currentSqrtQ0);
         _setVirtualBalances(virtualBalances);
 
-=======
-        _setVirtualBalances(AclAmmMath.initializeVirtualBalances(balancesScaled18, _calculateCurrentSqrtQ0()));
         return true;
     }
 
@@ -196,7 +188,6 @@
         virtualBalances[0] = virtualBalances[0].mulDown(FixedPoint.ONE - proportion);
         virtualBalances[1] = virtualBalances[1].mulDown(FixedPoint.ONE - proportion);
         _setVirtualBalances(virtualBalances);
->>>>>>> a89b647f
         return true;
     }
 
@@ -221,8 +212,80 @@
     }
 
     /// @inheritdoc IAclAmmPool
-<<<<<<< HEAD
-    function getLastVirtualBalances() external view returns (uint256[] memory virtualBalances) {
+    function getLastVirtualBalances() external view returns (uint256[] memory) {
+        return _getLastVirtualBalances();
+    }
+
+    /// @inheritdoc IAclAmmPool
+    function getLastTimestamp() external view returns (uint256) {
+        return _lastTimestamp;
+    }
+
+    /// @inheritdoc IAclAmmPool
+    function getCurrentSqrtQ0() external view override returns (uint256) {
+        return _calculateCurrentSqrtQ0();
+    }
+
+    /// @inheritdoc IAclAmmPool
+    function setSqrtQ0(
+        uint256 newSqrtQ0,
+        uint256 startTime,
+        uint256 endTime
+    ) external onlySwapFeeManagerOrGovernance(address(this)) {
+        _setSqrtQ0(newSqrtQ0, startTime, endTime);
+    }
+
+    /// @inheritdoc IAclAmmPool
+    function setIncreaseDayRate(uint256 newIncreaseDayRate) external onlySwapFeeManagerOrGovernance(address(this)) {
+        _setIncreaseDayRate(newIncreaseDayRate);
+    }
+
+    function _setSqrtQ0(uint256 endSqrtQ0, uint256 startTime, uint256 endTime) internal {
+        if (startTime > endTime) {
+            revert GradualUpdateTimeTravel(startTime, endTime);
+        }
+
+        uint256 startSqrtQ0 = _calculateCurrentSqrtQ0();
+        _sqrtQ0State.startSqrtQ0 = startSqrtQ0;
+        _sqrtQ0State.endSqrtQ0 = endSqrtQ0;
+        _sqrtQ0State.startTime = startTime;
+        _sqrtQ0State.endTime = endTime;
+
+        emit SqrtQ0Updated(startSqrtQ0, endSqrtQ0, startTime, endTime);
+    }
+
+    function _calculateCurrentSqrtQ0() internal view returns (uint256) {
+        SqrtQ0State memory sqrtQ0State = _sqrtQ0State;
+
+        return
+            AclAmmMath.calculateSqrtQ0(
+                block.timestamp,
+                sqrtQ0State.startSqrtQ0,
+                sqrtQ0State.endSqrtQ0,
+                sqrtQ0State.startTime,
+                sqrtQ0State.endTime
+            );
+    }
+
+    function _setIncreaseDayRate(uint256 increaseDayRate) internal {
+        _timeConstant = AclAmmMath.parseIncreaseDayRate(increaseDayRate);
+
+        emit IncreaseDayRateUpdated(increaseDayRate);
+    }
+
+    function _setCenterednessMargin(uint256 centerednessMargin) internal {
+        _centerednessMargin = centerednessMargin;
+
+        emit CenterednessMarginUpdated(centerednessMargin);
+    }
+
+    function _setVirtualBalances(uint256[] memory virtualBalances) internal {
+        _virtualBalances = virtualBalances;
+
+        emit VirtualBalancesUpdated(virtualBalances);
+    }
+
+    function _getLastVirtualBalances() internal view returns (uint256[] memory virtualBalances) {
         (, , uint256[] memory balancesScaled18, ) = _vault.getPoolTokenInfo(address(this));
 
         // Calculate virtual balances
@@ -235,99 +298,5 @@
             _centerednessMargin,
             _sqrtQ0State
         );
-=======
-    function getLastVirtualBalances() external view returns (uint256[] memory) {
-        return _getLastVirtualBalances();
->>>>>>> a89b647f
-    }
-
-    /// @inheritdoc IAclAmmPool
-    function getLastTimestamp() external view returns (uint256) {
-        return _lastTimestamp;
-    }
-
-    /// @inheritdoc IAclAmmPool
-    function getCurrentSqrtQ0() external view override returns (uint256) {
-        return _calculateCurrentSqrtQ0();
-    }
-
-    /// @inheritdoc IAclAmmPool
-    function setSqrtQ0(
-        uint256 newSqrtQ0,
-        uint256 startTime,
-        uint256 endTime
-    ) external onlySwapFeeManagerOrGovernance(address(this)) {
-        _setSqrtQ0(newSqrtQ0, startTime, endTime);
-    }
-
-<<<<<<< HEAD
-    /// @inheritdoc IAclAmmPool
-    function setIncreaseDayRate(uint256 newIncreaseDayRate) external onlySwapFeeManagerOrGovernance(address(this)) {
-        _setIncreaseDayRate(newIncreaseDayRate);
-=======
-    function _setVirtualBalances(uint256[] memory virtualBalances) internal {
-        _virtualBalances = virtualBalances;
-        _lastTimestamp = block.timestamp;
->>>>>>> a89b647f
-    }
-
-    function _setSqrtQ0(uint256 endSqrtQ0, uint256 startTime, uint256 endTime) internal {
-        if (startTime > endTime) {
-            revert GradualUpdateTimeTravel(startTime, endTime);
-        }
-
-        uint256 startSqrtQ0 = _calculateCurrentSqrtQ0();
-        _sqrtQ0State.startSqrtQ0 = startSqrtQ0;
-        _sqrtQ0State.endSqrtQ0 = endSqrtQ0;
-        _sqrtQ0State.startTime = startTime;
-        _sqrtQ0State.endTime = endTime;
-
-        emit SqrtQ0Updated(startSqrtQ0, endSqrtQ0, startTime, endTime);
-    }
-
-    function _calculateCurrentSqrtQ0() internal view returns (uint256) {
-        SqrtQ0State memory sqrtQ0State = _sqrtQ0State;
-
-        return
-            AclAmmMath.calculateSqrtQ0(
-                block.timestamp,
-                sqrtQ0State.startSqrtQ0,
-                sqrtQ0State.endSqrtQ0,
-                sqrtQ0State.startTime,
-                sqrtQ0State.endTime
-            );
-    }
-
-    function _setIncreaseDayRate(uint256 increaseDayRate) internal {
-        _timeConstant = AclAmmMath.parseIncreaseDayRate(increaseDayRate);
-
-        emit IncreaseDayRateUpdated(increaseDayRate);
-    }
-
-    function _setCenterednessMargin(uint256 centerednessMargin) internal {
-        _centerednessMargin = centerednessMargin;
-
-        emit CenterednessMarginUpdated(centerednessMargin);
-    }
-
-    function _setVirtualBalances(uint256[] memory virtualBalances) internal {
-        _virtualBalances = virtualBalances;
-
-        emit VirtualBalancesUpdated(virtualBalances);
-    }
-
-    function _getLastVirtualBalances() internal view returns (uint256[] memory virtualBalances) {
-        (, , uint256[] memory balancesScaled18, ) = _vault.getPoolTokenInfo(address(this));
-
-        // Calculate virtual balances
-        (virtualBalances, ) = AclAmmMath.getVirtualBalances(
-            balancesScaled18,
-            _virtualBalances,
-            _c,
-            _lastTimestamp,
-            block.timestamp,
-            _centerednessMargin,
-            _sqrtQ0State
-        );
     }
 }