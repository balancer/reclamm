--- conflicted
+++ resolved
@@ -212,24 +212,8 @@
     }
 
     /// @inheritdoc IAclAmmPool
-<<<<<<< HEAD
     function getLastVirtualBalances() external view returns (uint256[] memory) {
         return _getLastVirtualBalances();
-=======
-    function getLastVirtualBalances() external view returns (uint256[] memory virtualBalances) {
-        (, , uint256[] memory balancesScaled18, ) = _vault.getPoolTokenInfo(address(this));
-
-        // Calculate virtual balances
-        (virtualBalances, ) = AclAmmMath.getVirtualBalances(
-            balancesScaled18,
-            _virtualBalances,
-            _c,
-            _lastTimestamp,
-            block.timestamp,
-            _centerednessMargin,
-            _sqrtQ0State
-        );
->>>>>>> 202e3733
     }
 
     /// @inheritdoc IAclAmmPool
