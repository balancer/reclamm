--- conflicted
+++ resolved
@@ -14,15 +14,11 @@
         // solhint-disable-previous-line no-empty-blocks
     }
 
-<<<<<<< HEAD
     function getLastVirtualBalances() external view returns (uint256[] memory) {
         return _lastVirtualBalances;
     }
 
-    function setCenterednessMargin(uint256 newCenterednessMargin) external {
-=======
     function setCenterednessMargin(uint64 newCenterednessMargin) external {
->>>>>>> 85b348fe
         _setCenterednessMargin(newCenterednessMargin);
     }
 
