--- conflicted
+++ resolved
@@ -77,12 +77,7 @@
         uint256 endFourthRootPriceRatio,
         uint256 priceRatioUpdateStartTime,
         uint256 priceRatioUpdateEndTime
-<<<<<<< HEAD
     ) external returns (uint256 fourthRootPriceRatioDelta, uint256 startFourthRootPriceRatio) {
-        return _setPriceRatioState(endFourthRootPriceRatio, priceRatioUpdateStartTime, priceRatioUpdateEndTime);
-=======
-    ) external {
-        _startPriceRatioUpdate(endFourthRootPriceRatio, priceRatioUpdateStartTime, priceRatioUpdateEndTime);
->>>>>>> 970fc08b
+        return _startPriceRatioUpdate(endFourthRootPriceRatio, priceRatioUpdateStartTime, priceRatioUpdateEndTime);
     }
 }