--- conflicted
+++ resolved
@@ -19,10 +19,6 @@
         uint32 lastTimestamp,
         uint32 currentTimestamp,
         uint256 centerednessMargin,
-<<<<<<< HEAD
-        SqrtPriceRatioState memory sqrtPriceRatioState,
-=======
->>>>>>> 58d0d3a0
         Rounding rounding
     ) external view returns (uint256) {
         return
@@ -33,11 +29,7 @@
                 lastTimestamp,
                 currentTimestamp,
                 centerednessMargin,
-<<<<<<< HEAD
-                sqrtPriceRatioState,
-=======
                 _sqrtQ0State,
->>>>>>> 58d0d3a0
                 rounding
             );
     }
@@ -95,18 +87,10 @@
         uint256[] memory balancesScaled18,
         uint256[] memory lastVirtualBalances,
         uint256 c,
-<<<<<<< HEAD
-        uint256 lastTimestamp,
-        uint256 currentTimestamp,
-        uint256 centerednessMargin,
-        SqrtPriceRatioState memory sqrtPriceRatioState
-    ) external pure returns (uint256[] memory virtualBalances, bool changed) {
-=======
         uint32 lastTimestamp,
         uint32 currentTimestamp,
         uint256 centerednessMargin
     ) external view returns (uint256[] memory virtualBalances, bool changed) {
->>>>>>> 58d0d3a0
         return
             ReClammMath.getVirtualBalances(
                 balancesScaled18,
@@ -115,11 +99,7 @@
                 lastTimestamp,
                 currentTimestamp,
                 centerednessMargin,
-<<<<<<< HEAD
-                sqrtPriceRatioState
-=======
                 _sqrtQ0State
->>>>>>> 58d0d3a0
             );
     }
 
@@ -138,21 +118,12 @@
         return ReClammMath.calculateCenteredness(balancesScaled18, virtualBalances);
     }
 
-<<<<<<< HEAD
-    function calculateSqrtPriceRatio(
-        uint256 currentTime,
-        uint256 startSqrtPriceRatio,
-        uint256 endSqrtPriceRatio,
-        uint256 startTime,
-        uint256 endTime
-=======
     function calculateSqrtQ0(
         uint32 currentTime,
         uint96 startSqrtQ0,
         uint96 endSqrtQ0,
         uint32 startTime,
         uint32 endTime
->>>>>>> 58d0d3a0
     ) external pure returns (uint256) {
         return
             ReClammMath.calculateSqrtPriceRatio(
