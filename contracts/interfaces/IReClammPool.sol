--- conflicted
+++ resolved
@@ -422,11 +422,7 @@
     ********************************************************/
 
     /**
-<<<<<<< HEAD
-     * @notice Resets the price ratio update by setting a new ending price ratio and time interval.
-=======
-     * @notice Initiates a price ratio update by setting a new end fourth root price ratio and time interval.
->>>>>>> 970fc08b
+     * @notice Initiates a price ratio update by setting a new ending price ratio and time interval.
      * @dev The price ratio is calculated by interpolating between the start and end times. The start price ratio will
      * be set to the current fourth root price ratio of the pool. This is a permissioned function.
      *
@@ -435,13 +431,8 @@
      * @param priceRatioUpdateEndTime The timestamp when the price ratio update will end
      * @return actualPriceRatioUpdateStartTime The actual start time for the price ratio update (min: block.timestamp).
      */
-<<<<<<< HEAD
-    function setPriceRatioState(
+    function startPriceRatioUpdate(
         uint256 endPriceRatio,
-=======
-    function startPriceRatioUpdate(
-        uint256 endFourthRootPriceRatio,
->>>>>>> 970fc08b
         uint256 priceRatioUpdateStartTime,
         uint256 priceRatioUpdateEndTime
     ) external returns (uint256 actualPriceRatioUpdateStartTime);
