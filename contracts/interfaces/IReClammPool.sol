// SPDX-License-Identifier: GPL-3.0-or-later

pragma solidity ^0.8.24;

import { IERC20 } from "@openzeppelin/contracts/token/ERC20/IERC20.sol";

import { IBasePool } from "@balancer-labs/v3-interfaces/contracts/vault/IBasePool.sol";

import { PriceRatioState } from "../lib/ReClammMath.sol";

/// @dev Struct with data for deploying a new ReClammPool.
struct ReClammPoolParams {
    string name;
    string symbol;
    string version;
    uint256 priceShiftDailyRate;
    uint64 centerednessMargin;
    uint256 initialMinPrice;
    uint256 initialMaxPrice;
    uint256 initialTargetPrice;
}

/**
 * @notice ReClamm Pool data that cannot change after deployment.
 * @dev Note that the initial prices are used only during pool initialization. After the initialization, the prices
 * will shift according to price ratio and pool centeredness.
 *
 * @param tokens Pool tokens, sorted in token registration order
 * @param decimalScalingFactors Conversion factor used to adjust for token decimals for uniform precision in
 * calculations. FP(1) for 18-decimal tokens
 * @param initialMinPrice The initial minimum price of the pool
 * @param initialMaxPrice The initial maximum price of the pool
 * @param initialTargetPrice The initial target price of the pool
 * @param minCenterednessMargin The minimum centeredness margin for the pool, as a percentage in 18-decimal FP.
 * @param maxCenterednessMargin The maximum centeredness margin for the pool, as a percentage in 18-decimal FP.
 * @param minTokenBalanceScaled18 The minimum token balance for the pool, scaled to 18 decimals.
 * @param maxPriceShiftDailyRate The maximum daily rate for the pool's price shift, as a percentage in 18-decimal FP.
 * @param minPriceRatioUpdateDuration The minimum duration for the price ratio update, expressed in seconds.
 */
struct ReClammPoolImmutableData {
    IERC20[] tokens;
    uint256[] decimalScalingFactors;
    uint256 initialMinPrice;
    uint256 initialMaxPrice;
    uint256 initialTargetPrice;
    uint256 minCenterednessMargin;
    uint256 maxCenterednessMargin;
    uint256 minTokenBalanceScaled18;
    uint256 minPoolCenteredness;
    uint256 maxPriceShiftDailyRate;
    uint256 minPriceRatioUpdateDuration;
}

/**
 * @notice Snapshot of current ReClamm Pool data that can change.
 * @dev Note that live balances will not necessarily be accurate if the pool is in Recovery Mode. Withdrawals
 * in Recovery Mode do not make external calls (including those necessary for updating live balances), so if
 * there are withdrawals, raw and live balances will be out of sync until Recovery Mode is disabled.
 *
 * Base Pool:
 * @param balancesLiveScaled18 Token balances after paying yield fees, applying decimal scaling and rates
 * @param tokenRates 18-decimal FP values for rate tokens (e.g., yield-bearing), or FP(1) for standard tokens
 * @param staticSwapFeePercentage 18-decimal FP value of the static swap fee percentage
 * @param totalSupply The current total supply of the pool tokens (BPT)
 * ReClamm:
 * @param lastTimestamp The timestamp of the last user interaction
 * @param lastVirtualBalances The last virtual balances of the pool
 * @param priceShiftDailyRangeInSeconds The time constant of the pool
 * @param centerednessMargin The centeredness margin of the pool
 * @param currentFourthRootPriceRatio The current fourth root price ratio, an interpolation of the price ratio state
 * @param startFourthRootPriceRatio The fourth root price ratio at the start of an update
 * @param endFourthRootPriceRatio The fourth root price ratio at the end of an update
 * @param priceRatioUpdateStartTime The timestamp when the update begins
 * @param priceRatioUpdateEndTime The timestamp when the update ends
 * Pool State:
 * @param isPoolInitialized If false, the pool has not been seeded with initial liquidity, so operations will revert
 * @param isPoolPaused If true, the pool is paused, and all non-recovery-mode state-changing operations will revert
 * @param isPoolInRecoveryMode If true, Recovery Mode withdrawals are enabled, and live balances may be inaccurate
 */
struct ReClammPoolDynamicData {
    // Base Pool
    uint256[] balancesLiveScaled18;
    uint256[] tokenRates;
    uint256 staticSwapFeePercentage;
    uint256 totalSupply;
    // ReClamm
    uint256 lastTimestamp;
    uint256[] lastVirtualBalances;
    uint256 priceShiftDailyRangeInSeconds;
    uint256 centerednessMargin;
    uint256 currentFourthRootPriceRatio;
    uint256 startFourthRootPriceRatio;
    uint256 endFourthRootPriceRatio;
    uint32 priceRatioUpdateStartTime;
    uint32 priceRatioUpdateEndTime;
    // Pool State
    bool isPoolInitialized;
    bool isPoolPaused;
    bool isPoolInRecoveryMode;
}

interface IReClammPool is IBasePool {
    /********************************************************   
                           Errors
    ********************************************************/

    /// @dev The function is not implemented.
    error NotImplemented();

    /// @dev The token balance is too low after a user operation.
    error TokenBalanceTooLow();

    /// @dev The pool centeredness is too low after a swap.
    error PoolCenterednessTooLow();

    /// @dev The centeredness margin is out of range.
    error InvalidCenterednessMargin();

    /// @dev The vault is not locked, so the pool balances are manipulable.
    error VaultIsNotLocked();

    /// @dev The pool is out of range before or after the operation.
    error PoolIsOutOfRange();

    /// @dev The start time for the price ratio update is invalid (either in the past or after the given end time).
    error InvalidStartTime();

    /// @dev The daily price shift rate is too high.
    error PriceShiftDailyRateTooHigh();

    /// @dev The difference between end time and start time is too short for the price ratio update.
    error PriceRatioUpdateDurationTooShort();

    /// @dev The price ratio being set matches the current one.
    error PriceRatioUnchanged();

    /**
     * @dev Initialization time is not consistent with current time.
     * This should never happen in practice, as the price ratio update end time timestamp is set at construction time,
     * and initialization should happen strictly after construction, ensuring the current price ratio state is
     * consistent.
     * @param currentTime Current timestamp
     * @param priceRatioUpdateEndTime The stored end time of the price ratio update
     */
    error InconsistentInitTime(uint256 currentTime, uint256 priceRatioUpdateEndTime);
    /**
     * @notice `getRate` from `IRateProvider` was called on a ReClamm Pool.
     * @dev ReClamm Pools should never be nested. This is because the invariant of the pool is used only to calculate
     * swaps. However, when tracking the market price or shrinking/expanding the liquidity concentration, the invariant
     * can decrease/increase, which makes the BPT rate meaningless.
     */
    error ReClammPoolBptRateUnsupported();

<<<<<<< HEAD
    /// @dev Function called before initializing the pool.
    error PoolNotInitialized();
=======
    /**
     * @notice The initial balances of the ReClamm Pool must respect the initialization ratio bounds.
     * @dev On pool creation, a theoretical balance ratio is computed from the min, max, and target prices. During
     * initialization, the actual balance ratio is compared to this theoretical value, and must fall within a fixed,
     * symmetrical tolerance range, or initialization reverts. If it were outside this range, the initial price would
     * diverge too far from the target price, and the pool would be vulnerable to arbitrage.
     */
    error BalanceRatioExceedsTolerance();

    /**
     * @notice The current price interval or spot price is outside the initialization price range.
     */
    error WrongInitializationPrices();

>>>>>>> 2012fd89
    /********************************************************
                           Events
    ********************************************************/

    /// @notice The Price Ratio State was updated.
    event PriceRatioStateUpdated(
        uint256 startFourthRootPriceRatio,
        uint256 endFourthRootPriceRatio,
        uint256 priceRatioUpdateStartTime,
        uint256 priceRatioUpdateEndTime
    );

    /// @dev The Virtual Balances were updated after a user interaction.
    event VirtualBalancesUpdated(uint256[] virtualBalances);

    /**
     * @dev The Price Shift Daily Rate was updated.
     * @param priceShiftDailyRate The new price shift daily rate
     * @param priceShiftDailyRangeInSeconds A representation of the price shift daily rate in seconds
     */
    event PriceShiftDailyRateUpdated(uint256 priceShiftDailyRate, uint256 priceShiftDailyRangeInSeconds);

    /// @dev The Centeredness Margin was updated.
    event CenterednessMarginUpdated(uint256 centerednessMargin);

    /// @dev The timestamp of the last user interaction.
    event LastTimestampUpdated(uint32 lastTimestamp);

    /********************************************************
                       Pool State Getters
    ********************************************************/

    /**
     * @notice Returns the ratio between token balances (index 1 / index 0).
     * @dev To keep the pool within the target price range after initialization, the initial pool balances need to be
     * close to the value returned by this function. For example, if this returned 200, the initial balance of token[1]
     * should be 200 times the initial balance of token[0].
     *
     * @return balanceRatio The balance ratio that must be respected during initialization
     */
    function computeInitialBalanceRatio() external view returns (uint256 balanceRatio);

    /**
     * @notice Returns the current virtual balances and a flag indicating whether they have changed.
     * @dev The current virtual balances are calculated based on the last virtual balances. If the pool is in range
     * and the price ratio is not updating, the virtual balances will not change. If the pool is out of range or the
     * price ratio is updating, this function will calculate the new virtual balances based on the timestamp of the
     * last user interaction. Note that virtual balances are always scaled18 values.
     *
     * @return currentVirtualBalances The current virtual balances
     * @return changed Whether the current virtual balances are different from `lastVirtualBalances`
     */
    function getCurrentVirtualBalances() external view returns (uint256[] memory currentVirtualBalances, bool changed);

    /// @notice Returns the timestamp of the last user interaction.
    function getLastTimestamp() external view returns (uint32);

    /**
     * @notice Getter for the last virtual balances.
     * @return lastVirtualBalances The virtual balances at the time of the last user interaction
     */
    function getLastVirtualBalances() external view returns (uint256[] memory lastVirtualBalances);

    /**
     * @notice Returns the centeredness margin.
     * @dev The centeredness margin is a symmetrical measure of how closely an unbalanced pool can approach the limits
     * of the price range before the pool is considered out of range.
     *
     * @return centerednessMargin The current centeredness margin
     */
    function getCenterednessMargin() external view returns (uint256 centerednessMargin);

    /**
     * @notice Returns the time constant.
     * @dev The time constant is an internal representation of the raw price shift daily rate, expressed in seconds.
     * @return priceShiftDailyRangeInSeconds The time constant
     */
    function getPriceShiftDailyRateInSeconds() external view returns (uint256 priceShiftDailyRangeInSeconds);

    /**
     * @notice Returns the current price ratio state.
     * @dev This includes start and end values for the fourth root price ratio, and start and end times for the update.
     * @return priceRatioState The current price ratio state
     */
    function getPriceRatioState() external view returns (PriceRatioState memory priceRatioState);

    /**
     * @notice Returns the current fourth root of price ratio.
     * @dev The current fourth root of price ratio is an interpolation of the price ratio between the start and end
     * values in the price ratio state, using the percentage elapsed between the start and end times.
     *
     * @return currentFourthRootPriceRatio The current fourth root of price ratio
     */
    function getCurrentFourthRootPriceRatio() external view returns (uint256);

    /// @dev Returns true if pool centeredness is inside the centeredness margin; false otherwise.
    function isPoolInRange() external view returns (bool);

    /// @dev Returns the current centeredness margin (0-100% as a 18-decimal Fixed Point).
    function getCurrentPoolCenteredness() external view returns (uint256);

    /********************************************************
                       Pool State Setters
    ********************************************************/

    /**
     * @notice Get dynamic pool data relevant to swap/add/remove calculations.
     * @return data A struct containing all dynamic ReClamm pool parameters
     */
    function getReClammPoolDynamicData() external view returns (ReClammPoolDynamicData memory data);

    /**
     * @notice Get immutable pool data relevant to swap/add/remove calculations.
     * @return data A struct containing all immutable ReClamm pool parameters
     */
    function getReClammPoolImmutableData() external view returns (ReClammPoolImmutableData memory data);

    /**
     * @notice Resets the price ratio update by setting a new end fourth root price ratio and time range.
     * @dev The price ratio is calculated by interpolating between the start and end times. The start price ratio will
     * be set to the current fourth root price ratio of the pool.
     *
     * @param endFourthRootPriceRatio The new ending value of the fourth root price ratio
     * @param priceRatioUpdateStartTime The timestamp when the price ratio update will start
     * @param priceRatioUpdateEndTime The timestamp when the price ratio update will end
     * @return actualPriceRatioUpdateStartTime The actual start time for the price ratio update (min: block.timestamp).
     */
    function setPriceRatioState(
        uint256 endFourthRootPriceRatio,
        uint256 priceRatioUpdateStartTime,
        uint256 priceRatioUpdateEndTime
    ) external returns (uint256 actualPriceRatioUpdateStartTime);

    /**
     * @notice Updates the price shift daily rate.
     * @dev This function is considered a user interaction, and therefore recalculates the virtual balances and sets
     * the last timestamp.
     *
     * @param newPriceShiftDailyRate The new price shift daily rate
     */
    function setPriceShiftDailyRate(uint256 newPriceShiftDailyRate) external;

    /**
     * @notice Set the centeredness margin.
     * @dev This function is considered a user action, so it will update the last timestamp and virtual balances.
     * @param newCenterednessMargin The new centeredness margin
     */
    function setCenterednessMargin(uint256 newCenterednessMargin) external;
}<|MERGE_RESOLUTION|>--- conflicted
+++ resolved
@@ -151,10 +151,8 @@
      */
     error ReClammPoolBptRateUnsupported();
 
-<<<<<<< HEAD
     /// @dev Function called before initializing the pool.
     error PoolNotInitialized();
-=======
     /**
      * @notice The initial balances of the ReClamm Pool must respect the initialization ratio bounds.
      * @dev On pool creation, a theoretical balance ratio is computed from the min, max, and target prices. During
@@ -169,7 +167,6 @@
      */
     error WrongInitializationPrices();
 
->>>>>>> 2012fd89
     /********************************************************
                            Events
     ********************************************************/
@@ -222,7 +219,10 @@
      * @return currentVirtualBalances The current virtual balances
      * @return changed Whether the current virtual balances are different from `lastVirtualBalances`
      */
-    function getCurrentVirtualBalances() external view returns (uint256[] memory currentVirtualBalances, bool changed);
+    function computeCurrentVirtualBalances()
+        external
+        view
+        returns (uint256[] memory currentVirtualBalances, bool changed);
 
     /// @notice Returns the timestamp of the last user interaction.
     function getLastTimestamp() external view returns (uint32);
@@ -263,13 +263,13 @@
      *
      * @return currentFourthRootPriceRatio The current fourth root of price ratio
      */
-    function getCurrentFourthRootPriceRatio() external view returns (uint256);
+    function computeCurrentFourthRootPriceRatio() external view returns (uint256);
 
     /// @dev Returns true if pool centeredness is inside the centeredness margin; false otherwise.
     function isPoolInRange() external view returns (bool);
 
     /// @dev Returns the current centeredness margin (0-100% as a 18-decimal Fixed Point).
-    function getCurrentPoolCenteredness() external view returns (uint256);
+    function computeCurrentPoolCenteredness() external view returns (uint256);
 
     /********************************************************
                        Pool State Setters
