// SPDX-License-Identifier: GPL-3.0-or-later

pragma solidity ^0.8.24;

import { IERC20 } from "@openzeppelin/contracts/token/ERC20/IERC20.sol";

import { IBasePool } from "@balancer-labs/v3-interfaces/contracts/vault/IBasePool.sol";

import { PriceRatioState } from "../lib/ReClammMath.sol";

/// @dev Struct with data for deploying a new ReClammPool.
struct ReClammPoolParams {
    string name;
    string symbol;
    string version;
    uint256 dailyPriceShiftExponent;
    uint64 centerednessMargin;
    uint256 initialMinPrice;
    uint256 initialMaxPrice;
    uint256 initialTargetPrice;
    bool tokenAPriceIncludesRate;
    bool tokenBPriceIncludesRate;
}

/**
 * @notice ReClamm Pool data that cannot change after deployment.
 * @dev Note that the initial prices are used only during pool initialization. After the initialization, the prices
 * will shift according to price ratio and pool centeredness.
 *
 * Base Pool:
 * @param tokens Pool tokens, sorted in token registration order
<<<<<<< HEAD
 * @param decimalScalingFactors Conversion factor used to adjust for token decimals for uniform precision in
 * calculations. FP(1) for 18-decimal tokens
 * @param tokenAPriceIncludesRate True if the prices incorporate a rate for token A
 * @param tokenBPriceIncludesRate True if the prices incorporate a rate for token B
=======
 * @param decimalScalingFactors Adjust for token decimals to retain calculation precision. FP(1) for 18-decimal tokens
 * @param priceTokenAWithRate True if the prices incorporate a rate for token A
 * @param priceTokenBWithRate True if the prices incorporate a rate for token B
 * @param minSwapFeePercentage The minimum allowed static swap fee percentage; mitigates precision loss due to rounding
 * @param maxSwapFeePercentage The maximum allowed static swap fee percentage
>>>>>>> 3af92495
 * @param initialMinPrice The initial minimum price of token A in terms of token B (possibly applying rates)
 * @param initialMaxPrice The initial maximum price of token A in terms of token B (possibly applying rates)
 * @param initialTargetPrice The initial target price of token A in terms of token B (possibly applying rates)
 * @param initialDailyPriceShiftExponent The initial daily price shift exponent
 * @param initialCenterednessMargin The initial centeredness margin (threshold for initiating a range update)
 * @param maxCenterednessMargin The maximum centeredness margin for the pool, as an 18-decimal FP percentage
 * @param minTokenBalanceScaled18 The minimum token balance for the pool, scaled to 18 decimals
 * @param minPoolCenteredness The minimum pool centeredness for the pool, as an 18-decimal FP percentage
 * @param maxDailyPriceShiftExponent The maximum exponent for the pool's price shift, as an 18-decimal FP percentage
 * @param maxDailyPriceRatioUpdateRate The maximum percentage the price range can expand/contract per day
 * @param minPriceRatioUpdateDuration The minimum duration for the price ratio update, expressed in seconds
 * @param minFourthRootPriceRatioDelta The minimum absolute difference between current and new fourth root price ratio
 * @param balanceRatioAndPriceTolerance The maximum amount initialized pool parameters can deviate from ideal values
 */
struct ReClammPoolImmutableData {
    // Base Pool
    IERC20[] tokens;
    uint256[] decimalScalingFactors;
<<<<<<< HEAD
    bool tokenAPriceIncludesRate;
    bool tokenBPriceIncludesRate;
=======
    bool priceTokenAWithRate;
    bool priceTokenBWithRate;
    uint256 minSwapFeePercentage;
    uint256 maxSwapFeePercentage;
    // Initialization
>>>>>>> 3af92495
    uint256 initialMinPrice;
    uint256 initialMaxPrice;
    uint256 initialTargetPrice;
    uint256 initialDailyPriceShiftExponent;
    uint256 initialCenterednessMargin;
    // Operating Limits
    uint256 maxCenterednessMargin;
    uint256 minTokenBalanceScaled18;
    uint256 minPoolCenteredness;
    uint256 maxDailyPriceShiftExponent;
    uint256 maxDailyPriceRatioUpdateRate;
    uint256 minPriceRatioUpdateDuration;
    uint256 minFourthRootPriceRatioDelta;
    uint256 balanceRatioAndPriceTolerance;
}

/**
 * @notice Snapshot of current ReClamm Pool data that can change.
 * @dev Note that live balances will not necessarily be accurate if the pool is in Recovery Mode. Withdrawals
 * in Recovery Mode do not make external calls (including those necessary for updating live balances), so if
 * there are withdrawals, raw and live balances will be out of sync until Recovery Mode is disabled.
 *
 * Base Pool:
 * @param balancesLiveScaled18 Token balances after paying yield fees, applying decimal scaling and rates
 * @param tokenRates 18-decimal FP values for rate tokens (e.g., yield-bearing), or FP(1) for standard tokens
 * @param staticSwapFeePercentage 18-decimal FP value of the static swap fee percentage
 * @param totalSupply The current total supply of the pool tokens (BPT)
 *
 * ReClamm:
 * @param lastTimestamp The timestamp of the last user interaction
 * @param lastVirtualBalances The last virtual balances of the pool
 * @param dailyPriceShiftExponent Virtual balances will change by 2^(dailyPriceShiftExponent) per day
 * @param dailyPriceShiftBase Internal time constant used to update virtual balances (1 - tau)
 * @param centerednessMargin The centeredness margin of the pool
 * @param currentFourthRootPriceRatio The current fourth root price ratio, an interpolation of the price ratio state
 * @param startFourthRootPriceRatio The fourth root price ratio at the start of an update
 * @param endFourthRootPriceRatio The fourth root price ratio at the end of an update
 * @param priceRatioUpdateStartTime The timestamp when the update begins
 * @param priceRatioUpdateEndTime The timestamp when the update ends
 *
 * Pool State:
 * @param isPoolInitialized If false, the pool has not been seeded with initial liquidity, so operations will revert
 * @param isPoolPaused If true, the pool is paused, and all non-recovery-mode state-changing operations will revert
 * @param isPoolInRecoveryMode If true, Recovery Mode withdrawals are enabled, and live balances may be inaccurate
 */
struct ReClammPoolDynamicData {
    // Base Pool
    uint256[] balancesLiveScaled18;
    uint256[] tokenRates;
    uint256 staticSwapFeePercentage;
    uint256 totalSupply;
    // ReClamm
    uint256 lastTimestamp;
    uint256[] lastVirtualBalances;
    uint256 dailyPriceShiftExponent;
    uint256 dailyPriceShiftBase;
    uint256 centerednessMargin;
    uint256 currentFourthRootPriceRatio;
    uint256 startFourthRootPriceRatio;
    uint256 endFourthRootPriceRatio;
    uint32 priceRatioUpdateStartTime;
    uint32 priceRatioUpdateEndTime;
    // Pool State
    bool isPoolInitialized;
    bool isPoolPaused;
    bool isPoolInRecoveryMode;
}

interface IReClammPool is IBasePool {
    /********************************************************
                           Events
    ********************************************************/

    /**
     * @notice The Price Ratio State was updated.
     * @dev This event will be emitted on initialization, and when governance initiates a price ratio update.
     * @param startFourthRootPriceRatio The fourth root price ratio at the start of an update
     * @param endFourthRootPriceRatio The fourth root price ratio at the end of an update
     * @param priceRatioUpdateStartTime The timestamp when the update begins
     * @param priceRatioUpdateEndTime The timestamp when the update ends
     */
    event PriceRatioStateUpdated(
        uint256 startFourthRootPriceRatio,
        uint256 endFourthRootPriceRatio,
        uint256 priceRatioUpdateStartTime,
        uint256 priceRatioUpdateEndTime
    );

    /**
     * @notice The virtual balances were updated after a user interaction (swap or liquidity operation).
     * @dev Unless the price range is changing, the virtual balances remain in proportion to the real balances.
     * These balances will also be updated when the centeredness margin or daily price shift exponent is changed.
     *
     * @param virtualBalanceA Offset to the real balance reserves
     * @param virtualBalanceB Offset to the real balance reserves
     */
    event VirtualBalancesUpdated(uint256 virtualBalanceA, uint256 virtualBalanceB);

    /**
     * @notice The daily price shift exponent was updated.
     * @dev This will be emitted on deployment, and when changed by governance or the swap manager.
     * @param dailyPriceShiftExponent The new daily price shift exponent
     * @param dailyPriceShiftBase Internal time constant used to update virtual balances (1 - tau)
     */
    event DailyPriceShiftExponentUpdated(uint256 dailyPriceShiftExponent, uint256 dailyPriceShiftBase);

    /**
     * @notice The centeredness margin was updated.
     * @dev This will be emitted on deployment, and when changed by governance or the swap manager.
     * @param centerednessMargin The new centeredness margin
     */
    event CenterednessMarginUpdated(uint256 centerednessMargin);

    /**
     * @notice The timestamp of the last user interaction.
     * @dev This is emitted on every swap or liquidity operation.
     * @param lastTimestamp The timestamp of the operation
     */
    event LastTimestampUpdated(uint32 lastTimestamp);

    /********************************************************   
                           Errors
    ********************************************************/

    /// @notice The function is not implemented.
    error NotImplemented();

    /// @notice The token balance is too low after a user operation.
    error TokenBalanceTooLow();

    /// @notice The pool centeredness is too low after a swap.
    error PoolCenterednessTooLow();

    /// @notice The centeredness margin is outside the valid numerical range.
    error InvalidCenterednessMargin();

    /// @notice The vault is not locked, so the pool balances are manipulable.
    error VaultIsNotLocked();

    /// @notice The pool is outside the target price range before or after the operation.
    error PoolOutsideTargetRange();

    /// @notice The start time for the price ratio update is invalid (either in the past or after the given end time).
    error InvalidStartTime();

    /// @notice
    error InvalidInitialPrice();

    /// @notice The daily price shift exponent is too high.
    error DailyPriceShiftExponentTooHigh();

    /// @notice The difference between end time and start time is too short for the price ratio update.
    error PriceRatioUpdateDurationTooShort();

    /// @notice The rate of change exceeds the maximum daily price ratio rate.
    error PriceRatioUpdateTooFast();

    /// @dev The price ratio being set is too close to the current one.
    error FourthRootPriceRatioDeltaBelowMin(uint256 fourthRootPriceRatioDelta);

    /// @dev An attempt was made to stop the price ratio update while no update was in progress.
    error PriceRatioNotUpdating();

    /**
     * @notice `getRate` from `IRateProvider` was called on a ReClamm Pool.
     * @dev ReClamm Pools should never be nested. This is because the invariant of the pool is only used to calculate
     * swaps. When tracking the market price or shrinking or expanding the liquidity concentration, the invariant can
     * can decrease or increase independent of the balances, which makes the BPT rate meaningless.
     */
    error ReClammPoolBptRateUnsupported();

    /// @dev Function called before initializing the pool.
    error PoolNotInitialized();

    /**
     * @notice The initial balances of the ReClamm Pool must respect the initialization ratio bounds.
     * @dev On pool creation, a theoretical balance ratio is computed from the min, max, and target prices. During
     * initialization, the actual balance ratio is compared to this theoretical value, and must fall within a fixed,
     * symmetrical tolerance range, or initialization reverts. If it were outside this range, the initial price would
     * diverge too far from the target price, and the pool would be vulnerable to arbitrage.
     */
    error BalanceRatioExceedsTolerance();

    /// @notice The current price interval or spot price is outside the initialization price range.
    error WrongInitializationPrices();

    /********************************************************
                       Pool State Getters
    ********************************************************/

    /**
     * @notice Computes the ratio between the token balances (B/A).
     * @dev To keep the pool within the target price range after initialization, the initial pool balances need to be
     * close to the value returned by this function. For example, if this returned 200, the initial balance of tokenB
     * should be 200 times the initial balance of tokenA.
     *
     * The ratio is computed with raw amounts, and has 18 decimals. It means, if the pool has a token with a rate,
     * and the rate is considered to calculate the price, the price will be converted to raw first, and then the ratio
     * will be calculated.
     *
     * @return balanceRatioRaw The balance ratio that must be respected during initialization
     */
    function computeInitialBalanceRatioRaw() external view returns (uint256 balanceRatioRaw);

    /**
     * @notice Compute the initialization amounts, given a reference token and amount.
     * @dev Convenience function to compute the initial funding amount for the second token, given the first. It
     * returns the amount of tokens in raw amounts.
     *
     * @param referenceToken The token whose amount is known
     * @param referenceAmountInRaw The amount of the reference token to be used for initialization, in raw amounts
     * @return initialBalancesRaw Initialization raw balances sorted in token registration order, including the given
     * amount and a calculated raw amount for the other token
     */
    function computeInitialBalancesRaw(
        IERC20 referenceToken,
        uint256 referenceAmountInRaw
    ) external view returns (uint256[] memory initialBalancesRaw);

    /**
     * @notice Computes the current total price range.
     * @dev Prices represent the value of token A denominated in token B (i.e., how many B tokens equal the value of
     * one A token).
     *
     * The "target" range is then defined as a subset of this total price range, with the margin trimmed symmetrically
     * from each side. The pool endeavors to adjust this range as necessary to keep the current market price within it.
     *
     * The computation involves the current live balances (though it should not be sensitive to them), so manipulating
     * the result of this function is theoretically possible while the Vault is unlocked. Ensure that the Vault is
     * locked before calling this function if this side effect is undesired (does not apply to off-chain calls).
     *
     * @return minPrice The lower limit of the current total price range
     * @return maxPrice The upper limit of the current total price range
     */
    function computeCurrentPriceRange() external view returns (uint256 minPrice, uint256 maxPrice);

    /**
     * @notice Computes the current virtual balances and a flag indicating whether they have changed.
     * @dev The current virtual balances are calculated based on the last virtual balances. If the pool is within the
     * target range and the price ratio is not updating, the virtual balances will not change. If the pool is outside
     * the target range, or the price ratio is updating, this function will calculate the new virtual balances based on
     * the timestamp of the last user interaction. Note that virtual balances are always scaled18 values.
     *
     * Current virtual balances might change as a result of an operation, manipulating the value to some degree.
     * Ensure that the vault is locked before calling this function if this side effect is undesired.
     *
     * @return currentVirtualBalanceA The current virtual balance of token A
     * @return currentVirtualBalanceB The current virtual balance of token B
     * @return changed Whether the current virtual balances are different from `lastVirtualBalances`
     */
    function computeCurrentVirtualBalances()
        external
        view
        returns (uint256 currentVirtualBalanceA, uint256 currentVirtualBalanceB, bool changed);

    /**
     * @notice Computes the current target price. This is the ratio of the total (i.e., real + virtual) balances (B/A).
     * @return currentTargetPrice Target price at the current pool state (real and virtual balances)
     */
    function computeCurrentTargetPrice() external view returns (uint256 currentTargetPrice);

    /**
     * @notice Getter for the timestamp of the last user interaction.
     * @return lastTimestamp The timestamp of the operation
     */
    function getLastTimestamp() external view returns (uint32 lastTimestamp);

    /**
     * @notice Getter for the last virtual balances.
     * @return lastVirtualBalanceA  The last virtual balance of token A
     * @return lastVirtualBalanceB  The last virtual balance of token B
     */
    function getLastVirtualBalances() external view returns (uint256 lastVirtualBalanceA, uint256 lastVirtualBalanceB);

    /**
     * @notice Returns the centeredness margin.
     * @dev The centeredness margin defines how closely an unbalanced pool can approach the limits of the total price
     * range and still be considered within the target range. The margin is symmetrical. If it's 20%, the target
     * range is defined as >= 20% above the lower bound and <= 20% below the upper bound.
     *
     * @return centerednessMargin The current centeredness margin
     */
    function getCenterednessMargin() external view returns (uint256 centerednessMargin);

    /**
     * @notice Returns the daily price shift exponent as an 18-decimal FP.
     * @dev At 100% (FixedPoint.ONE), the price range doubles (or halves) within a day.
     * @return dailyPriceShiftExponent The daily price shift exponent
     */
    function getDailyPriceShiftExponent() external view returns (uint256 dailyPriceShiftExponent);

    /**
     * @notice Returns the internal time constant representation for the daily price shift exponent (tau).
     * @dev Equals dailyPriceShiftExponent / _PRICE_SHIFT_EXPONENT_INTERNAL_ADJUSTMENT.
     * @return dailyPriceShiftBase The internal representation for the daily price shift exponent
     */
    function getDailyPriceShiftBase() external view returns (uint256 dailyPriceShiftBase);

    /**
     * @notice Returns the current price ratio state.
     * @dev This includes start and end values for the fourth root price ratio, and start and end times for the update.
     * @return priceRatioState The current price ratio state
     */
    function getPriceRatioState() external view returns (PriceRatioState memory priceRatioState);

    /**
     * @notice Computes the current fourth root of price ratio.
     * @dev The current fourth root of price ratio is an interpolation of the price ratio between the start and end
     * values in the price ratio state, using the percentage elapsed between the start and end times.
     *
     * @return currentFourthRootPriceRatio The current fourth root of price ratio
     */
    function computeCurrentFourthRootPriceRatio() external view returns (uint256 currentFourthRootPriceRatio);

    /**
     * @notice Compute whether the pool is within the target price range.
     * @dev The pool is considered to be in the target range when the centeredness is greater than the centeredness
     * margin (i.e., the price is within the subset of the total price range defined by the centeredness margin.)
     *
     * Note that this function reports the state *after* the last operation. It is not very meaningful during or
     * outside an operation, as the current or next operation could change it. If this is unlikely (e.g., for high-
     * liquidity pools with high centeredness and small swaps), it may nonetheless be useful for some applications,
     * such as off-chain indicators.
     *
     * The state depends on the current balances and centeredness margin, and it uses the *last* virtual balances in
     * the calculation. This is fine because the real balances can only change during an operation, and the margin can
     * only change through the permissioned setter - both of which update the virtual balances. So it is not possible
     * for the current and last virtual balances to get out-of-sync.
     *
     * The range calculation is affected by the current live balances, so manipulating the result of this function
     * is possible while the Vault is unlocked. Ensure that the Vault is locked before calling this function if this
     * side effect is undesired (does not apply to off-chain calls).
     *
     * @return isWithinTargetRange True if pool centeredness is greater than the centeredness margin
     */
    function isPoolWithinTargetRange() external view returns (bool isWithinTargetRange);

    /**
     * @notice Compute whether the pool is within the target price range, recomputing the virtual balances.
     * @dev The pool is considered to be in the target range when the centeredness is greater than the centeredness
     * margin (i.e., the price is within the subset of the total price range defined by the centeredness margin.)
     *
     * This function is identical to `isPoolWithinTargetRange` above, except that it recomputes and uses the current
     * instead of the last virtual balances. As noted above, these should normally give the same result.
     *
     * @return isWithinTargetRange True if pool centeredness is greater than the centeredness margin
     * @return virtualBalancesChanged True if the current virtual balances would not match the last virtual balances
     */
    function isPoolWithinTargetRangeUsingCurrentVirtualBalances()
        external
        view
        returns (bool isWithinTargetRange, bool virtualBalancesChanged);

    /**
     * @notice Compute the current pool centeredness (a measure of how pool imbalance).
     * @dev A value of 0 means the pool is at the edge of the price range (i.e., one of the real balances is zero).
     * A value of FixedPoint.ONE means the balances (and market price) are exactly in the middle of the range.
     *
     * The centeredness margin is affected by the current live balances, so manipulating the result of this function
     * is possible while the Vault is unlocked. Ensure that the Vault is locked before calling this function if this
     * side effect is undesired (does not apply to off-chain calls).
     *
     * @return poolCenteredness The current centeredness margin (as a 18-decimal FP value)
     */
    function computeCurrentPoolCenteredness() external view returns (uint256 poolCenteredness);

    /**
     * @notice Get dynamic pool data relevant to swap/add/remove calculations.
     * @return data A struct containing all dynamic ReClamm pool parameters
     */
    function getReClammPoolDynamicData() external view returns (ReClammPoolDynamicData memory data);

    /**
     * @notice Get immutable pool data relevant to swap/add/remove calculations.
     * @return data A struct containing all immutable ReClamm pool parameters
     */
    function getReClammPoolImmutableData() external view returns (ReClammPoolImmutableData memory data);

    /********************************************************
                       Pool State Setters
    ********************************************************/

    /**
     * @notice Resets the price ratio update by setting a new end fourth root price ratio and time interval.
     * @dev The price ratio is calculated by interpolating between the start and end times. The start price ratio will
     * be set to the current fourth root price ratio of the pool. This is a permissioned function.
     *
     * @param endFourthRootPriceRatio The new ending value of the fourth root price ratio
     * @param priceRatioUpdateStartTime The timestamp when the price ratio update will start
     * @param priceRatioUpdateEndTime The timestamp when the price ratio update will end
     * @return actualPriceRatioUpdateStartTime The actual start time for the price ratio update (min: block.timestamp).
     */
    function setPriceRatioState(
        uint256 endFourthRootPriceRatio,
        uint256 priceRatioUpdateStartTime,
        uint256 priceRatioUpdateEndTime
    ) external returns (uint256 actualPriceRatioUpdateStartTime);

    /**
     * @notice Stops an ongoing price ratio update.
     * @dev The price ratio is calculated by interpolating between the start and end times. The new end price ratio
     * will be set to the current one at the current timestamp, effectively pausing the update.
     * This is a permissioned function.
     */
    function stopPriceRatioUpdate() external;

    /**
     * @notice Updates the daily price shift exponent, as a 18-decimal FP percentage.
     * @dev This function is considered a user interaction, and therefore recalculates the virtual balances and sets
     * the last timestamp. This is a permissioned function.
     *
     * A percentage of 100% will make the price range double (or halve) within a day.
     * A percentage of 200% will make the price range quadruple (or quartered) within a day.
     *
     * More generically, the new price range will be either
     * Range_old * 2^(newDailyPriceShiftExponent / 100), or
     * Range_old / 2^(newDailyPriceShiftExponent / 100)
     *
     * @param newDailyPriceShiftExponent The new daily price shift exponent
     * @return actualNewDailyPriceShiftExponent The actual new daily price shift exponent, after accounting for
     * precision loss incurred when dealing with the internal representation of the exponent
     */
    function setDailyPriceShiftExponent(
        uint256 newDailyPriceShiftExponent
    ) external returns (uint256 actualNewDailyPriceShiftExponent);

    /**
     * @notice Set the centeredness margin.
     * @dev This function is considered a user action, so it will update the last timestamp and virtual balances.
     * This is a permissioned function.
     *
     * @param newCenterednessMargin The new centeredness margin
     */
    function setCenterednessMargin(uint256 newCenterednessMargin) external;
}<|MERGE_RESOLUTION|>--- conflicted
+++ resolved
@@ -29,18 +29,11 @@
  *
  * Base Pool:
  * @param tokens Pool tokens, sorted in token registration order
-<<<<<<< HEAD
- * @param decimalScalingFactors Conversion factor used to adjust for token decimals for uniform precision in
- * calculations. FP(1) for 18-decimal tokens
+ * @param decimalScalingFactors Adjust for token decimals to retain calculation precision. FP(1) for 18-decimal tokens
  * @param tokenAPriceIncludesRate True if the prices incorporate a rate for token A
  * @param tokenBPriceIncludesRate True if the prices incorporate a rate for token B
-=======
- * @param decimalScalingFactors Adjust for token decimals to retain calculation precision. FP(1) for 18-decimal tokens
- * @param priceTokenAWithRate True if the prices incorporate a rate for token A
- * @param priceTokenBWithRate True if the prices incorporate a rate for token B
  * @param minSwapFeePercentage The minimum allowed static swap fee percentage; mitigates precision loss due to rounding
  * @param maxSwapFeePercentage The maximum allowed static swap fee percentage
->>>>>>> 3af92495
  * @param initialMinPrice The initial minimum price of token A in terms of token B (possibly applying rates)
  * @param initialMaxPrice The initial maximum price of token A in terms of token B (possibly applying rates)
  * @param initialTargetPrice The initial target price of token A in terms of token B (possibly applying rates)
@@ -59,16 +52,11 @@
     // Base Pool
     IERC20[] tokens;
     uint256[] decimalScalingFactors;
-<<<<<<< HEAD
     bool tokenAPriceIncludesRate;
     bool tokenBPriceIncludesRate;
-=======
-    bool priceTokenAWithRate;
-    bool priceTokenBWithRate;
     uint256 minSwapFeePercentage;
     uint256 maxSwapFeePercentage;
     // Initialization
->>>>>>> 3af92495
     uint256 initialMinPrice;
     uint256 initialMaxPrice;
     uint256 initialTargetPrice;
