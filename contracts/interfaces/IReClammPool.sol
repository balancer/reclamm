// SPDX-License-Identifier: GPL-3.0-or-later

pragma solidity ^0.8.24;

import { IERC20 } from "@openzeppelin/contracts/token/ERC20/IERC20.sol";

import { IBasePool } from "@balancer-labs/v3-interfaces/contracts/vault/IBasePool.sol";

import { PriceRatioState } from "../lib/ReClammMath.sol";

/// @dev Struct with data for deploying a new ReClammPool.
struct ReClammPoolParams {
    string name;
    string symbol;
    string version;
    uint256 dailyPriceShiftExponent;
    uint64 centerednessMargin;
    uint256 initialMinPrice;
    uint256 initialMaxPrice;
    uint256 initialTargetPrice;
    bool priceTokenAWithRate;
    bool priceTokenBWithRate;
}

/**
 * @notice ReClamm Pool data that cannot change after deployment.
 * @dev Note that the initial prices are used only during pool initialization. After the initialization, the prices
 * will shift according to price ratio and pool centeredness.
 *
 * Base Pool:
 * @param tokens Pool tokens, sorted in token registration order
<<<<<<< HEAD
 * @param decimalScalingFactors Conversion factor used to adjust for token decimals for uniform precision in
 * calculations. FP(1) for 18-decimal tokens
 * @param priceTokenAWithRate True if the prices incorporate a rate for token A
 * @param priceTokenBWithRate True if the prices incorporate a rate for token B
 * @param initialMinPrice The initial minimum price of token A in terms of token B (possibly applying rates)
 * @param initialMaxPrice The initial maximum price of token A in terms of token B (possibly applying rates)
 * @param initialTargetPrice The initial target price of token A in terms of token B (possibly applying rates)
 * @param initialDailyPriceShiftExponent The initial daily price shift exponent
=======
 * @param decimalScalingFactors Adjust for token decimals to retain calculation precision. FP(1) for 18-decimal tokens
 * @param minSwapFeePercentage The minimum allowed static swap fee percentage; mitigates precision loss due to rounding
 * @param maxSwapFeePercentage The maximum allowed static swap fee percentage
 *
 * Initialization:
 * @param initialMinPrice The initial minimum price of the pool
 * @param initialMaxPrice The initial maximum price of the pool
 * @param initialTargetPrice The initial target price of the pool
 * @param initialDailyPriceShiftExponent The initial daily price shift exponent (speed of the range update)
>>>>>>> e6439d2f
 * @param initialCenterednessMargin The initial centeredness margin (threshold for initiating a range update)
 *
 * Operating Limits:
 * @param maxCenterednessMargin The maximum centeredness margin for the pool, as an 18-decimal FP percentage
 * @param minTokenBalanceScaled18 The minimum token balance for the pool, scaled to 18 decimals
 * @param minPoolCenteredness The minimum pool centeredness for the pool, as an 18-decimal FP percentage
 * @param maxDailyPriceShiftExponent The maximum exponent for the pool's price shift, as an 18-decimal FP percentage
 * @param maxDailyPriceRatioUpdateRate The maximum percentage the price range can expand/contract per day
 * @param minPriceRatioUpdateDuration The minimum duration for the price ratio update, expressed in seconds
 * @param minFourthRootPriceRatioDelta The minimum absolute difference between current and new fourth root price ratio
<<<<<<< HEAD
=======
 * @param balanceRatioAndPriceTolerance The maximum amount initialized pool parameters can deviate from ideal values
>>>>>>> e6439d2f
 */
struct ReClammPoolImmutableData {
    // Base Pool
    IERC20[] tokens;
    uint256[] decimalScalingFactors;
<<<<<<< HEAD
    bool priceTokenAWithRate;
    bool priceTokenBWithRate;
=======
    uint256 minSwapFeePercentage;
    uint256 maxSwapFeePercentage;
    // Initialization
>>>>>>> e6439d2f
    uint256 initialMinPrice;
    uint256 initialMaxPrice;
    uint256 initialTargetPrice;
    uint256 initialDailyPriceShiftExponent;
    uint256 initialCenterednessMargin;
    // Operating Limits
    uint256 maxCenterednessMargin;
    uint256 minTokenBalanceScaled18;
    uint256 minPoolCenteredness;
    uint256 maxDailyPriceShiftExponent;
    uint256 maxDailyPriceRatioUpdateRate;
    uint256 minPriceRatioUpdateDuration;
    uint256 minFourthRootPriceRatioDelta;
    uint256 balanceRatioAndPriceTolerance;
}

/**
 * @notice Snapshot of current ReClamm Pool data that can change.
 * @dev Note that live balances will not necessarily be accurate if the pool is in Recovery Mode. Withdrawals
 * in Recovery Mode do not make external calls (including those necessary for updating live balances), so if
 * there are withdrawals, raw and live balances will be out of sync until Recovery Mode is disabled.
 *
 * Base Pool:
 * @param balancesLiveScaled18 Token balances after paying yield fees, applying decimal scaling and rates
 * @param tokenRates 18-decimal FP values for rate tokens (e.g., yield-bearing), or FP(1) for standard tokens
 * @param staticSwapFeePercentage 18-decimal FP value of the static swap fee percentage
 * @param totalSupply The current total supply of the pool tokens (BPT)
 *
 * ReClamm:
 * @param lastTimestamp The timestamp of the last user interaction
 * @param lastVirtualBalances The last virtual balances of the pool
 * @param dailyPriceShiftExponent Virtual balances will change by 2^(dailyPriceShiftExponent) per day
 * @param dailyPriceShiftBase Internal time constant used to update virtual balances (1 - tau)
 * @param centerednessMargin The centeredness margin of the pool
 * @param currentFourthRootPriceRatio The current fourth root price ratio, an interpolation of the price ratio state
 * @param startFourthRootPriceRatio The fourth root price ratio at the start of an update
 * @param endFourthRootPriceRatio The fourth root price ratio at the end of an update
 * @param priceRatioUpdateStartTime The timestamp when the update begins
 * @param priceRatioUpdateEndTime The timestamp when the update ends
 *
 * Pool State:
 * @param isPoolInitialized If false, the pool has not been seeded with initial liquidity, so operations will revert
 * @param isPoolPaused If true, the pool is paused, and all non-recovery-mode state-changing operations will revert
 * @param isPoolInRecoveryMode If true, Recovery Mode withdrawals are enabled, and live balances may be inaccurate
 */
struct ReClammPoolDynamicData {
    // Base Pool
    uint256[] balancesLiveScaled18;
    uint256[] tokenRates;
    uint256 staticSwapFeePercentage;
    uint256 totalSupply;
    // ReClamm
    uint256 lastTimestamp;
    uint256[] lastVirtualBalances;
    uint256 dailyPriceShiftExponent;
    uint256 dailyPriceShiftBase;
    uint256 centerednessMargin;
    uint256 currentFourthRootPriceRatio;
    uint256 startFourthRootPriceRatio;
    uint256 endFourthRootPriceRatio;
    uint32 priceRatioUpdateStartTime;
    uint32 priceRatioUpdateEndTime;
    // Pool State
    bool isPoolInitialized;
    bool isPoolPaused;
    bool isPoolInRecoveryMode;
}

interface IReClammPool is IBasePool {
    /********************************************************
                           Events
    ********************************************************/

    /**
     * @notice The Price Ratio State was updated.
     * @dev This event will be emitted on initialization, and when governance initiates a price ratio update.
     * @param startFourthRootPriceRatio The fourth root price ratio at the start of an update
     * @param endFourthRootPriceRatio The fourth root price ratio at the end of an update
     * @param priceRatioUpdateStartTime The timestamp when the update begins
     * @param priceRatioUpdateEndTime The timestamp when the update ends
     */
    event PriceRatioStateUpdated(
        uint256 startFourthRootPriceRatio,
        uint256 endFourthRootPriceRatio,
        uint256 priceRatioUpdateStartTime,
        uint256 priceRatioUpdateEndTime
    );

    /**
     * @notice The virtual balances were updated after a user interaction (swap or liquidity operation).
     * @dev Unless the price range is changing, the virtual balances remain in proportion to the real balances.
     * These balances will also be updated when the centeredness margin or daily price shift exponent is changed.
     *
     * @param virtualBalanceA Offset to the real balance reserves
     * @param virtualBalanceB Offset to the real balance reserves
     */
    event VirtualBalancesUpdated(uint256 virtualBalanceA, uint256 virtualBalanceB);

    /**
     * @notice The daily price shift exponent was updated.
     * @dev This will be emitted on deployment, and when changed by governance or the swap manager.
     * @param dailyPriceShiftExponent The new daily price shift exponent
     * @param dailyPriceShiftBase Internal time constant used to update virtual balances (1 - tau)
     */
    event DailyPriceShiftExponentUpdated(uint256 dailyPriceShiftExponent, uint256 dailyPriceShiftBase);

    /**
     * @notice The centeredness margin was updated.
     * @dev This will be emitted on deployment, and when changed by governance or the swap manager.
     * @param centerednessMargin The new centeredness margin
     */
    event CenterednessMarginUpdated(uint256 centerednessMargin);

    /**
     * @notice The timestamp of the last user interaction.
     * @dev This is emitted on every swap or liquidity operation.
     * @param lastTimestamp The timestamp of the operation
     */
    event LastTimestampUpdated(uint32 lastTimestamp);

    /********************************************************   
                           Errors
    ********************************************************/

    /// @notice The function is not implemented.
    error NotImplemented();

    /// @notice The token balance is too low after a user operation.
    error TokenBalanceTooLow();

    /// @notice The pool centeredness is too low after a swap.
    error PoolCenterednessTooLow();

    /// @notice The centeredness margin is outside the valid numerical range.
    error InvalidCenterednessMargin();

    /// @notice The vault is not locked, so the pool balances are manipulable.
    error VaultIsNotLocked();

    /// @notice The pool is outside the target price range before or after the operation.
    error PoolOutsideTargetRange();

    /// @notice The start time for the price ratio update is invalid (either in the past or after the given end time).
    error InvalidStartTime();

    /// @notice
    error InvalidInitialPrice();

    /// @notice The daily price shift exponent is too high.
    error DailyPriceShiftExponentTooHigh();

    /// @notice The difference between end time and start time is too short for the price ratio update.
    error PriceRatioUpdateDurationTooShort();

    /// @notice The rate of change exceeds the maximum daily price ratio rate.
    error PriceRatioUpdateTooFast();

    /// @dev The price ratio being set is too close to the current one.
    error FourthRootPriceRatioDeltaBelowMin(uint256 fourthRootPriceRatioDelta);

    /// @dev An attempt was made to stop the price ratio update while no update was in progress.
    error PriceRatioNotUpdating();

    /**
     * @notice `getRate` from `IRateProvider` was called on a ReClamm Pool.
     * @dev ReClamm Pools should never be nested. This is because the invariant of the pool is only used to calculate
     * swaps. When tracking the market price or shrinking or expanding the liquidity concentration, the invariant can
     * can decrease or increase independent of the balances, which makes the BPT rate meaningless.
     */
    error ReClammPoolBptRateUnsupported();

    /// @dev Function called before initializing the pool.
    error PoolNotInitialized();

    /**
     * @notice The initial balances of the ReClamm Pool must respect the initialization ratio bounds.
     * @dev On pool creation, a theoretical balance ratio is computed from the min, max, and target prices. During
     * initialization, the actual balance ratio is compared to this theoretical value, and must fall within a fixed,
     * symmetrical tolerance range, or initialization reverts. If it were outside this range, the initial price would
     * diverge too far from the target price, and the pool would be vulnerable to arbitrage.
     */
    error BalanceRatioExceedsTolerance();

    /// @notice The current price interval or spot price is outside the initialization price range.
    error WrongInitializationPrices();

    /********************************************************
                       Pool State Getters
    ********************************************************/

    /**
     * @notice Computes the ratio between the token balances (B/A).
     * @dev To keep the pool within the target price range after initialization, the initial pool balances need to be
     * close to the value returned by this function. For example, if this returned 200, the initial balance of tokenB
     * should be 200 times the initial balance of tokenA.
     *
     * The ratio is computed with raw amounts, and has 18 decimals. It means, if the pool has a token with a rate,
     * and the rate is considered to calculate the price, the price will be converted to raw first, and then the ratio
     * will be calculated.
     *
     * @return balanceRatioRaw The balance ratio that must be respected during initialization
     */
    function computeInitialBalanceRatioRaw() external view returns (uint256 balanceRatioRaw);

    /**
     * @notice Compute the initialization amounts, given a reference token and amount.
     * @dev Convenience function to compute the initial funding amount for the second token, given the first. It
     * returns the amount of tokens in raw amounts.
     *
     * @param referenceToken The token whose amount is known
     * @param referenceAmountInRaw The amount of the reference token to be used for initialization, in raw amounts
     * @return initialBalancesRaw Initialization raw balances sorted in token registration order, including the given
     * amount and a calculated raw amount for the other token
     */
    function computeInitialBalancesRaw(
        IERC20 referenceToken,
        uint256 referenceAmountInRaw
    ) external view returns (uint256[] memory initialBalancesRaw);

    /**
     * @notice Computes the current total price range.
     * @dev Prices represent the value of token A denominated in token B (i.e., how many B tokens equal the value of
     * one A token).
     *
     * The "target" range is then defined as a subset of this total price range, with the margin trimmed symmetrically
     * from each side. The pool endeavors to adjust this range as necessary to keep the current market price within it.
     *
     * The computation involves the current live balances (though it should not be sensitive to them), so manipulating
     * the result of this function is theoretically possible while the Vault is unlocked. Ensure that the Vault is
     * locked before calling this function if this side effect is undesired (does not apply to off-chain calls).
     *
     * @return minPrice The lower limit of the current total price range
     * @return maxPrice The upper limit of the current total price range
     */
    function computeCurrentPriceRange() external view returns (uint256 minPrice, uint256 maxPrice);

    /**
     * @notice Computes the current virtual balances and a flag indicating whether they have changed.
     * @dev The current virtual balances are calculated based on the last virtual balances. If the pool is within the
     * target range and the price ratio is not updating, the virtual balances will not change. If the pool is outside
     * the target range, or the price ratio is updating, this function will calculate the new virtual balances based on
     * the timestamp of the last user interaction. Note that virtual balances are always scaled18 values.
     *
     * Current virtual balances might change as a result of an operation, manipulating the value to some degree.
     * Ensure that the vault is locked before calling this function if this side effect is undesired.
     *
     * @return currentVirtualBalanceA The current virtual balance of token A
     * @return currentVirtualBalanceB The current virtual balance of token B
     * @return changed Whether the current virtual balances are different from `lastVirtualBalances`
     */
    function computeCurrentVirtualBalances()
        external
        view
        returns (uint256 currentVirtualBalanceA, uint256 currentVirtualBalanceB, bool changed);

    /**
     * @notice Computes the current target price. This is the ratio of the total (i.e., real + virtual) balances (B/A).
     * @return currentTargetPrice Target price at the current pool state (real and virtual balances)
     */
    function computeCurrentTargetPrice() external view returns (uint256 currentTargetPrice);

    /**
     * @notice Getter for the timestamp of the last user interaction.
     * @return lastTimestamp The timestamp of the operation
     */
    function getLastTimestamp() external view returns (uint32 lastTimestamp);

    /**
     * @notice Getter for the last virtual balances.
     * @return lastVirtualBalanceA  The last virtual balance of token A
     * @return lastVirtualBalanceB  The last virtual balance of token B
     */
    function getLastVirtualBalances() external view returns (uint256 lastVirtualBalanceA, uint256 lastVirtualBalanceB);

    /**
     * @notice Returns the centeredness margin.
     * @dev The centeredness margin defines how closely an unbalanced pool can approach the limits of the total price
     * range and still be considered within the target range. The margin is symmetrical. If it's 20%, the target
     * range is defined as >= 20% above the lower bound and <= 20% below the upper bound.
     *
     * @return centerednessMargin The current centeredness margin
     */
    function getCenterednessMargin() external view returns (uint256 centerednessMargin);

    /**
     * @notice Returns the daily price shift exponent as an 18-decimal FP.
     * @dev At 100% (FixedPoint.ONE), the price range doubles (or halves) within a day.
     * @return dailyPriceShiftExponent The daily price shift exponent
     */
    function getDailyPriceShiftExponent() external view returns (uint256 dailyPriceShiftExponent);

    /**
     * @notice Returns the internal time constant representation for the daily price shift exponent (tau).
     * @dev Equals dailyPriceShiftExponent / _PRICE_SHIFT_EXPONENT_INTERNAL_ADJUSTMENT.
     * @return dailyPriceShiftBase The internal representation for the daily price shift exponent
     */
    function getDailyPriceShiftBase() external view returns (uint256 dailyPriceShiftBase);

    /**
     * @notice Returns the current price ratio state.
     * @dev This includes start and end values for the fourth root price ratio, and start and end times for the update.
     * @return priceRatioState The current price ratio state
     */
    function getPriceRatioState() external view returns (PriceRatioState memory priceRatioState);

    /**
     * @notice Computes the current fourth root of price ratio.
     * @dev The current fourth root of price ratio is an interpolation of the price ratio between the start and end
     * values in the price ratio state, using the percentage elapsed between the start and end times.
     *
     * @return currentFourthRootPriceRatio The current fourth root of price ratio
     */
    function computeCurrentFourthRootPriceRatio() external view returns (uint256 currentFourthRootPriceRatio);

    /**
     * @notice Compute whether the pool is within the target price range.
     * @dev The pool is considered to be in the target range when the centeredness is greater than the centeredness
     * margin (i.e., the price is within the subset of the total price range defined by the centeredness margin.)
     *
     * Note that this function reports the state *after* the last operation. It is not very meaningful during or
     * outside an operation, as the current or next operation could change it. If this is unlikely (e.g., for high-
     * liquidity pools with high centeredness and small swaps), it may nonetheless be useful for some applications,
     * such as off-chain indicators.
     *
     * The state depends on the current balances and centeredness margin, and it uses the *last* virtual balances in
     * the calculation. This is fine because the real balances can only change during an operation, and the margin can
     * only change through the permissioned setter - both of which update the virtual balances. So it is not possible
     * for the current and last virtual balances to get out-of-sync.
     *
     * The range calculation is affected by the current live balances, so manipulating the result of this function
     * is possible while the Vault is unlocked. Ensure that the Vault is locked before calling this function if this
     * side effect is undesired (does not apply to off-chain calls).
     *
     * @return isWithinTargetRange True if pool centeredness is greater than the centeredness margin
     */
    function isPoolWithinTargetRange() external view returns (bool isWithinTargetRange);

    /**
     * @notice Compute whether the pool is within the target price range, recomputing the virtual balances.
     * @dev The pool is considered to be in the target range when the centeredness is greater than the centeredness
     * margin (i.e., the price is within the subset of the total price range defined by the centeredness margin.)
     *
     * This function is identical to `isPoolWithinTargetRange` above, except that it recomputes and uses the current
     * instead of the last virtual balances. As noted above, these should normally give the same result.
     *
     * @return isWithinTargetRange True if pool centeredness is greater than the centeredness margin
     * @return virtualBalancesChanged True if the current virtual balances would not match the last virtual balances
     */
    function isPoolWithinTargetRangeUsingCurrentVirtualBalances()
        external
        view
        returns (bool isWithinTargetRange, bool virtualBalancesChanged);

    /**
     * @notice Compute the current pool centeredness (a measure of how pool imbalance).
     * @dev A value of 0 means the pool is at the edge of the price range (i.e., one of the real balances is zero).
     * A value of FixedPoint.ONE means the balances (and market price) are exactly in the middle of the range.
     *
     * The centeredness margin is affected by the current live balances, so manipulating the result of this function
     * is possible while the Vault is unlocked. Ensure that the Vault is locked before calling this function if this
     * side effect is undesired (does not apply to off-chain calls).
     *
     * @return poolCenteredness The current centeredness margin (as a 18-decimal FP value)
     */
    function computeCurrentPoolCenteredness() external view returns (uint256 poolCenteredness);

    /**
     * @notice Get dynamic pool data relevant to swap/add/remove calculations.
     * @return data A struct containing all dynamic ReClamm pool parameters
     */
    function getReClammPoolDynamicData() external view returns (ReClammPoolDynamicData memory data);

    /**
     * @notice Get immutable pool data relevant to swap/add/remove calculations.
     * @return data A struct containing all immutable ReClamm pool parameters
     */
    function getReClammPoolImmutableData() external view returns (ReClammPoolImmutableData memory data);

    /********************************************************
                       Pool State Setters
    ********************************************************/

    /**
     * @notice Resets the price ratio update by setting a new end fourth root price ratio and time interval.
     * @dev The price ratio is calculated by interpolating between the start and end times. The start price ratio will
     * be set to the current fourth root price ratio of the pool. This is a permissioned function.
     *
     * @param endFourthRootPriceRatio The new ending value of the fourth root price ratio
     * @param priceRatioUpdateStartTime The timestamp when the price ratio update will start
     * @param priceRatioUpdateEndTime The timestamp when the price ratio update will end
     * @return actualPriceRatioUpdateStartTime The actual start time for the price ratio update (min: block.timestamp).
     */
    function setPriceRatioState(
        uint256 endFourthRootPriceRatio,
        uint256 priceRatioUpdateStartTime,
        uint256 priceRatioUpdateEndTime
    ) external returns (uint256 actualPriceRatioUpdateStartTime);

    /**
     * @notice Stops an ongoing price ratio update.
     * @dev The price ratio is calculated by interpolating between the start and end times. The new end price ratio
     * will be set to the current one at the current timestamp, effectively pausing the update.
     * This is a permissioned function.
     */
    function stopPriceRatioUpdate() external;

    /**
     * @notice Updates the daily price shift exponent, as a 18-decimal FP percentage.
     * @dev This function is considered a user interaction, and therefore recalculates the virtual balances and sets
     * the last timestamp. This is a permissioned function.
     *
     * A percentage of 100% will make the price range double (or halve) within a day.
     * A percentage of 200% will make the price range quadruple (or quartered) within a day.
     *
     * More generically, the new price range will be either
     * Range_old * 2^(newDailyPriceShiftExponent / 100), or
     * Range_old / 2^(newDailyPriceShiftExponent / 100)
     *
     * @param newDailyPriceShiftExponent The new daily price shift exponent
     * @return actualNewDailyPriceShiftExponent The actual new daily price shift exponent, after accounting for
     * precision loss incurred when dealing with the internal representation of the exponent
     */
    function setDailyPriceShiftExponent(
        uint256 newDailyPriceShiftExponent
    ) external returns (uint256 actualNewDailyPriceShiftExponent);

    /**
     * @notice Set the centeredness margin.
     * @dev This function is considered a user action, so it will update the last timestamp and virtual balances.
     * This is a permissioned function.
     *
     * @param newCenterednessMargin The new centeredness margin
     */
    function setCenterednessMargin(uint256 newCenterednessMargin) external;
}<|MERGE_RESOLUTION|>--- conflicted
+++ resolved
@@ -29,29 +29,16 @@
  *
  * Base Pool:
  * @param tokens Pool tokens, sorted in token registration order
-<<<<<<< HEAD
- * @param decimalScalingFactors Conversion factor used to adjust for token decimals for uniform precision in
- * calculations. FP(1) for 18-decimal tokens
+ * @param decimalScalingFactors Adjust for token decimals to retain calculation precision. FP(1) for 18-decimal tokens
  * @param priceTokenAWithRate True if the prices incorporate a rate for token A
  * @param priceTokenBWithRate True if the prices incorporate a rate for token B
+ * @param minSwapFeePercentage The minimum allowed static swap fee percentage; mitigates precision loss due to rounding
+ * @param maxSwapFeePercentage The maximum allowed static swap fee percentage
  * @param initialMinPrice The initial minimum price of token A in terms of token B (possibly applying rates)
  * @param initialMaxPrice The initial maximum price of token A in terms of token B (possibly applying rates)
  * @param initialTargetPrice The initial target price of token A in terms of token B (possibly applying rates)
  * @param initialDailyPriceShiftExponent The initial daily price shift exponent
-=======
- * @param decimalScalingFactors Adjust for token decimals to retain calculation precision. FP(1) for 18-decimal tokens
- * @param minSwapFeePercentage The minimum allowed static swap fee percentage; mitigates precision loss due to rounding
- * @param maxSwapFeePercentage The maximum allowed static swap fee percentage
- *
- * Initialization:
- * @param initialMinPrice The initial minimum price of the pool
- * @param initialMaxPrice The initial maximum price of the pool
- * @param initialTargetPrice The initial target price of the pool
- * @param initialDailyPriceShiftExponent The initial daily price shift exponent (speed of the range update)
->>>>>>> e6439d2f
  * @param initialCenterednessMargin The initial centeredness margin (threshold for initiating a range update)
- *
- * Operating Limits:
  * @param maxCenterednessMargin The maximum centeredness margin for the pool, as an 18-decimal FP percentage
  * @param minTokenBalanceScaled18 The minimum token balance for the pool, scaled to 18 decimals
  * @param minPoolCenteredness The minimum pool centeredness for the pool, as an 18-decimal FP percentage
@@ -59,23 +46,17 @@
  * @param maxDailyPriceRatioUpdateRate The maximum percentage the price range can expand/contract per day
  * @param minPriceRatioUpdateDuration The minimum duration for the price ratio update, expressed in seconds
  * @param minFourthRootPriceRatioDelta The minimum absolute difference between current and new fourth root price ratio
-<<<<<<< HEAD
-=======
  * @param balanceRatioAndPriceTolerance The maximum amount initialized pool parameters can deviate from ideal values
->>>>>>> e6439d2f
  */
 struct ReClammPoolImmutableData {
     // Base Pool
     IERC20[] tokens;
     uint256[] decimalScalingFactors;
-<<<<<<< HEAD
     bool priceTokenAWithRate;
     bool priceTokenBWithRate;
-=======
     uint256 minSwapFeePercentage;
     uint256 maxSwapFeePercentage;
     // Initialization
->>>>>>> e6439d2f
     uint256 initialMinPrice;
     uint256 initialMaxPrice;
     uint256 initialTargetPrice;
