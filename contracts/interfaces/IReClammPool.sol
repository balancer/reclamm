// SPDX-License-Identifier: GPL-3.0-or-later

pragma solidity ^0.8.24;

import { IERC20 } from "@openzeppelin/contracts/token/ERC20/IERC20.sol";

import { IBasePool } from "@balancer-labs/v3-interfaces/contracts/vault/IBasePool.sol";

import { PriceRatioState } from "../lib/ReClammMath.sol";

/// @dev Struct with data for deploying a new ReClammPool.
struct ReClammPoolParams {
    string name;
    string symbol;
    string version;
    uint256 priceShiftDailyRate;
    uint64 centerednessMargin;
    uint256 initialMinPrice;
    uint256 initialMaxPrice;
    uint256 initialTargetPrice;
}

/**
 * @notice ReClamm Pool data that cannot change after deployment.
 * @dev Note that the initial prices are used only during pool initialization. After the initialization, the prices
 * will shift according to price ratio and pool centeredness.
 *
 * @param tokens Pool tokens, sorted in token registration order
 * @param decimalScalingFactors Conversion factor used to adjust for token decimals for uniform precision in
 * calculations. FP(1) for 18-decimal tokens
<<<<<<< HEAD
 * @param initialMinPrice The initial minimum price of the pool
 * @param initialMaxPrice The initial maximum price of the pool
 * @param initialTargetPrice The initial target price of the pool
=======
 * @param minCenterednessMargin The minimum centeredness margin for the pool, as a percentage in 18-decimal FP.
 * @param maxCenterednessMargin The maximum centeredness margin for the pool, as a percentage in 18-decimal FP.
 * @param minTokenBalanceScaled18 The minimum token balance for the pool, scaled to 18 decimals.
 * @param maxPriceShiftDailyRate The maximum daily rate for the pool's price shift, as a percentage in 18-decimal FP.
 * @param minPriceRatioUpdateDuration The minimum duration for the price ratio update, expressed in seconds.
>>>>>>> 322c60ae
 */
struct ReClammPoolImmutableData {
    IERC20[] tokens;
    uint256[] decimalScalingFactors;
<<<<<<< HEAD
    uint256 initialMinPrice;
    uint256 initialMaxPrice;
    uint256 initialTargetPrice;
=======
    uint256 minCenterednessMargin;
    uint256 maxCenterednessMargin;
    uint256 minTokenBalanceScaled18;
    uint256 minPoolCenteredness;
    uint256 maxPriceShiftDailyRate;
    uint256 minPriceRatioUpdateDuration;
>>>>>>> 322c60ae
}

/**
 * @notice Snapshot of current ReClamm Pool data that can change.
 * @dev Note that live balances will not necessarily be accurate if the pool is in Recovery Mode. Withdrawals
 * in Recovery Mode do not make external calls (including those necessary for updating live balances), so if
 * there are withdrawals, raw and live balances will be out of sync until Recovery Mode is disabled.
 *
 * Base Pool:
 * @param balancesLiveScaled18 Token balances after paying yield fees, applying decimal scaling and rates
 * @param tokenRates 18-decimal FP values for rate tokens (e.g., yield-bearing), or FP(1) for standard tokens
 * @param staticSwapFeePercentage 18-decimal FP value of the static swap fee percentage
 * @param totalSupply The current total supply of the pool tokens (BPT)
 * ReClamm:
 * @param lastTimestamp The timestamp of the last user interaction
 * @param lastVirtualBalances The last virtual balances of the pool
 * @param priceShiftDailyRangeInSeconds The time constant of the pool
 * @param centerednessMargin The centeredness margin of the pool
 * @param currentFourthRootPriceRatio The current fourth root price ratio, an interpolation of the price ratio state
 * @param startFourthRootPriceRatio The fourth root price ratio at the start of an update
 * @param endFourthRootPriceRatio The fourth root price ratio at the end of an update
 * @param priceRatioUpdateStartTime The timestamp when the update begins
 * @param priceRatioUpdateEndTime The timestamp when the update ends
 * Pool State:
 * @param isPoolInitialized If false, the pool has not been seeded with initial liquidity, so operations will revert
 * @param isPoolPaused If true, the pool is paused, and all non-recovery-mode state-changing operations will revert
 * @param isPoolInRecoveryMode If true, Recovery Mode withdrawals are enabled, and live balances may be inaccurate
 */
struct ReClammPoolDynamicData {
    // Base Pool
    uint256[] balancesLiveScaled18;
    uint256[] tokenRates;
    uint256 staticSwapFeePercentage;
    uint256 totalSupply;
    // ReClamm
    uint256 lastTimestamp;
    uint256[] lastVirtualBalances;
    uint256 priceShiftDailyRangeInSeconds;
    uint256 centerednessMargin;
    uint256 currentFourthRootPriceRatio;
    uint256 startFourthRootPriceRatio;
    uint256 endFourthRootPriceRatio;
    uint32 priceRatioUpdateStartTime;
    uint32 priceRatioUpdateEndTime;
    // Pool State
    bool isPoolInitialized;
    bool isPoolPaused;
    bool isPoolInRecoveryMode;
}

interface IReClammPool is IBasePool {
    /********************************************************   
                           Errors
    ********************************************************/

    /// @dev The function is not implemented.
    error NotImplemented();

    /// @dev The token balance is too low after a user operation.
    error TokenBalanceTooLow();

    /// @dev The pool centeredness is too low after a swap.
    error PoolCenterednessTooLow();

    /// @dev The centeredness margin is out of range.
    error InvalidCenterednessMargin();

    /// @dev The vault is not locked, so the pool balances are manipulable.
    error VaultIsNotLocked();

    /// @dev The pool is out of range before or after the operation.
    error PoolIsOutOfRange();

    /// @dev The start time for the price ratio update is invalid (either in the past or after the given end time).
    error InvalidStartTime();

    /// @dev The daily price shift rate is too high.
    error PriceShiftDailyRateTooHigh();

    /// @dev The difference between end time and start time is too short for the price ratio update.
    error PriceRatioUpdateDurationTooShort();

    /**
     * @notice `getRate` from `IRateProvider` was called on a ReClamm Pool.
     * @dev ReClamm Pools should never be nested. This is because the invariant of the pool is used only to calculate
     * swaps. However, when tracking the market price or shrinking/expanding the liquidity concentration, the invariant
     * can decrease/increase, which makes the BPT rate meaningless.
     */
    error ReClammPoolBptRateUnsupported();

    /**
     * @notice The initial balances of the ReClamm Pool must respect the initialization ratio bounds.
     * @dev On pool creation, a theoretical balance ratio is computed from the min, max, and target prices. During
     * initialization, the actual balance ratio is compared to this theoretical value, and must fall within a fixed,
     * symmetrical tolerance range, or initialization reverts. If it were outside this range, the initial price would
     * diverge too far from the target price, and the pool would be vulnerable to arbitrage.
     */
    error BalanceRatioExceedsTolerance();

    /********************************************************
                           Events
    ********************************************************/

    /// @notice The Price Ratio State was updated.
    event PriceRatioStateUpdated(
        uint256 startFourthRootPriceRatio,
        uint256 endFourthRootPriceRatio,
        uint256 priceRatioUpdateStartTime,
        uint256 priceRatioUpdateEndTime
    );

    /// @dev The Virtual Balances were updated after a user interaction.
    event VirtualBalancesUpdated(uint256[] virtualBalances);

    /**
     * @dev The Price Shift Daily Rate was updated.
     * @param priceShiftDailyRate The new price shift daily rate
     * @param priceShiftDailyRangeInSeconds A representation of the price shift daily rate in seconds
     */
    event PriceShiftDailyRateUpdated(uint256 priceShiftDailyRate, uint256 priceShiftDailyRangeInSeconds);

    /// @dev The Centeredness Margin was updated.
    event CenterednessMarginUpdated(uint256 centerednessMargin);

    /// @dev The timestamp of the last user interaction.
    event LastTimestampUpdated(uint32 lastTimestamp);

    /********************************************************
                       Pool State Getters
    ********************************************************/

    /**
     * @notice Returns the ratio between token balances (index 1 / index 0).
     * @dev To keep the pool within the target price range after initialization, the initial pool balances need to be
     * close to the value returned by this function. For example, if this returned 200, the initial balance of token[1]
     * should be 200 times the initial balance of token[0].
     *
     * @return balanceRatio The balance ratio that must be respected during initialization
     */
    function computeInitialBalanceRatio() external view returns (uint256 balanceRatio);

    /**
     * @notice Returns the current virtual balances and a flag indicating whether they have changed.
     * @dev The current virtual balances are calculated based on the last virtual balances. If the pool is in range
     * and the price ratio is not updating, the virtual balances will not change. If the pool is out of range or the
     * price ratio is updating, this function will calculate the new virtual balances based on the timestamp of the
     * last user interaction. Note that virtual balances are always scaled18 values.
     *
     * @return currentVirtualBalances The current virtual balances
     * @return changed Whether the current virtual balances are different from `lastVirtualBalances`
     */
    function getCurrentVirtualBalances() external view returns (uint256[] memory currentVirtualBalances, bool changed);

    /// @notice Returns the timestamp of the last user interaction.
    function getLastTimestamp() external view returns (uint32);

    /**
     * @notice Getter for the last virtual balances.
     * @return lastVirtualBalances The virtual balances at the time of the last user interaction
     */
    function getLastVirtualBalances() external view returns (uint256[] memory lastVirtualBalances);

    /**
     * @notice Returns the centeredness margin.
     * @dev The centeredness margin is a symmetrical measure of how closely an unbalanced pool can approach the limits
     * of the price range before the pool is considered out of range.
     *
     * @return centerednessMargin The current centeredness margin
     */
    function getCenterednessMargin() external view returns (uint256 centerednessMargin);

    /**
     * @notice Returns the time constant.
     * @dev The time constant is an internal representation of the raw price shift daily rate, expressed in seconds.
     * @return priceShiftDailyRangeInSeconds The time constant
     */
    function getPriceShiftDailyRateInSeconds() external view returns (uint256 priceShiftDailyRangeInSeconds);

    /**
     * @notice Returns the current price ratio state.
     * @dev This includes start and end values for the fourth root price ratio, and start and end times for the update.
     * @return priceRatioState The current price ratio state
     */
    function getPriceRatioState() external view returns (PriceRatioState memory priceRatioState);

    /**
     * @notice Returns the current fourth root of price ratio.
     * @dev The current fourth root of price ratio is an interpolation of the price ratio between the start and end
     * values in the price ratio state, using the percentage elapsed between the start and end times.
     *
     * @return currentFourthRootPriceRatio The current fourth root of price ratio
     */
    function getCurrentFourthRootPriceRatio() external view returns (uint96);

    /********************************************************
                       Pool State Setters
    ********************************************************/

    /**
     * @notice Get dynamic pool data relevant to swap/add/remove calculations.
     * @return data A struct containing all dynamic ReClamm pool parameters
     */
    function getReClammPoolDynamicData() external view returns (ReClammPoolDynamicData memory data);

    /**
     * @notice Get immutable pool data relevant to swap/add/remove calculations.
     * @return data A struct containing all immutable ReClamm pool parameters
     */
    function getReClammPoolImmutableData() external view returns (ReClammPoolImmutableData memory data);

    /**
     * @notice Resets the price ratio update by setting a new end fourth root price ratio and time range.
     * @dev The price ratio is calculated by interpolating between the start and end times. The start price ratio will
     * be set to the current fourth root price ratio of the pool.
     *
     * @param endFourthRootPriceRatio The new ending value of the fourth root price ratio
     * @param priceRatioUpdateStartTime The timestamp when the price ratio update will start
     * @param priceRatioUpdateEndTime The timestamp when the price ratio update will end
     * @return actualPriceRatioUpdateStartTime The actual start time for the price ratio update (min: block.timestamp).
     */
    function setPriceRatioState(
        uint256 endFourthRootPriceRatio,
        uint256 priceRatioUpdateStartTime,
        uint256 priceRatioUpdateEndTime
    ) external returns (uint256 actualPriceRatioUpdateStartTime);

    /**
     * @notice Updates the price shift daily rate.
     * @dev This function is considered a user interaction, and therefore recalculates the virtual balances and sets
     * the last timestamp.
     *
     * @param newPriceShiftDailyRate The new price shift daily rate
     */
    function setPriceShiftDailyRate(uint256 newPriceShiftDailyRate) external;

    /**
     * @notice Set the centeredness margin.
     * @dev This function is considered a user action, so it will update the last timestamp and virtual balances.
     * @param newCenterednessMargin The new centeredness margin
     */
    function setCenterednessMargin(uint256 newCenterednessMargin) external;
}<|MERGE_RESOLUTION|>--- conflicted
+++ resolved
@@ -28,33 +28,27 @@
  * @param tokens Pool tokens, sorted in token registration order
  * @param decimalScalingFactors Conversion factor used to adjust for token decimals for uniform precision in
  * calculations. FP(1) for 18-decimal tokens
-<<<<<<< HEAD
  * @param initialMinPrice The initial minimum price of the pool
  * @param initialMaxPrice The initial maximum price of the pool
  * @param initialTargetPrice The initial target price of the pool
-=======
  * @param minCenterednessMargin The minimum centeredness margin for the pool, as a percentage in 18-decimal FP.
  * @param maxCenterednessMargin The maximum centeredness margin for the pool, as a percentage in 18-decimal FP.
  * @param minTokenBalanceScaled18 The minimum token balance for the pool, scaled to 18 decimals.
  * @param maxPriceShiftDailyRate The maximum daily rate for the pool's price shift, as a percentage in 18-decimal FP.
  * @param minPriceRatioUpdateDuration The minimum duration for the price ratio update, expressed in seconds.
->>>>>>> 322c60ae
  */
 struct ReClammPoolImmutableData {
     IERC20[] tokens;
     uint256[] decimalScalingFactors;
-<<<<<<< HEAD
     uint256 initialMinPrice;
     uint256 initialMaxPrice;
     uint256 initialTargetPrice;
-=======
     uint256 minCenterednessMargin;
     uint256 maxCenterednessMargin;
     uint256 minTokenBalanceScaled18;
     uint256 minPoolCenteredness;
     uint256 maxPriceShiftDailyRate;
     uint256 minPriceRatioUpdateDuration;
->>>>>>> 322c60ae
 }
 
 /**
