--- conflicted
+++ resolved
@@ -10,11 +10,7 @@
     string symbol;
     string version;
     uint256 increaseDayRate;
-<<<<<<< HEAD
-    uint256 sqrtPriceRatio;
-=======
-    uint96 sqrtQ0;
->>>>>>> 58d0d3a0
+    uint96 sqrtPriceRatio;
     uint256 centerednessMargin;
 }
 
@@ -25,16 +21,12 @@
     /// @dev The function is not implemented.
     error NotImplemented();
 
-<<<<<<< HEAD
     event SqrtPriceRatioUpdated(
-        uint256 startSqrtPriceRatio,
-        uint256 endSqrtPriceRatio,
-        uint256 startTime,
-        uint256 endTime
+        uint96 startSqrtPriceRatio,
+        uint96 endSqrtPriceRatio,
+        uint32 startTime,
+        uint32 endTime
     );
-=======
-    event SqrtQ0Updated(uint96 startSqrtQ0, uint96 endSqrtQ0, uint32 startTime, uint32 endTime);
->>>>>>> 58d0d3a0
 
     event VirtualBalancesUpdated(uint256[] virtualBalances);
 
@@ -46,15 +38,9 @@
 
     function getLastTimestamp() external view returns (uint256);
 
-<<<<<<< HEAD
-    function getCurrentSqrtPriceRatio() external view returns (uint256);
+    function getCurrentSqrtPriceRatio() external view returns (uint96);
 
-    function setSqrtPriceRatio(uint256 newSqrtPriceRatio, uint256 startTime, uint256 endTime) external;
-=======
-    function getCurrentSqrtQ0() external view returns (uint96);
-
-    function setSqrtQ0(uint96 newSqrtQ0, uint32 startTime, uint32 endTime) external;
->>>>>>> 58d0d3a0
+    function setSqrtPriceRatio(uint96 newSqrtPriceRatio, uint32 startTime, uint32 endTime) external;
 
     function setIncreaseDayRate(uint256 newIncreaseDayRate) external;
 }