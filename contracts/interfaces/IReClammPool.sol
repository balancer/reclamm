// SPDX-License-Identifier: GPL-3.0-or-later

pragma solidity ^0.8.24;

import { IERC20 } from "@openzeppelin/contracts/token/ERC20/IERC20.sol";

import { IBasePool } from "@balancer-labs/v3-interfaces/contracts/vault/IBasePool.sol";

import { PriceRatioState } from "../lib/ReClammMath.sol";

/// @dev Struct with data for deploying a new ReClammPool.
struct ReClammPoolParams {
    string name;
    string symbol;
    string version;
    uint256 dailyPriceShiftExponent;
    uint64 centerednessMargin;
    uint256 initialMinPrice;
    uint256 initialMaxPrice;
    uint256 initialTargetPrice;
}

/**
 * @notice ReClamm Pool data that cannot change after deployment.
 * @dev Note that the initial prices are used only during pool initialization. After the initialization, the prices
 * will shift according to price ratio and pool centeredness.
 *
 * Base Pool:
 * @param tokens Pool tokens, sorted in token registration order
 * @param decimalScalingFactors Adjust for token decimals to retain calculation precision. FP(1) for 18-decimal tokens
 * @param minSwapFeePercentage The minimum allowed static swap fee percentage; mitigates precision loss due to rounding
 * @param maxSwapFeePercentage The maximum allowed static swap fee percentage
 *
 * Initialization:
 * @param initialMinPrice The initial minimum price of the pool
 * @param initialMaxPrice The initial maximum price of the pool
 * @param initialTargetPrice The initial target price of the pool
<<<<<<< HEAD
 * @param initialDailyPriceShiftExponent The initial daily price shift exponent
 * @param initialCenterednessMargin The initial centeredness margin (threshold for initiating a price range update)
 *
 * Operating Limits:
 * @param minCenterednessMargin The minimum centeredness margin for the pool, as an 18-decimal FP percentage
=======
 * @param initialDailyPriceShiftExponent The initial daily price shift exponent (speed of the range update)
 * @param initialCenterednessMargin The initial centeredness margin (threshold for initiating a range update)
>>>>>>> b20436c4
 * @param maxCenterednessMargin The maximum centeredness margin for the pool, as an 18-decimal FP percentage
 * @param minTokenBalanceScaled18 The minimum token balance for the pool, scaled to 18 decimals
 * @param minPoolCenteredness The minimum pool centeredness for the pool, as an 18-decimal FP percentage
 * @param maxDailyPriceShiftExponent The maximum exponent for the pool's price shift, as an 18-decimal FP percentage
 * @param maxDailyPriceRatioUpdateRate The maximum percentage the price range can expand/contract per day
 * @param minPriceRatioUpdateDuration The minimum duration for the price ratio update, expressed in seconds
 * @param minFourthRootPriceRatioDelta The minimum absolute difference between current and new fourth root price ratio
 * @param balanceRatioAndPriceTolerance The maximum amount initialized pool parameters can deviate from ideal values
 */
struct ReClammPoolImmutableData {
    // Base Pool
    IERC20[] tokens;
    uint256[] decimalScalingFactors;
    uint256 minSwapFeePercentage;
    uint256 maxSwapFeePercentage;
    // Initialization
    uint256 initialMinPrice;
    uint256 initialMaxPrice;
    uint256 initialTargetPrice;
    uint256 initialDailyPriceShiftExponent;
    uint256 initialCenterednessMargin;
<<<<<<< HEAD
    // Operating Limits
    uint256 minCenterednessMargin;
=======
>>>>>>> b20436c4
    uint256 maxCenterednessMargin;
    uint256 minTokenBalanceScaled18;
    uint256 minPoolCenteredness;
    uint256 maxDailyPriceShiftExponent;
    uint256 maxDailyPriceRatioUpdateRate;
    uint256 minPriceRatioUpdateDuration;
    uint256 minFourthRootPriceRatioDelta;
    uint256 balanceRatioAndPriceTolerance;
}

/**
 * @notice Snapshot of current ReClamm Pool data that can change.
 * @dev Note that live balances will not necessarily be accurate if the pool is in Recovery Mode. Withdrawals
 * in Recovery Mode do not make external calls (including those necessary for updating live balances), so if
 * there are withdrawals, raw and live balances will be out of sync until Recovery Mode is disabled.
 *
 * Base Pool:
 * @param balancesLiveScaled18 Token balances after paying yield fees, applying decimal scaling and rates
 * @param tokenRates 18-decimal FP values for rate tokens (e.g., yield-bearing), or FP(1) for standard tokens
 * @param staticSwapFeePercentage 18-decimal FP value of the static swap fee percentage
 * @param totalSupply The current total supply of the pool tokens (BPT)
 *
 * ReClamm:
 * @param lastTimestamp The timestamp of the last user interaction
 * @param lastVirtualBalances The last virtual balances of the pool
 * @param dailyPriceShiftExponent Virtual balances will change by 2^(dailyPriceShiftExponent) per day
 * @param dailyPriceShiftBase Internal time constant used to update virtual balances (1 - tau)
 * @param centerednessMargin The centeredness margin of the pool
 * @param currentFourthRootPriceRatio The current fourth root price ratio, an interpolation of the price ratio state
 * @param startFourthRootPriceRatio The fourth root price ratio at the start of an update
 * @param endFourthRootPriceRatio The fourth root price ratio at the end of an update
 * @param priceRatioUpdateStartTime The timestamp when the update begins
 * @param priceRatioUpdateEndTime The timestamp when the update ends
 *
 * Pool State:
 * @param isPoolInitialized If false, the pool has not been seeded with initial liquidity, so operations will revert
 * @param isPoolPaused If true, the pool is paused, and all non-recovery-mode state-changing operations will revert
 * @param isPoolInRecoveryMode If true, Recovery Mode withdrawals are enabled, and live balances may be inaccurate
 */
struct ReClammPoolDynamicData {
    // Base Pool
    uint256[] balancesLiveScaled18;
    uint256[] tokenRates;
    uint256 staticSwapFeePercentage;
    uint256 totalSupply;
    // ReClamm
    uint256 lastTimestamp;
    uint256[] lastVirtualBalances;
    uint256 dailyPriceShiftExponent;
    uint256 dailyPriceShiftBase;
    uint256 centerednessMargin;
    uint256 currentFourthRootPriceRatio;
    uint256 startFourthRootPriceRatio;
    uint256 endFourthRootPriceRatio;
    uint32 priceRatioUpdateStartTime;
    uint32 priceRatioUpdateEndTime;
    // Pool State
    bool isPoolInitialized;
    bool isPoolPaused;
    bool isPoolInRecoveryMode;
}

interface IReClammPool is IBasePool {
    /********************************************************
                           Events
    ********************************************************/

    /**
     * @notice The Price Ratio State was updated.
     * @dev This event will be emitted on initialization, and when governance initiates a price ratio update.
     * @param startFourthRootPriceRatio The fourth root price ratio at the start of an update
     * @param endFourthRootPriceRatio The fourth root price ratio at the end of an update
     * @param priceRatioUpdateStartTime The timestamp when the update begins
     * @param priceRatioUpdateEndTime The timestamp when the update ends
     */
    event PriceRatioStateUpdated(
        uint256 startFourthRootPriceRatio,
        uint256 endFourthRootPriceRatio,
        uint256 priceRatioUpdateStartTime,
        uint256 priceRatioUpdateEndTime
    );

    /**
     * @notice The virtual balances were updated after a user interaction (swap or liquidity operation).
     * @dev Unless the price range is changing, the virtual balances remain in proportion to the real balances.
     * These balances will also be updated when the centeredness margin or daily price shift exponent is changed.
     *
     * @param virtualBalanceA Offset to the real balance reserves
     * @param virtualBalanceB Offset to the real balance reserves
     */
    event VirtualBalancesUpdated(uint256 virtualBalanceA, uint256 virtualBalanceB);

    /**
     * @notice The daily price shift exponent was updated.
     * @dev This will be emitted on deployment, and when changed by governance or the swap manager.
     * @param dailyPriceShiftExponent The new daily price shift exponent
     * @param dailyPriceShiftBase Internal time constant used to update virtual balances (1 - tau)
     */
    event DailyPriceShiftExponentUpdated(uint256 dailyPriceShiftExponent, uint256 dailyPriceShiftBase);

    /**
     * @notice The centeredness margin was updated.
     * @dev This will be emitted on deployment, and when changed by governance or the swap manager.
     * @param centerednessMargin The new centeredness margin
     */
    event CenterednessMarginUpdated(uint256 centerednessMargin);

    /**
     * @notice The timestamp of the last user interaction.
     * @dev This is emitted on every swap or liquidity operation.
     * @param lastTimestamp The timestamp of the operation
     */
    event LastTimestampUpdated(uint32 lastTimestamp);

    /********************************************************   
                           Errors
    ********************************************************/

    /// @notice The function is not implemented.
    error NotImplemented();

    /// @notice The token balance is too low after a user operation.
    error TokenBalanceTooLow();

    /// @notice The pool centeredness is too low after a swap.
    error PoolCenterednessTooLow();

    /// @notice The centeredness margin is outside the valid numerical range.
    error InvalidCenterednessMargin();

    /// @notice The vault is not locked, so the pool balances are manipulable.
    error VaultIsNotLocked();

    /// @notice The pool is outside the target price range before or after the operation.
    error PoolOutsideTargetRange();

    /// @notice The start time for the price ratio update is invalid (either in the past or after the given end time).
    error InvalidStartTime();

    /// @notice
    error InvalidInitialPrice();

    /// @notice The daily price shift exponent is too high.
    error DailyPriceShiftExponentTooHigh();

    /// @notice The difference between end time and start time is too short for the price ratio update.
    error PriceRatioUpdateDurationTooShort();

    /// @notice The rate of change exceeds the maximum daily price ratio rate.
    error PriceRatioUpdateTooFast();

    /// @dev The price ratio being set is too close to the current one.
    error FourthRootPriceRatioDeltaBelowMin(uint256 fourthRootPriceRatioDelta);

    /// @dev An attempt was made to stop the price ratio update while no update was in progress.
    error PriceRatioNotUpdating();

    /**
     * @notice `getRate` from `IRateProvider` was called on a ReClamm Pool.
     * @dev ReClamm Pools should never be nested. This is because the invariant of the pool is only used to calculate
     * swaps. When tracking the market price or shrinking or expanding the liquidity concentration, the invariant can
     * can decrease or increase independent of the balances, which makes the BPT rate meaningless.
     */
    error ReClammPoolBptRateUnsupported();

    /// @dev Function called before initializing the pool.
    error PoolNotInitialized();

    /**
     * @notice The initial balances of the ReClamm Pool must respect the initialization ratio bounds.
     * @dev On pool creation, a theoretical balance ratio is computed from the min, max, and target prices. During
     * initialization, the actual balance ratio is compared to this theoretical value, and must fall within a fixed,
     * symmetrical tolerance range, or initialization reverts. If it were outside this range, the initial price would
     * diverge too far from the target price, and the pool would be vulnerable to arbitrage.
     */
    error BalanceRatioExceedsTolerance();

    /// @notice The current price interval or spot price is outside the initialization price range.
    error WrongInitializationPrices();

    /********************************************************
                       Pool State Getters
    ********************************************************/

    /**
     * @notice Computes the ratio between the token balances (B/A).
     * @dev To keep the pool within the target price range after initialization, the initial pool balances need to be
     * close to the value returned by this function. For example, if this returned 200, the initial balance of tokenB
     * should be 200 times the initial balance of tokenA.
     *
     * @return balanceRatio The balance ratio that must be respected during initialization
     */
    function computeInitialBalanceRatio() external view returns (uint256 balanceRatio);

    /**
     * @notice Compute the initialization amounts, given a reference token and amount.
     * @dev Convenience function to calculate the initial funding amount for the second token, given the first.
     * @param referenceToken The token whose amount is known
     * @param referenceAmountIn The amount of the reference token to be used for initialization
     * @return initialBalances Initialization balances sorted in token registration order, including the given amount
     * and a calculated amount for the other token
     */
    function computeInitialBalances(
        IERC20 referenceToken,
        uint256 referenceAmountIn
    ) external view returns (uint256[] memory initialBalances);

    /**
     * @notice Computes the current total price range.
     * @dev Prices represent the value of token A denominated in token B (i.e., how many B tokens equal the value of
     * one A token).
     *
     * The "target" range is then defined as a subset of this total price range, with the margin trimmed symmetrically
     * from each side. The pool endeavors to adjust this range as necessary to keep the current market price within it.
     *
     * The computation involves the current live balances (though it should not be sensitive to them), so manipulating
     * the result of this function is theoretically possible while the Vault is unlocked. Ensure that the Vault is
     * locked before calling this function if this side effect is undesired (does not apply to off-chain calls).
     *
     * @return minPrice The lower limit of the current total price range
     * @return maxPrice The upper limit of the current total price range
     */
    function computeCurrentPriceRange() external view returns (uint256 minPrice, uint256 maxPrice);

    /**
     * @notice Computes the current virtual balances and a flag indicating whether they have changed.
     * @dev The current virtual balances are calculated based on the last virtual balances. If the pool is within the
     * target range and the price ratio is not updating, the virtual balances will not change. If the pool is outside
     * the target range, or the price ratio is updating, this function will calculate the new virtual balances based on
     * the timestamp of the last user interaction. Note that virtual balances are always scaled18 values.
     *
     * Current virtual balances might change as a result of an operation, manipulating the value to some degree.
     * Ensure that the vault is locked before calling this function if this side effect is undesired.
     *
     * @return currentVirtualBalanceA The current virtual balance of token A
     * @return currentVirtualBalanceB The current virtual balance of token B
     * @return changed Whether the current virtual balances are different from `lastVirtualBalances`
     */
    function computeCurrentVirtualBalances()
        external
        view
        returns (uint256 currentVirtualBalanceA, uint256 currentVirtualBalanceB, bool changed);

    /**
     * @notice Getter for the timestamp of the last user interaction.
     * @return lastTimestamp The timestamp of the operation
     */
    function getLastTimestamp() external view returns (uint32 lastTimestamp);

    /**
     * @notice Getter for the last virtual balances.
     * @return lastVirtualBalanceA  The last virtual balance of token A
     * @return lastVirtualBalanceB  The last virtual balance of token B
     */
    function getLastVirtualBalances() external view returns (uint256 lastVirtualBalanceA, uint256 lastVirtualBalanceB);

    /**
     * @notice Returns the centeredness margin.
     * @dev The centeredness margin defines how closely an unbalanced pool can approach the limits of the total price
     * range and still be considered within the target range. The margin is symmetrical. If it's 20%, the target
     * range is defined as >= 20% above the lower bound and <= 20% below the upper bound.
     *
     * @return centerednessMargin The current centeredness margin
     */
    function getCenterednessMargin() external view returns (uint256 centerednessMargin);

    /**
     * @notice Returns the daily price shift exponent as an 18-decimal FP.
     * @dev At 100% (FixedPoint.ONE), the price range doubles (or halves) within a day.
     * @return dailyPriceShiftExponent The daily price shift exponent
     */
    function getDailyPriceShiftExponent() external view returns (uint256 dailyPriceShiftExponent);

    /**
     * @notice Returns the internal time constant representation for the daily price shift exponent (tau).
     * @dev Equals dailyPriceShiftExponent / _PRICE_SHIFT_EXPONENT_INTERNAL_ADJUSTMENT.
     * @return dailyPriceShiftBase The internal representation for the daily price shift exponent
     */
    function getDailyPriceShiftBase() external view returns (uint256 dailyPriceShiftBase);

    /**
     * @notice Returns the current price ratio state.
     * @dev This includes start and end values for the fourth root price ratio, and start and end times for the update.
     * @return priceRatioState The current price ratio state
     */
    function getPriceRatioState() external view returns (PriceRatioState memory priceRatioState);

    /**
     * @notice Computes the current fourth root of price ratio.
     * @dev The current fourth root of price ratio is an interpolation of the price ratio between the start and end
     * values in the price ratio state, using the percentage elapsed between the start and end times.
     *
     * @return currentFourthRootPriceRatio The current fourth root of price ratio
     */
    function computeCurrentFourthRootPriceRatio() external view returns (uint256 currentFourthRootPriceRatio);

    /**
     * @notice Compute whether the pool is within the target price range.
     * @dev The pool is considered to be in the target range when the centeredness is greater than the centeredness
     * margin (i.e., the price is within the subset of the total price range defined by the centeredness margin.)
     *
     * Note that this function reports the state *after* the last operation. It is not very meaningful during or
     * outside an operation, as the current or next operation could change it. If this is unlikely (e.g., for high-
     * liquidity pools with high centeredness and small swaps), it may nonetheless be useful for some applications,
     * such as off-chain indicators.
     *
     * The state depends on the current balances and centeredness margin, and it uses the *last* virtual balances in
     * the calculation. This is fine because the real balances can only change during an operation, and the margin can
     * only change through the permissioned setter - both of which update the virtual balances. So it is not possible
     * for the current and last virtual balances to get out-of-sync.
     *
     * The range calculation is affected by the current live balances, so manipulating the result of this function
     * is possible while the Vault is unlocked. Ensure that the Vault is locked before calling this function if this
     * side effect is undesired (does not apply to off-chain calls).
     *
     * @return isWithinTargetRange True if pool centeredness is greater than the centeredness margin
     */
    function isPoolWithinTargetRange() external view returns (bool isWithinTargetRange);

    /**
     * @notice Compute whether the pool is within the target price range, recomputing the virtual balances.
     * @dev The pool is considered to be in the target range when the centeredness is greater than the centeredness
     * margin (i.e., the price is within the subset of the total price range defined by the centeredness margin.)
     *
     * This function is identical to `isPoolWithinTargetRange` above, except that it recomputes and uses the current
     * instead of the last virtual balances. As noted above, these should normally give the same result.
     *
     * @return isWithinTargetRange True if pool centeredness is greater than the centeredness margin
     * @return virtualBalancesChanged True if the current virtual balances would not match the last virtual balances
     */
    function isPoolWithinTargetRangeUsingCurrentVirtualBalances()
        external
        view
        returns (bool isWithinTargetRange, bool virtualBalancesChanged);

    /**
     * @notice Compute the current pool centeredness (a measure of how pool imbalance).
     * @dev A value of 0 means the pool is at the edge of the price range (i.e., one of the real balances is zero).
     * A value of FixedPoint.ONE means the balances (and market price) are exactly in the middle of the range.
     *
     * The centeredness margin is affected by the current live balances, so manipulating the result of this function
     * is possible while the Vault is unlocked. Ensure that the Vault is locked before calling this function if this
     * side effect is undesired (does not apply to off-chain calls).
     *
     * @return poolCenteredness The current centeredness margin (as a 18-decimal FP value)
     */
    function computeCurrentPoolCenteredness() external view returns (uint256 poolCenteredness);

    /**
     * @notice Get dynamic pool data relevant to swap/add/remove calculations.
     * @return data A struct containing all dynamic ReClamm pool parameters
     */
    function getReClammPoolDynamicData() external view returns (ReClammPoolDynamicData memory data);

    /**
     * @notice Get immutable pool data relevant to swap/add/remove calculations.
     * @return data A struct containing all immutable ReClamm pool parameters
     */
    function getReClammPoolImmutableData() external view returns (ReClammPoolImmutableData memory data);

    /********************************************************
                       Pool State Setters
    ********************************************************/

    /**
     * @notice Resets the price ratio update by setting a new end fourth root price ratio and time interval.
     * @dev The price ratio is calculated by interpolating between the start and end times. The start price ratio will
     * be set to the current fourth root price ratio of the pool. This is a permissioned function.
     *
     * @param endFourthRootPriceRatio The new ending value of the fourth root price ratio
     * @param priceRatioUpdateStartTime The timestamp when the price ratio update will start
     * @param priceRatioUpdateEndTime The timestamp when the price ratio update will end
     * @return actualPriceRatioUpdateStartTime The actual start time for the price ratio update (min: block.timestamp).
     */
    function setPriceRatioState(
        uint256 endFourthRootPriceRatio,
        uint256 priceRatioUpdateStartTime,
        uint256 priceRatioUpdateEndTime
    ) external returns (uint256 actualPriceRatioUpdateStartTime);

    /**
     * @notice Stops an ongoing price ratio update.
     * @dev The price ratio is calculated by interpolating between the start and end times. The new end price ratio
     * will be set to the current one at the current timestamp, effectively pausing the update.
     * This is a permissioned function.
     */
    function stopPriceRatioUpdate() external;

    /**
     * @notice Updates the daily price shift exponent, as a 18-decimal FP percentage.
     * @dev This function is considered a user interaction, and therefore recalculates the virtual balances and sets
     * the last timestamp. This is a permissioned function.
     *
     * A percentage of 100% will make the price range double (or halve) within a day.
     * A percentage of 200% will make the price range quadruple (or quartered) within a day.
     *
     * More generically, the new price range will be either
     * Range_old * 2^(newDailyPriceShiftExponent / 100), or
     * Range_old / 2^(newDailyPriceShiftExponent / 100)
     *
     * @param newDailyPriceShiftExponent The new daily price shift exponent
     * @return actualNewDailyPriceShiftExponent The actual new daily price shift exponent, after accounting for
     * precision loss incurred when dealing with the internal representation of the exponent
     */
    function setDailyPriceShiftExponent(
        uint256 newDailyPriceShiftExponent
    ) external returns (uint256 actualNewDailyPriceShiftExponent);

    /**
     * @notice Set the centeredness margin.
     * @dev This function is considered a user action, so it will update the last timestamp and virtual balances.
     * This is a permissioned function.
     *
     * @param newCenterednessMargin The new centeredness margin
     */
    function setCenterednessMargin(uint256 newCenterednessMargin) external;
}<|MERGE_RESOLUTION|>--- conflicted
+++ resolved
@@ -35,16 +35,10 @@
  * @param initialMinPrice The initial minimum price of the pool
  * @param initialMaxPrice The initial maximum price of the pool
  * @param initialTargetPrice The initial target price of the pool
-<<<<<<< HEAD
- * @param initialDailyPriceShiftExponent The initial daily price shift exponent
- * @param initialCenterednessMargin The initial centeredness margin (threshold for initiating a price range update)
- *
- * Operating Limits:
- * @param minCenterednessMargin The minimum centeredness margin for the pool, as an 18-decimal FP percentage
-=======
  * @param initialDailyPriceShiftExponent The initial daily price shift exponent (speed of the range update)
  * @param initialCenterednessMargin The initial centeredness margin (threshold for initiating a range update)
->>>>>>> b20436c4
+ *
+ * Operating Limits:
  * @param maxCenterednessMargin The maximum centeredness margin for the pool, as an 18-decimal FP percentage
  * @param minTokenBalanceScaled18 The minimum token balance for the pool, scaled to 18 decimals
  * @param minPoolCenteredness The minimum pool centeredness for the pool, as an 18-decimal FP percentage
@@ -66,11 +60,7 @@
     uint256 initialTargetPrice;
     uint256 initialDailyPriceShiftExponent;
     uint256 initialCenterednessMargin;
-<<<<<<< HEAD
     // Operating Limits
-    uint256 minCenterednessMargin;
-=======
->>>>>>> b20436c4
     uint256 maxCenterednessMargin;
     uint256 minTokenBalanceScaled18;
     uint256 minPoolCenteredness;
