// SPDX-License-Identifier: GPL-3.0-or-later
// solhint-disable not-rely-on-time

pragma solidity ^0.8.24;

import { Rounding } from "@balancer-labs/v3-interfaces/contracts/vault/VaultTypes.sol";

import { FixedPoint } from "@balancer-labs/v3-solidity-utils/contracts/math/FixedPoint.sol";
import { LogExpMath } from "@balancer-labs/v3-solidity-utils/contracts/math/LogExpMath.sol";

struct SqrtQ0State {
    uint256 startSqrtQ0;
    uint256 endSqrtQ0;
    uint256 startTime;
    uint256 endTime;
}

library AclAmmMath {
    using FixedPoint for uint256;

    function computeInvariant(
        uint256[] memory balancesScaled18,
        uint256[] memory lastVirtualBalances,
        uint256 c,
        uint256 lastTimestamp,
        uint256 centerednessMargin,
        SqrtQ0State memory sqrtQ0State,
        Rounding rounding
    ) internal view returns (uint256) {
        (uint256[] memory virtualBalances, ) = getVirtualBalances(
            balancesScaled18,
            lastVirtualBalances,
            c,
            lastTimestamp,
            block.timestamp,
            centerednessMargin,
            sqrtQ0State
        );

        return computeInvariant(balancesScaled18, virtualBalances, rounding);
    }

    function computeInvariant(
        uint256[] memory balancesScaled18,
        uint256[] memory virtualBalances,
        Rounding rounding
    ) internal pure returns (uint256) {
        function(uint256, uint256) pure returns (uint256) _mulUpOrDown = rounding == Rounding.ROUND_DOWN
            ? FixedPoint.mulDown
            : FixedPoint.mulUp;

        return _mulUpOrDown((balancesScaled18[0] + virtualBalances[0]), (balancesScaled18[1] + virtualBalances[1]));
    }

    function calculateOutGivenIn(
        uint256[] memory balancesScaled18,
        uint256[] memory virtualBalances,
        uint256 tokenInIndex,
        uint256 tokenOutIndex,
        uint256 amountGivenScaled18
    ) internal pure returns (uint256) {
        uint256[] memory finalBalances = new uint256[](balancesScaled18.length);

        finalBalances[0] = balancesScaled18[0] + virtualBalances[0];
        finalBalances[1] = balancesScaled18[1] + virtualBalances[1];

        uint256 invariant = finalBalances[0].mulUp(finalBalances[1]);

        return finalBalances[tokenOutIndex] - invariant.divUp(finalBalances[tokenInIndex] + amountGivenScaled18);
    }

    function calculateInGivenOut(
        uint256[] memory balancesScaled18,
        uint256[] memory virtualBalances,
        uint256 tokenInIndex,
        uint256 tokenOutIndex,
        uint256 amountGivenScaled18
    ) internal pure returns (uint256) {
        uint256[] memory finalBalances = new uint256[](balancesScaled18.length);

        finalBalances[0] = balancesScaled18[0] + virtualBalances[0];
        finalBalances[1] = balancesScaled18[1] + virtualBalances[1];

        uint256 invariant = finalBalances[0].mulUp(finalBalances[1]);

        return invariant.divUp(finalBalances[tokenOutIndex] - amountGivenScaled18) - finalBalances[tokenInIndex];
    }

    function initializeVirtualBalances(
        uint256[] memory balancesScaled18,
        uint256 sqrtQ0
    ) internal pure returns (uint256[] memory virtualBalances) {
        virtualBalances = new uint256[](balancesScaled18.length);
        virtualBalances[0] = balancesScaled18[0].divDown(sqrtQ0 - FixedPoint.ONE);
        virtualBalances[1] = balancesScaled18[1].divDown(sqrtQ0 - FixedPoint.ONE);
    }

    function getVirtualBalances(
        uint256[] memory balancesScaled18,
        uint256[] memory lastVirtualBalances,
        uint256 c,
        uint256 lastTimestamp,
        uint256 currentTimestamp,
        uint256 centerednessMargin,
        SqrtQ0State memory sqrtQ0State //TODO: optimize gas usage
    ) internal view returns (uint256[] memory virtualBalances, bool changed) {
        // TODO Review rounding
        // TODO: try to find better way to change the virtual balances in storage

<<<<<<< HEAD
        if (block.timestamp == lastTimestamp) {
            virtualBalances = lastVirtualBalances;
            return (virtualBalances, false);
        }

        virtualBalances = new uint256[](balancesScaled18.length);
=======
        virtualBalances = lastVirtualBalances;

        // If the last timestamp is the same as the current timestamp, virtual balances were already reviewed in the
        // current block.
        if (lastTimestamp == block.timestamp) {
            return (virtualBalances, false);
        }

        // Calculate currentSqrtQ0
        uint256 currentSqrtQ0 = calculateSqrtQ0(
            currentTimestamp,
            sqrtQ0State.startSqrtQ0,
            sqrtQ0State.endSqrtQ0,
            sqrtQ0State.startTime,
            sqrtQ0State.endTime
        );

        if (
            sqrtQ0State.startTime != 0 &&
            currentTimestamp > sqrtQ0State.startTime &&
            (currentTimestamp < sqrtQ0State.endTime || lastTimestamp < sqrtQ0State.endTime)
        ) {
            uint256 lastSqrtQ0 = calculateSqrtQ0(
                lastTimestamp,
                sqrtQ0State.startSqrtQ0,
                sqrtQ0State.endSqrtQ0,
                sqrtQ0State.startTime,
                sqrtQ0State.endTime
            );

            // Ra_center = Va * (lastSqrtQ0 - 1)
            uint256 rACenter = lastVirtualBalances[0].mulDown(lastSqrtQ0 - FixedPoint.ONE);

            // Va = Ra_center / (currentSqrtQ0 - 1)
            virtualBalances[0] = rACenter.divDown(currentSqrtQ0 - FixedPoint.ONE);

            uint256 currentInvariant = computeInvariant(balancesScaled18, lastVirtualBalances, Rounding.ROUND_DOWN);

            // Vb = currentInvariant / (currentQ0 * Va)
            virtualBalances[1] = currentInvariant.divDown(
                currentSqrtQ0.mulDown(currentSqrtQ0).mulDown(virtualBalances[0])
            );

            changed = true;
        }
>>>>>>> 202e3733

        if (isPoolInRange(balancesScaled18, lastVirtualBalances, centerednessMargin) == false) {
            uint256 q0 = currentSqrtQ0.mulDown(currentSqrtQ0);

            if (isAboveCenter(balancesScaled18, lastVirtualBalances)) {
                virtualBalances[1] = lastVirtualBalances[1].mulDown(
                    LogExpMath.pow(FixedPoint.ONE - c, (block.timestamp - lastTimestamp) * FixedPoint.ONE)
                );
                // Va = (Ra * (Vb + Rb)) / (((Q0 - 1) * Vb) - Rb)
                virtualBalances[0] = (balancesScaled18[0].mulDown(virtualBalances[1] + balancesScaled18[1])).divDown(
                    (q0 - FixedPoint.ONE).mulDown(virtualBalances[1]) - balancesScaled18[1]
                );
            } else {
                virtualBalances[0] = lastVirtualBalances[0].mulDown(
                    LogExpMath.pow(FixedPoint.ONE - c, (block.timestamp - lastTimestamp) * FixedPoint.ONE)
                );
                // Vb = (Rb * (Va + Ra)) / (((Q0 - 1) * Va) - Ra)
                virtualBalances[1] = (balancesScaled18[1].mulDown(virtualBalances[0] + balancesScaled18[0])).divDown(
                    (q0 - FixedPoint.ONE).mulDown(virtualBalances[0]) - balancesScaled18[0]
                );
            }

            changed = true;
        }
    }

    function isPoolInRange(
        uint256[] memory balancesScaled18,
        uint256[] memory virtualBalances,
        uint256 centerednessMargin
    ) internal pure returns (bool) {
        uint256 centeredness = calculateCenteredness(balancesScaled18, virtualBalances);
        return centeredness >= centerednessMargin;
    }

    function calculateCenteredness(
        uint256[] memory balancesScaled18,
        uint256[] memory virtualBalances
    ) internal pure returns (uint256) {
        if (balancesScaled18[0] == 0 || balancesScaled18[1] == 0) {
            return 0;
        } else if (isAboveCenter(balancesScaled18, virtualBalances)) {
            return
                balancesScaled18[1].mulDown(virtualBalances[0]).divDown(
                    balancesScaled18[0].mulDown(virtualBalances[1])
                );
        } else {
            return
                balancesScaled18[0].mulDown(virtualBalances[1]).divDown(
                    balancesScaled18[1].mulDown(virtualBalances[0])
                );
        }
    }

    function calculateSqrtQ0(
        uint256 currentTime,
        uint256 startSqrtQ0,
        uint256 endSqrtQ0,
        uint256 startTime,
        uint256 endTime
    ) internal pure returns (uint256) {
        if (currentTime <= startTime) {
            return startSqrtQ0;
        } else if (currentTime >= endTime) {
            return endSqrtQ0;
        } else if (startSqrtQ0 == endSqrtQ0) {
            return endSqrtQ0;
        }

        uint256 exponent = (currentTime - startTime).divDown(endTime - startTime);

        return startSqrtQ0.mulDown(LogExpMath.pow(endSqrtQ0, exponent)).divDown(LogExpMath.pow(startSqrtQ0, exponent));
    }

    function isAboveCenter(
        uint256[] memory balancesScaled18,
        uint256[] memory virtualBalances
    ) internal pure returns (bool) {
        if (balancesScaled18[1] == 0) {
            return true;
        } else {
            return balancesScaled18[0].divDown(balancesScaled18[1]) > virtualBalances[0].divDown(virtualBalances[1]);
        }
    }

    function parseIncreaseDayRate(uint256 increaseDayRate) internal pure returns (uint256) {
        // Divide daily rate by a number of seconds per day (plus some adjustment) = 86400 + 25%
        return increaseDayRate / 110000;
    }
}<|MERGE_RESOLUTION|>--- conflicted
+++ resolved
@@ -107,14 +107,6 @@
         // TODO Review rounding
         // TODO: try to find better way to change the virtual balances in storage
 
-<<<<<<< HEAD
-        if (block.timestamp == lastTimestamp) {
-            virtualBalances = lastVirtualBalances;
-            return (virtualBalances, false);
-        }
-
-        virtualBalances = new uint256[](balancesScaled18.length);
-=======
         virtualBalances = lastVirtualBalances;
 
         // If the last timestamp is the same as the current timestamp, virtual balances were already reviewed in the
@@ -160,7 +152,6 @@
 
             changed = true;
         }
->>>>>>> 202e3733
 
         if (isPoolInRange(balancesScaled18, lastVirtualBalances, centerednessMargin) == false) {
             uint256 q0 = currentSqrtQ0.mulDown(currentSqrtQ0);
