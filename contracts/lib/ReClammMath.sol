// SPDX-License-Identifier: GPL-3.0-or-later
// solhint-disable not-rely-on-time

pragma solidity ^0.8.24;

import { SafeCast } from "@openzeppelin/contracts/utils/math/SafeCast.sol";
import { Math } from "@openzeppelin/contracts/utils/math/Math.sol";

import { Rounding } from "@balancer-labs/v3-interfaces/contracts/vault/VaultTypes.sol";

import { FixedPoint } from "@balancer-labs/v3-solidity-utils/contracts/math/FixedPoint.sol";
import { LogExpMath } from "@balancer-labs/v3-solidity-utils/contracts/math/LogExpMath.sol";

struct PriceRatioState {
    uint96 startFourthRootPriceRatio;
    uint96 endFourthRootPriceRatio;
    uint32 priceRatioUpdateStartTime;
    uint32 priceRatioUpdateEndTime;
}

// ReClamm pools are always 2-token pools, and the documentation assigns the first token (in sorted order) the
// subscript `a`, and the second token `b`. Define these here to make the code more readable and self-documenting.
uint256 constant a = 0;
uint256 constant b = 1;

library ReClammMath {
    using FixedPoint for uint256;
    using SafeCast for *;
    using ReClammMath for bool;

    /// @notice Determines whether the pool is above center or not, or if the computation has not taken place yet.
    enum PoolAboveCenter {
        FALSE,
        TRUE,
        UNKNOWN
    }

    /// @notice The swap result is greater than the real balance of the token (i.e., the balance would drop below zero).
    error AmountOutGreaterThanBalance();

    // When a pool is outside the target range, we start adjusting the price range by altering the virtual balances,
    // which affects the price. At a DailyPriceShiftExponent of 100%, we want to be able to change the price by a factor
    // of two: either doubling or halving it over the course of a day (86,400 seconds). The virtual balances must
    // change at the same rate. Therefore, if we want to double it in a day:
    //
    // 1. `V_next = 2*V_current`
    // 2. In the equation `V_next = V_current * (1 - tau)^(n+1)`, isolate tau.
    // 3. Replace `V_next` with `2*V_current` and `n` with `86400` to get `tau = 1 - pow(2, 1/(86400+1))`.
    // 4. Since `tau = dailyPriceShiftExponent/x`, then `x = dailyPriceShiftExponent/tau`.
    //    Since dailyPriceShiftExponent = 100%, then `x = 100%/(1 - pow(2, 1/(86400+1)))`, which is 124649.
    //
    // This constant shall be used to scale the dailyPriceShiftExponent, which is a percentage, to the actual value of
    // tau that will be used in the formula.
    uint256 private constant _PRICE_SHIFT_EXPONENT_INTERNAL_ADJUSTMENT = 124649;

    // We need to use a random number to calculate the initial virtual and real balances. This number will be scaled
    // later, during initialization, according to the actual liquidity added. Choosing a large number will maintain
    // precision when the pool is initialized with large amounts.
    uint256 private constant _INITIALIZATION_MAX_BALANCE_A = 1e6 * 1e18;

    /**
     * @notice Get the current virtual balances and compute the invariant of the pool using constant product.
     * @param balancesScaled18 Current pool balances, sorted in token registration order
     * @param lastVirtualBalanceA The last virtual balance of token A
     * @param lastVirtualBalanceB The last virtual balance of token B
     * @param dailyPriceShiftBase Internal time constant used to update virtual balances (1 - tau)
     * @param lastTimestamp The timestamp of the last user interaction with the pool
     * @param centerednessMargin A symmetrical measure of how closely an unbalanced pool can approach the limits of the
     * price range before it is considered outside the target range
     * @param priceRatioState A struct containing start and end price ratios and a time interval
     * @param rounding Rounding direction to consider when computing the invariant
     * @return invariant The invariant of the pool
     */
    function computeInvariant(
        uint256[] memory balancesScaled18,
        uint256 lastVirtualBalanceA,
        uint256 lastVirtualBalanceB,
        uint256 dailyPriceShiftBase,
        uint32 lastTimestamp,
        uint64 centerednessMargin,
        PriceRatioState storage priceRatioState,
        Rounding rounding
    ) internal view returns (uint256 invariant) {
        (uint256 virtualBalanceA, uint256 virtualBalanceB, ) = computeCurrentVirtualBalances(
            balancesScaled18,
            lastVirtualBalanceA,
            lastVirtualBalanceB,
            dailyPriceShiftBase,
            lastTimestamp,
            centerednessMargin,
            priceRatioState
        );

        return computeInvariant(balancesScaled18, virtualBalanceA, virtualBalanceB, rounding);
    }

    /**
     * @notice Compute the invariant of the pool using constant product.
     * @dev Note that the invariant is computed as (x+a)(y+b), without a square root. This is because the calculations
     * of virtual balance updates are easier with this invariant. Unlike most other pools, the ReClamm invariant will
     * change over time, if the pool is outside the target range, or the price ratio is updating, so these pools are
     * not composable. Therefore, the BPT value is meaningless.
     *
     * Consequently, liquidity can only be added or removed proportionally, as these operations do not depend on the
     * invariant. Therefore, it does not matter that the relationship between the invariant and liquidity is non-
     * linear; the invariant is only used to calculate swaps.
     *
     * @param balancesScaled18 Current pool balances, sorted in token registration order
     * @param virtualBalanceA The last virtual balance of token A
     * @param virtualBalanceB The last virtual balance of token B
     * @param rounding Rounding direction to consider when computing the invariant
     * @return invariant The invariant of the pool
     */
    function computeInvariant(
        uint256[] memory balancesScaled18,
        uint256 virtualBalanceA,
        uint256 virtualBalanceB,
        Rounding rounding
    ) internal pure returns (uint256) {
        function(uint256, uint256) pure returns (uint256) _mulUpOrDown = rounding == Rounding.ROUND_DOWN
            ? FixedPoint.mulDown
            : FixedPoint.mulUp;

        return _mulUpOrDown((balancesScaled18[a] + virtualBalanceA), (balancesScaled18[b] + virtualBalanceB));
    }

    /**
     * @notice Compute the `amountOut` of tokenOut in a swap, given the current balances and virtual balances.
     * @param balancesScaled18 Current pool balances, sorted in token registration order
     * @param virtualBalanceAе The last virtual balance of token A
     * @param virtualBalanceB The last virtual balance of token B
     * @param tokenInIndex Index of the token being swapped in
     * @param tokenOutIndex Index of the token being swapped out
     * @param amountInScaled18 The exact amount of `tokenIn` (i.e., the amount given in an ExactIn swap)
     * @return amountOutScaled18 The calculated amount of `tokenOut` returned in an ExactIn swap
     */
    function computeOutGivenIn(
        uint256[] memory balancesScaled18,
        uint256 virtualBalanceA,
        uint256 virtualBalanceB,
        uint256 tokenInIndex,
        uint256 tokenOutIndex,
        uint256 amountInScaled18
    ) internal pure returns (uint256 amountOutScaled18) {
        // `amountOutScaled18 = currentTotalTokenOutPoolBalance - newTotalTokenOutPoolBalance`,
        // where `currentTotalTokenOutPoolBalance = balancesScaled18[tokenOutIndex] + virtualBalanceTokenOut`
        // and `newTotalTokenOutPoolBalance = invariant / (currentTotalTokenInPoolBalance + amountInScaled18)`.
        // In other words,
        // +--------------------------------------------------+
        // |                         L                        |
        // | Ao = Bo + Vo - ---------------------             |
        // |                   (Bi + Vi + Ai)                 |
        // +--------------------------------------------------+
        // Simplify by:
        // - replacing `L = (Bo + Vo) (Bi + Vi)`, and
        // - multiplying `(Bo + Vo)` by `(Bi + Vi + Ai) / (Bi + Vi + Ai)`:
        // +--------------------------------------------------+
        // |              (Bo + Vo) Ai                        |
        // | Ao = ------------------------------              |
        // |             (Bi + Vi + Ai)                       |
        // +--------------------------------------------------+
        // | Where:                                           |
        // |   Ao = Amount out                                |
        // |   Bo = Balance token out                         |
        // |   Vo = Virtual balance token out                 |
        // |   Ai = Amount in                                 |
        // |   Bi = Balance token in                          |
        // |   Vi = Virtual balance token in                  |
        // +--------------------------------------------------+
        (uint256 virtualBalanceTokenIn, uint256 virtualBalanceTokenOut) = tokenInIndex == a
            ? (virtualBalanceA, virtualBalanceB)
            : (virtualBalanceB, virtualBalanceA);

        amountOutScaled18 =
            ((balancesScaled18[tokenOutIndex] + virtualBalanceTokenOut) * amountInScaled18) /
            (balancesScaled18[tokenInIndex] + virtualBalanceTokenIn + amountInScaled18);

        if (amountOutScaled18 > balancesScaled18[tokenOutIndex]) {
            // Amount out cannot be greater than the real balance of the token in the pool.
            revert AmountOutGreaterThanBalance();
        }
    }

    /**
     * @notice Compute the `amountIn` of tokenIn in a swap, given the current balances and virtual balances.
     * @param balancesScaled18 Current pool balances, sorted in token registration order
     * @param virtualBalanceA The last virtual balances of token A
     * @param virtualBalanceB The last virtual balances of token B
     * @param tokenInIndex Index of the token being swapped in
     * @param tokenOutIndex Index of the token being swapped out
     * @param amountOutScaled18 The exact amount of `tokenOut` (i.e., the amount given in an ExactOut swap)
     * @return amountInScaled18 The calculated amount of `tokenIn` returned in an ExactOut swap
     */
    function computeInGivenOut(
        uint256[] memory balancesScaled18,
        uint256 virtualBalanceA,
        uint256 virtualBalanceB,
        uint256 tokenInIndex,
        uint256 tokenOutIndex,
        uint256 amountOutScaled18
    ) internal pure returns (uint256 amountInScaled18) {
        // `amountInScaled18 = newTotalTokenOutPoolBalance - currentTotalTokenInPoolBalance`,
        // where `newTotalTokenOutPoolBalance = invariant / (currentTotalTokenOutPoolBalance - amountOutScaled18)`
        // and `currentTotalTokenInPoolBalance = balancesScaled18[tokenInIndex] + virtualBalanceTokenIn`.
        // In other words,
        // +--------------------------------------------------+
        // |               L                                  |
        // | Ai = --------------------- - (Bi + Vi)           |
        // |         (Bo + Vo - Ao)                           |
        // +--------------------------------------------------+
        // Simplify by:
        // - replacing `L = (Bo + Vo) (Bi + Vi)`, and
        // - multiplying `(Bi + Vi)` by `(Bo + Vo - Ao) / (Bo + Vo - Ao)`:
        // +--------------------------------------------------+
        // |              (Bi + Vi) Ao                        |
        // | Ai = ------------------------------              |
        // |             (Bo + Vo - Ao)                       |
        // +--------------------------------------------------+
        // | Where:                                           |
        // |   Ao = Amount out                                |
        // |   Bo = Balance token out                         |
        // |   Vo = Virtual balance token out                 |
        // |   Ai = Amount in                                 |
        // |   Bi = Balance token in                          |
        // |   Vi = Virtual balance token in                  |
        // +--------------------------------------------------+

        if (amountOutScaled18 > balancesScaled18[tokenOutIndex]) {
            // Amount out cannot be greater than the real balance of the token in the pool.
            revert AmountOutGreaterThanBalance();
        }

        (uint256 virtualBalanceTokenIn, uint256 virtualBalanceTokenOut) = tokenInIndex == a
            ? (virtualBalanceA, virtualBalanceB)
            : (virtualBalanceB, virtualBalanceA);

        // Round up to favor the vault (i.e. request larger amount in from the user).
        amountInScaled18 = FixedPoint.mulDivUp(
            balancesScaled18[tokenInIndex] + virtualBalanceTokenIn,
            amountOutScaled18,
            balancesScaled18[tokenOutIndex] + virtualBalanceTokenOut - amountOutScaled18
        );
    }

    /**
     * @notice Computes the theoretical initial state of a ReClamm pool based on its price parameters.
     * @dev This function calculates three key components needed to initialize a ReClamm pool:
     * 1. Initial real token balances - Using a reference value (_INITIALIZATION_MAX_BALANCE_A) that will be
     *    scaled later during actual pool initialization based on the actual tokens provided
     * 2. Initial virtual balances - Additional balances used to control the pool's price range
     * 3. Fourth root price ratio - A key parameter that helps define the pool's price boundaries
     *
     * Note: The actual balances used in pool initialization will be proportionally scaled versions
     * of these theoretical values, maintaining the same ratios but adjusted to the actual amount of
     * liquidity provided.
     *
     * Price is defined as (balanceB + virtualBalanceB) / (balanceA + virtualBalanceA),
     * where A and B are the pool tokens, sorted by address (A is the token with the lowest address).
     * For example, if the pool is ETH/USDC, and USDC has an address that is smaller than ETH, this price will
     * be defined as ETH/USDC (meaning, how much ETH is required to buy 1 USDC).
     *
     * @param minPrice The minimum price limit of the pool
     * @param maxPrice The maximum price limit of the pool
     * @param targetPrice The desired initial price point within the total price range (i.e., the midpoint)
     * @return realBalances Array of theoretical initial token balances [tokenA, tokenB]
     * @return virtualBalanceA The theoretical initial virtual balance of token A [virtualA]
     * @return virtualBalanceB The theoretical initial virtual balance of token B [virtualB]
     * @return fourthRootPriceRatio The fourth root of maxPrice/minPrice ratio
     */
    function computeTheoreticalPriceRatioAndBalances(
        uint256 minPrice,
        uint256 maxPrice,
        uint256 targetPrice
    )
        internal
        pure
        returns (
            uint256[] memory realBalances,
            uint256 virtualBalanceA,
            uint256 virtualBalanceB,
            uint256 fourthRootPriceRatio
        )
    {
        // In the formulas below, Ra_max is a random number that defines the maximum real balance of token A, and
        // consequently a random initial liquidity. We will scale all balances according to the actual amount of
        // liquidity provided during initialization.
        uint256 sqrtPriceRatio = sqrtScaled18(maxPrice.divDown(minPrice));
        fourthRootPriceRatio = sqrtScaled18(sqrtPriceRatio);

        // Va = Ra_max / (sqrtPriceRatio - 1)
        virtualBalanceA = _INITIALIZATION_MAX_BALANCE_A.divDown(sqrtPriceRatio - FixedPoint.ONE);
        // Vb = minPrice * (Va + Ra_max)
        virtualBalanceB = minPrice.mulDown(virtualBalanceA + _INITIALIZATION_MAX_BALANCE_A);

        realBalances = new uint256[](2);
        // Rb = sqrt(targetPrice * Vb * (Ra_max + Va)) - Vb
        realBalances[b] =
            sqrtScaled18(targetPrice.mulUp(virtualBalanceB).mulUp(_INITIALIZATION_MAX_BALANCE_A + virtualBalanceA)) -
            virtualBalanceB;
        // Ra = (Rb + Vb - (Va * targetPrice)) / targetPrice
        realBalances[a] = (realBalances[b] + virtualBalanceB - virtualBalanceA.mulDown(targetPrice)).divDown(
            targetPrice
        );
    }

    /**
     * @notice Calculate the current virtual balances of the pool.
     * @dev If the pool is within the target range, or the price ratio is not updating, the virtual balances do not
     * change, and we return lastVirtualBalances. Otherwise, follow these three steps:
     *
     * 1. Calculate the current fourth root of price ratio.
     * 2. Shrink/Expand the price interval considering the current fourth root of price ratio (if the price ratio
     *    is updating).
     * 3. Track the market price by moving the price interval (if the pool is outside the target range).
     *
     * Note: Virtual balances will be rounded down so that the swap result favors the Vault.
     *
     * @param balancesScaled18 Current pool balances, sorted in token registration order
     * @param lastVirtualBalanceA The last virtual balance of token A
     * @param lastVirtualBalanceB The last virtual balance of token B
     * @param dailyPriceShiftBase Internal time constant used to update virtual balances (1 - tau)
     * @param lastTimestamp The timestamp of the last user interaction with the pool
     * @param centerednessMargin A limit of the pool centeredness that defines if pool is outside the target range
     * @param storedPriceRatioState A struct containing start and end price ratios and a time interval
     * @return currentVirtualBalanceA The current virtual balance of token A
     * @return currentVirtualBalanceB The current virtual balance of token B
     * @return changed Whether the virtual balances have changed and must be updated in the pool
     */
    function computeCurrentVirtualBalances(
        uint256[] memory balancesScaled18,
        uint256 lastVirtualBalanceA,
        uint256 lastVirtualBalanceB,
        uint256 dailyPriceShiftBase,
        uint32 lastTimestamp,
        uint64 centerednessMargin,
        PriceRatioState storage storedPriceRatioState
    ) internal view returns (uint256 currentVirtualBalanceA, uint256 currentVirtualBalanceB, bool changed) {
        uint32 currentTimestamp = block.timestamp.toUint32();

        // If the last timestamp is the same as the current timestamp, virtual balances were already reviewed in the
        // current block.
        if (lastTimestamp == currentTimestamp) {
            return (lastVirtualBalanceA, lastVirtualBalanceB, false);
        }

        currentVirtualBalanceA = lastVirtualBalanceA;
        currentVirtualBalanceB = lastVirtualBalanceB;

        PriceRatioState memory priceRatioState = storedPriceRatioState;

        uint256 currentFourthRootPriceRatio = computeFourthRootPriceRatio(
            currentTimestamp,
            priceRatioState.startFourthRootPriceRatio,
            priceRatioState.endFourthRootPriceRatio,
            priceRatioState.priceRatioUpdateStartTime,
            priceRatioState.priceRatioUpdateEndTime
        );

        // If the price ratio is updating, shrink/expand the price interval by recalculating the virtual balances.
        // Skip the update if the start and end price ratio are the same, because the virtual balances are already
        // calculated.
        if (
            currentTimestamp > priceRatioState.priceRatioUpdateStartTime &&
            lastTimestamp < priceRatioState.priceRatioUpdateEndTime
        ) {
            (currentVirtualBalanceA, currentVirtualBalanceB) = computeVirtualBalancesUpdatingPriceRatio(
                currentFourthRootPriceRatio,
                balancesScaled18,
                lastVirtualBalanceA,
                lastVirtualBalanceB
            );

            changed = true;
        }

        // If the pool is outside the target range, track the market price by moving the price interval.
        if (
            isPoolWithinTargetRange(
                balancesScaled18,
                currentVirtualBalanceA,
                currentVirtualBalanceB,
                centerednessMargin
            ) == false
        ) {
            (, bool isPoolAboveCenter) = computeCenteredness(
                balancesScaled18,
                lastVirtualBalanceA,
                lastVirtualBalanceB
            );

            // stack-too-deep
            uint256 _dailyPriceShiftBase = dailyPriceShiftBase;
            uint256[] memory _balancesScaled18 = balancesScaled18;
            uint32 _lastTimestamp = lastTimestamp;

            (currentVirtualBalanceA, currentVirtualBalanceB) = computeVirtualBalancesUpdatingPriceRange(
                currentFourthRootPriceRatio,
                _balancesScaled18,
                currentVirtualBalanceA,
                currentVirtualBalanceB,
                isPoolAboveCenter,
                _dailyPriceShiftBase,
                currentTimestamp,
                _lastTimestamp
            );

            changed = true;
        }
    }

    /**
     * @notice Compute the virtual balances of the pool when the price ratio is updating.
     * @dev This function uses a Bhaskara formula to shrink/expand the price interval by recalculating the virtual
     * balances. It'll keep the pool centeredness constant, and track the desired price ratio. To derive this formula,
     * we need to solve the following simultaneous equations:
     *
     * 1. centeredness = (Ra * Vb) / (Rb * Va)
     * 2. PriceRatio = invariant^2/(Va * Vb)^2 (maxPrice / minPrice)
     * 3. invariant = (Va + Ra) * (Vb + Rb)
     *
     * Substitute [3] in [2]. Then, isolate one of the V's. Finally, replace the isolated V in [1]. We get a quadratic
     * equation that will be solved in this function.
     *
     * @param currentFourthRootPriceRatio The current fourth root of the price ratio of the pool
     * @param balancesScaled18 Current pool balances, sorted in token registration order
     * @param lastVirtualBalanceA The last virtual balance of token A
     * @param lastVirtualBalanceB The last virtual balance of token B
     * @return virtualBalanceA The virtual balance of token A
     * @return virtualBalanceB The virtual balance of token B
     */
    function computeVirtualBalancesUpdatingPriceRatio(
        uint256 currentFourthRootPriceRatio,
        uint256[] memory balancesScaled18,
        uint256 lastVirtualBalanceA,
        uint256 lastVirtualBalanceB
    ) internal pure returns (uint256 virtualBalanceA, uint256 virtualBalanceB) {
<<<<<<< HEAD
=======
        // The overvalued token is the one with a lower token balance (therefore, rarer and more valuable).
        (uint256 indexTokenUndervalued, uint256 indexTokenOvervalued) = isPoolAboveCenter ? (a, b) : (b, a);
        uint256 balanceTokenUndervalued = balancesScaled18[indexTokenUndervalued];
        uint256 balanceTokenOvervalued = balancesScaled18[indexTokenOvervalued];

>>>>>>> b20436c4
        // Compute the current pool centeredness, which will remain constant.
        (uint256 poolCenteredness, bool isPoolAboveCenter) = computeCenteredness(
            balancesScaled18,
            lastVirtualBalanceA,
            lastVirtualBalanceB
        );

        // The overvalued token is the one with a lower token balance (therefore, rarer and more valuable).
        (
            uint256 balanceTokenUndervalued,
            uint256 lastVirtualBalanceUndervalued,
            uint256 lastVirtualBalanceOvervalued
        ) = isPoolAboveCenter
                ? (balancesScaled18[a], lastVirtualBalanceA, lastVirtualBalanceB)
                : (balancesScaled18[b], lastVirtualBalanceB, lastVirtualBalanceA);

        // The original formula was a quadratic equation, with terms:
        // a = Q0 - 1
        // b = - Ru (1 + C)
        // c = - Ru^2 C
        // where Q0 is the square root of the price ratio, Ru is the undervalued token balance, and C is the
        // centeredness. Applying Bhaskara, we'd have: Vu = (-b + sqrt(b^2 - 4ac)) / 2a.
        // The Bhaskara above can be simplified by replacing a, b and c with the terms above, which leads to:
        // Vu = Ru(1 + C + sqrt(1 + C (C + 4 Q0 - 2))) / 2(Q0 - 1)
        uint256 sqrtPriceRatio = currentFourthRootPriceRatio.mulDown(currentFourthRootPriceRatio);

        // Using FixedPoint math as little as possible to improve the precision of the result.
        // Note: The input of Math.sqrt must be a 36-decimal number, so that the final result is 18 decimals.
        uint256 virtualBalanceUndervalued = (balanceTokenUndervalued *
            (FixedPoint.ONE +
                poolCenteredness +
                Math.sqrt(poolCenteredness * (poolCenteredness + 4 * sqrtPriceRatio - 2e18) + 1e36))) /
            (2 * (sqrtPriceRatio - FixedPoint.ONE));

        uint256 virtualBalanceOvervalued = (virtualBalanceUndervalued * lastVirtualBalanceOvervalued) /
            lastVirtualBalanceUndervalued;

        (virtualBalanceA, virtualBalanceB) = isPoolAboveCenter
            ? (virtualBalanceUndervalued, virtualBalanceOvervalued)
            : (virtualBalanceOvervalued, virtualBalanceUndervalued);
    }

    /**
     * @notice Compute new virtual balances when the pool is outside the target range.
     * @dev This function will track the market price by moving the price interval. Note that it will increase the
     * pool centeredness and change the token prices.
     *
     * @param currentFourthRootPriceRatio The current fourth root of price ratio of the pool
     * @param balancesScaled18 Current pool balances, sorted in token registration order
     * @param virtualBalanceA The last virtual balance of token A
     * @param virtualBalanceB The last virtual balance of token B
     * @param isPoolAboveCenter Whether the pool is above or below the center of the price range
     * @param dailyPriceShiftBase Internal time constant used to update virtual balances (1 - tau)
     * @param currentTimestamp The current timestamp
     * @param lastTimestamp The timestamp of the last user interaction with the pool
     * @return newVirtualBalanceA The new virtual balance of token A
     * @return newVirtualBalanceB The new virtual balance of token B
     */
    function computeVirtualBalancesUpdatingPriceRange(
        uint256 currentFourthRootPriceRatio,
        uint256[] memory balancesScaled18,
        uint256 virtualBalanceA,
        uint256 virtualBalanceB,
        bool isPoolAboveCenter,
        uint256 dailyPriceShiftBase,
        uint32 currentTimestamp,
        uint32 lastTimestamp
    ) internal pure returns (uint256 newVirtualBalanceA, uint256 newVirtualBalanceB) {
        // Round up price ratio, to round virtual balances down.
        uint256 priceRatio = currentFourthRootPriceRatio.mulUp(currentFourthRootPriceRatio);

        // The overvalued token is the one with a lower token balance (therefore, rarer and more valuable).
        (uint256 balancesScaledUndervalued, uint256 balancesScaledOvervalued) = isPoolAboveCenter
            ? (balancesScaled18[a], balancesScaled18[b])
            : (balancesScaled18[b], balancesScaled18[a]);
        (uint256 virtualBalanceUndervalued, uint256 virtualBalanceOvervalued) = isPoolAboveCenter
            ? (virtualBalanceA, virtualBalanceB)
            : (virtualBalanceB, virtualBalanceA);

        // Vb = Vb * (1 - tau)^(T_curr - T_last)
        // Vb = Vb * (dailyPriceShiftBase)^(T_curr - T_last)
        virtualBalanceOvervalued = virtualBalanceOvervalued.mulDown(
            LogExpMath.pow(dailyPriceShiftBase, (currentTimestamp - lastTimestamp) * FixedPoint.ONE)
        );
        // Va = (Ra * (Vb + Rb)) / (((priceRatio - 1) * Vb) - Rb)
        virtualBalanceUndervalued =
            (balancesScaledUndervalued * (virtualBalanceOvervalued + balancesScaledOvervalued)) /
            ((priceRatio - FixedPoint.ONE).mulDown(virtualBalanceOvervalued) - balancesScaledOvervalued);

        (newVirtualBalanceA, newVirtualBalanceB) = isPoolAboveCenter
            ? (virtualBalanceUndervalued, virtualBalanceOvervalued)
            : (virtualBalanceOvervalued, virtualBalanceUndervalued);
    }

    /**
     * @notice Check whether the pool is in range.
     * @dev The pool is in range if the centeredness is greater than or equal to the centeredness margin.
     * @param balancesScaled18 Current pool balances, sorted in token registration order
     * @param virtualBalanceA The last virtual balances of token A
     * @param virtualBalanceB The last virtual balances of token B
     * @param centerednessMargin A symmetrical measure of how closely an unbalanced pool can approach the limits of the
     * price range before it is considered out of range
     * @return isWithinTargetRange Whether the pool is within the target price range
     */
    function isPoolWithinTargetRange(
        uint256[] memory balancesScaled18,
        uint256 virtualBalanceA,
        uint256 virtualBalanceB,
        uint256 centerednessMargin
    ) internal pure returns (bool) {
        (uint256 centeredness, ) = computeCenteredness(balancesScaled18, virtualBalanceA, virtualBalanceB);
        return centeredness >= centerednessMargin;
    }

    /**
     * @notice Compute the centeredness of the pool.
     * @dev The centeredness is calculated as the ratio of the real balances divided by the ratio of the virtual
     * balances. It's a percentage value, where 100% means that the token prices are centered, and 0% means that the
     * token prices are at the edge of the price interval.
     *
     * @param balancesScaled18 Current pool balances, sorted in token registration order
     * @param virtualBalanceA The last virtual balances of token A
     * @param virtualBalanceB The last virtual balances of token B
     * @return poolCenteredness The centeredness of the pool
     * @return isPoolAboveCenter True if the pool is above the center, false otherwise
     */
    function computeCenteredness(
        uint256[] memory balancesScaled18,
        uint256 virtualBalanceA,
        uint256 virtualBalanceB
    ) internal pure returns (uint256 poolCenteredness, bool isPoolAboveCenter) {
        if (balancesScaled18[a] == 0 || balancesScaled18[b] == 0) {
            return (0, true);
        }

        uint256 numerator = balancesScaled18[a] * virtualBalanceB;
        uint256 denominator = virtualBalanceA * balancesScaled18[b];

        // The centeredness is defined between 0 and 1. If the numerator is greater than the denominator, we compute
        // the inverse ratio.
        if (numerator <= denominator) {
            poolCenteredness = numerator.divDown(denominator);
            isPoolAboveCenter = false;
        } else {
            poolCenteredness = denominator.divDown(numerator);
            isPoolAboveCenter = true;
        }

        return (poolCenteredness, isPoolAboveCenter);
    }

    /**
     * @notice Compute the fourth root of the price ratio of the pool.
     * @dev The current fourth root of price ratio is an interpolation of the price ratio between the start and end
     * values in the price ratio state, using the percentage elapsed between the start and end times.
     *
     * @param currentTime The current timestamp
     * @param startFourthRootPriceRatio The start fourth root of price ratio of the pool
     * @param endFourthRootPriceRatio The end fourth root of price ratio of the pool
     * @param priceRatioUpdateStartTime The timestamp of the last user interaction with the pool
     * @param priceRatioUpdateEndTime The timestamp of the next user interaction with the pool
     * @return fourthRootPriceRatio The fourth root of price ratio of the pool
     */
    function computeFourthRootPriceRatio(
        uint32 currentTime,
        uint96 startFourthRootPriceRatio,
        uint96 endFourthRootPriceRatio,
        uint32 priceRatioUpdateStartTime,
        uint32 priceRatioUpdateEndTime
    ) internal pure returns (uint96) {
        // if start and end time are the same, return end value.
        if (currentTime >= priceRatioUpdateEndTime) {
            return endFourthRootPriceRatio;
        } else if (currentTime <= priceRatioUpdateStartTime) {
            return startFourthRootPriceRatio;
        }

        uint256 exponent = uint256(currentTime - priceRatioUpdateStartTime).divDown(
            priceRatioUpdateEndTime - priceRatioUpdateStartTime
        );

        return
            ((uint256(startFourthRootPriceRatio) * LogExpMath.pow(endFourthRootPriceRatio, exponent)) /
                LogExpMath.pow(startFourthRootPriceRatio, exponent)).toUint96();
    }

    /**
     * @notice Convert from the external to the internal representation of the daily price shift exponent.
     * @param dailyPriceShiftExponent The daily price shift exponent as an 18-decimal FP
     * @return dailyPriceShiftBase Internal representation of the daily price shift exponent
     */
    function toDailyPriceShiftBase(uint256 dailyPriceShiftExponent) internal pure returns (uint256) {
        return FixedPoint.ONE - dailyPriceShiftExponent / _PRICE_SHIFT_EXPONENT_INTERNAL_ADJUSTMENT;
    }

    /**
     * @notice Convert from the internal to the external representation of the daily price shift exponent.
     * @dev The result is an 18-decimal FP percentage.
     * @param dailyPriceShiftBase Internal time constant used to update virtual balances (1 - tau)
     * @return dailyPriceShiftExponent The daily price shift exponent as an 18-decimal FP percentage
     */
    function toDailyPriceShiftExponent(uint256 dailyPriceShiftBase) internal pure returns (uint256) {
        return (FixedPoint.ONE - dailyPriceShiftBase) * _PRICE_SHIFT_EXPONENT_INTERNAL_ADJUSTMENT;
    }

    /**
     * @notice Calculate the square root of a value scaled by 18 decimals.
     * @param valueScaled18 The value to calculate the square root of, scaled by 18 decimals
     * @return sqrtValueScaled18 The square root of the value scaled by 18 decimals
     */
    function sqrtScaled18(uint256 valueScaled18) internal pure returns (uint256) {
        return Math.sqrt(valueScaled18 * FixedPoint.ONE);
    }
}<|MERGE_RESOLUTION|>--- conflicted
+++ resolved
@@ -434,14 +434,6 @@
         uint256 lastVirtualBalanceA,
         uint256 lastVirtualBalanceB
     ) internal pure returns (uint256 virtualBalanceA, uint256 virtualBalanceB) {
-<<<<<<< HEAD
-=======
-        // The overvalued token is the one with a lower token balance (therefore, rarer and more valuable).
-        (uint256 indexTokenUndervalued, uint256 indexTokenOvervalued) = isPoolAboveCenter ? (a, b) : (b, a);
-        uint256 balanceTokenUndervalued = balancesScaled18[indexTokenUndervalued];
-        uint256 balanceTokenOvervalued = balancesScaled18[indexTokenOvervalued];
-
->>>>>>> b20436c4
         // Compute the current pool centeredness, which will remain constant.
         (uint256 poolCenteredness, bool isPoolAboveCenter) = computeCenteredness(
             balancesScaled18,
