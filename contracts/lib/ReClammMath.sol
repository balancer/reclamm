--- conflicted
+++ resolved
@@ -139,9 +139,8 @@
             currentTimestamp > _sqrtPriceRatioState.startTime &&
             (currentTimestamp < _sqrtPriceRatioState.endTime || lastTimestamp < _sqrtPriceRatioState.endTime)
         ) {
-<<<<<<< HEAD
-            virtualBalances = _calculateVirtualBalancesUpdatingQ0(
-                currentSqrtQ0,
+            virtualBalances = _calculateVirtualBalancesUpdatingPriceRatio(
+                currentSqrtPriceRatio,
                 balancesScaled18,
                 lastVirtualBalances,
                 isPoolAboveCenter
@@ -152,43 +151,21 @@
 
         if (isPoolInRange(balancesScaled18, virtualBalances, centerednessMargin) == false) {
             virtualBalances = _calculateVirtualBalancesOutOfRange(
-                currentSqrtQ0,
+                currentSqrtPriceRatio,
                 balancesScaled18,
                 virtualBalances,
                 isPoolAboveCenter,
                 timeConstant,
                 currentTimestamp,
                 lastTimestamp
-=======
-            uint256 lastSqrtPriceRatio = calculateSqrtPriceRatio(
-                lastTimestamp,
-                _sqrtPriceRatioState.startSqrtPriceRatio,
-                _sqrtPriceRatioState.endSqrtPriceRatio,
-                _sqrtPriceRatioState.startTime,
-                _sqrtPriceRatioState.endTime
-            );
-
-            // Ra_center = Va * (lastSqrtPriceRatio - 1)
-            uint256 rACenter = lastVirtualBalances[0].mulDown(lastSqrtPriceRatio - FixedPoint.ONE);
-
-            // Va = Ra_center / (currentSqrtPriceRatio - 1)
-            virtualBalances[0] = rACenter.divDown(currentSqrtPriceRatio - FixedPoint.ONE);
-
-            uint256 currentInvariant = computeInvariant(balancesScaled18, lastVirtualBalances, Rounding.ROUND_DOWN);
-
-            // Vb = currentInvariant / (currentPriceRatio * Va)
-            virtualBalances[1] = currentInvariant.divDown(
-                currentSqrtPriceRatio.mulDown(currentSqrtPriceRatio).mulDown(virtualBalances[0])
->>>>>>> db81b699
             );
 
             changed = true;
         }
     }
 
-<<<<<<< HEAD
-    function _calculateVirtualBalancesUpdatingQ0(
-        uint256 currentSqrtQ0,
+    function _calculateVirtualBalancesUpdatingPriceRatio(
+        uint256 currentSqrtPriceRatio,
         uint256[] memory balancesScaled18,
         uint256[] memory lastVirtualBalances,
         bool isPoolAboveCenter
@@ -197,7 +174,7 @@
 
         uint256 poolCenteredness = calculateCenteredness(balancesScaled18, lastVirtualBalances);
         if (isPoolAboveCenter) {
-            uint256 a = currentSqrtQ0.mulDown(currentSqrtQ0) - FixedPoint.ONE;
+            uint256 a = currentSqrtPriceRatio.mulDown(currentSqrtQ0) - FixedPoint.ONE;
             uint256 b = balancesScaled18[0].mulDown(FixedPoint.ONE + poolCenteredness);
             uint256 c = balancesScaled18[0].mulDown(balancesScaled18[0]).mulDown(poolCenteredness);
             virtualBalances[0] = (b + Math.sqrt((b.mulDown(b) + 4 * a.mulDown(c)) * FixedPoint.ONE)).divDown(2 * a);
@@ -225,28 +202,6 @@
         uint32 lastTimestamp
     ) private pure returns (uint256[] memory) {
         uint256 q0 = currentSqrtQ0.mulDown(currentSqrtQ0);
-=======
-        if (isPoolInRange(balancesScaled18, lastVirtualBalances, centerednessMargin) == false) {
-            uint256 priceRatio = currentSqrtPriceRatio.mulDown(currentSqrtPriceRatio);
-
-            if (isAboveCenter(balancesScaled18, lastVirtualBalances)) {
-                virtualBalances[1] = lastVirtualBalances[1].mulDown(
-                    LogExpMath.pow(FixedPoint.ONE - c, (currentTimestamp - lastTimestamp) * FixedPoint.ONE)
-                );
-                // Va = (Ra * (Vb + Rb)) / (((priceRatio - 1) * Vb) - Rb)
-                virtualBalances[0] = (balancesScaled18[0].mulDown(virtualBalances[1] + balancesScaled18[1])).divDown(
-                    (priceRatio - FixedPoint.ONE).mulDown(virtualBalances[1]) - balancesScaled18[1]
-                );
-            } else {
-                virtualBalances[0] = lastVirtualBalances[0].mulDown(
-                    LogExpMath.pow(FixedPoint.ONE - c, (currentTimestamp - lastTimestamp) * FixedPoint.ONE)
-                );
-                // Vb = (Rb * (Va + Ra)) / (((priceRatio - 1) * Va) - Ra)
-                virtualBalances[1] = (balancesScaled18[1].mulDown(virtualBalances[0] + balancesScaled18[0])).divDown(
-                    (priceRatio - FixedPoint.ONE).mulDown(virtualBalances[0]) - balancesScaled18[0]
-                );
-            }
->>>>>>> db81b699
 
         if (isPoolAboveCenter) {
             virtualBalances[1] = virtualBalances[1].mulDown(
