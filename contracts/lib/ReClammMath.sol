--- conflicted
+++ resolved
@@ -447,16 +447,12 @@
         }
     }
 
-<<<<<<< HEAD
     /**
      * @notice Parse the increase day rate to a time constant.
      * @param increaseDayRate The increase day rate
      * @return timeConstant The time constant
      */
-    function parseIncreaseDayRate(uint256 increaseDayRate) internal pure returns (uint256) {
-=======
     function parseIncreaseDayRate(uint256 increaseDayRate) internal pure returns (uint128) {
->>>>>>> fa03465c
         // Divide daily rate by a number of seconds per day (plus some adjustment)
         return SafeCast.toUint128(increaseDayRate / _SECONDS_PER_DAY_WITH_ADJUSTMENT);
     }
