// SPDX-License-Identifier: GPL-3.0-or-later
// solhint-disable not-rely-on-time

pragma solidity ^0.8.24;

import { SafeCast } from "@openzeppelin/contracts/utils/math/SafeCast.sol";
import { Math } from "@openzeppelin/contracts/utils/math/Math.sol";

import { Rounding } from "@balancer-labs/v3-interfaces/contracts/vault/VaultTypes.sol";

import { FixedPoint } from "@balancer-labs/v3-solidity-utils/contracts/math/FixedPoint.sol";
import { LogExpMath } from "@balancer-labs/v3-solidity-utils/contracts/math/LogExpMath.sol";

struct PriceRatioState {
    uint96 startFourthRootPriceRatio;
    uint96 endFourthRootPriceRatio;
    uint32 priceRatioUpdateStartTime;
    uint32 priceRatioUpdateEndTime;
}

// ReClamm pools are always 2-token pools, and the documentation assigns the first token (in sorted order) the
// subscript `a`, and the second token `b`. Define these here to make the code more readable and self-documenting.
uint256 constant a = 0;
uint256 constant b = 1;

library ReClammMath {
    using FixedPoint for uint256;
    using SafeCast for *;
    using ReClammMath for bool;

    /// @notice Determines whether the pool is above center or not, or if the computation has not taken place yet.
    enum PoolAboveCenter {
        FALSE,
        TRUE,
        UNKNOWN
    }

    /// @notice The swap result is greater than the real balance of the token (i.e., the balance would drop below zero).
    error AmountOutGreaterThanBalance();

    // When a pool is outside the target range, we start adjusting the price range by altering the virtual balances,
    // which affects the price. At a DailyPriceShiftExponent of 100%, we want to be able to change the price by a factor
    // of two: either doubling or halving it over the course of a day (86,400 seconds). The virtual balances must
    // change at the same rate. Therefore, if we want to double it in a day:
    //
    // 1. `V_next = 2*V_current`
    // 2. In the equation `V_next = V_current * (1 - tau)^(n+1)`, isolate tau.
    // 3. Replace `V_next` with `2*V_current` and `n` with `86400` to get `tau = 1 - pow(2, 1/(86400+1))`.
    // 4. Since `tau = dailyPriceShiftExponent/x`, then `x = dailyPriceShiftExponent/tau`.
    //    Since dailyPriceShiftExponent = 100%, then `x = 100%/(1 - pow(2, 1/(86400+1)))`, which is 124649.
    //
    // This constant shall be used to scale the dailyPriceShiftExponent, which is a percentage, to the actual value of
    // tau that will be used in the formula.
    uint256 private constant _PRICE_SHIFT_EXPONENT_INTERNAL_ADJUSTMENT = 124649;

    // We need to use a random number to calculate the initial virtual and real balances. This number will be scaled
    // later, during initialization, according to the actual liquidity added. Choosing a large number will maintain
    // precision when the pool is initialized with large amounts.
    uint256 private constant _INITIALIZATION_MAX_BALANCE_A = 1e6 * 1e18;

    /**
     * @notice Get the current virtual balances and compute the invariant of the pool using constant product.
     * @param balancesScaled18 Current pool balances, sorted in token registration order
     * @param lastVirtualBalanceA The last virtual balance of token A
     * @param lastVirtualBalanceB The last virtual balance of token B
     * @param dailyPriceShiftBase Internal time constant used to update virtual balances (1 - tau)
     * @param lastTimestamp The timestamp of the last user interaction with the pool
     * @param centerednessMargin A symmetrical measure of how closely an unbalanced pool can approach the limits of the
     * price range before it is considered outside the target range
     * @param priceRatioState A struct containing start and end price ratios and a time interval
     * @param rounding Rounding direction to consider when computing the invariant
     * @return invariant The invariant of the pool
     */
    function computeInvariant(
        uint256[] memory balancesScaled18,
        uint256 lastVirtualBalanceA,
        uint256 lastVirtualBalanceB,
        uint256 dailyPriceShiftBase,
        uint32 lastTimestamp,
        uint64 centerednessMargin,
        PriceRatioState storage priceRatioState,
        Rounding rounding
    ) internal view returns (uint256 invariant) {
        (uint256 virtualBalanceA, uint256 virtualBalanceB, ) = computeCurrentVirtualBalances(
            balancesScaled18,
            lastVirtualBalanceA,
            lastVirtualBalanceB,
            dailyPriceShiftBase,
            lastTimestamp,
            centerednessMargin,
            priceRatioState
        );

        return computeInvariant(balancesScaled18, virtualBalanceA, virtualBalanceB, rounding);
    }

    /**
     * @notice Compute the invariant of the pool using constant product.
     * @dev Note that the invariant is computed as (x+a)(y+b), without a square root. This is because the calculations
     * of virtual balance updates are easier with this invariant. Unlike most other pools, the ReClamm invariant will
     * change over time, if the pool is outside the target range, or the price ratio is updating, so these pools are
     * not composable. Therefore, the BPT value is meaningless.
     *
     * Consequently, liquidity can only be added or removed proportionally, as these operations do not depend on the
     * invariant. Therefore, it does not matter that the relationship between the invariant and liquidity is non-
     * linear; the invariant is only used to calculate swaps.
     *
     * @param balancesScaled18 Current pool balances, sorted in token registration order
     * @param virtualBalanceA The last virtual balance of token A
     * @param virtualBalanceB The last virtual balance of token B
     * @param rounding Rounding direction to consider when computing the invariant
     * @return invariant The invariant of the pool
     */
    function computeInvariant(
        uint256[] memory balancesScaled18,
        uint256 virtualBalanceA,
        uint256 virtualBalanceB,
        Rounding rounding
    ) internal pure returns (uint256) {
        function(uint256, uint256) pure returns (uint256) _mulUpOrDown = rounding == Rounding.ROUND_DOWN
            ? FixedPoint.mulDown
            : FixedPoint.mulUp;

        return _mulUpOrDown((balancesScaled18[a] + virtualBalanceA), (balancesScaled18[b] + virtualBalanceB));
    }

    /**
     * @notice Compute the `amountOut` of tokenOut in a swap, given the current balances and virtual balances.
     * @param balancesScaled18 Current pool balances, sorted in token registration order
     * @param virtualBalanceAе The last virtual balance of token A
     * @param virtualBalanceB The last virtual balance of token B
     * @param tokenInIndex Index of the token being swapped in
     * @param tokenOutIndex Index of the token being swapped out
     * @param amountInScaled18 The exact amount of `tokenIn` (i.e., the amount given in an ExactIn swap)
     * @return amountOutScaled18 The calculated amount of `tokenOut` returned in an ExactIn swap
     */
    function computeOutGivenIn(
        uint256[] memory balancesScaled18,
        uint256 virtualBalanceA,
        uint256 virtualBalanceB,
        uint256 tokenInIndex,
        uint256 tokenOutIndex,
        uint256 amountInScaled18
    ) internal pure returns (uint256 amountOutScaled18) {
        // `amountOutScaled18 = currentTotalTokenOutPoolBalance - newTotalTokenOutPoolBalance`,
        // where `currentTotalTokenOutPoolBalance = balancesScaled18[tokenOutIndex] + virtualBalanceTokenOut`
        // and `newTotalTokenOutPoolBalance = invariant / (currentTotalTokenInPoolBalance + amountInScaled18)`.
        // In other words,
        // +--------------------------------------------------+
        // |                         L                        |
        // | Ao = Bo + Vo - ---------------------             |
        // |                   (Bi + Vi + Ai)                 |
        // +--------------------------------------------------+
        // Simplify by:
        // - replacing `L = (Bo + Vo) (Bi + Vi)`, and
        // - multiplying `(Bo + Vo)` by `(Bi + Vi + Ai) / (Bi + Vi + Ai)`:
        // +--------------------------------------------------+
        // |              (Bo + Vo) Ai                        |
        // | Ao = ------------------------------              |
        // |             (Bi + Vi + Ai)                       |
        // +--------------------------------------------------+
        // | Where:                                           |
        // |   Ao = Amount out                                |
        // |   Bo = Balance token out                         |
        // |   Vo = Virtual balance token out                 |
        // |   Ai = Amount in                                 |
        // |   Bi = Balance token in                          |
        // |   Vi = Virtual balance token in                  |
        // +--------------------------------------------------+
        (uint256 virtualBalanceTokenIn, uint256 virtualBalanceTokenOut) = tokenInIndex == a
            ? (virtualBalanceA, virtualBalanceB)
            : (virtualBalanceB, virtualBalanceA);

        amountOutScaled18 =
            ((balancesScaled18[tokenOutIndex] + virtualBalanceTokenOut) * amountInScaled18) /
            (balancesScaled18[tokenInIndex] + virtualBalanceTokenIn + amountInScaled18);

        if (amountOutScaled18 > balancesScaled18[tokenOutIndex]) {
            // Amount out cannot be greater than the real balance of the token in the pool.
            revert AmountOutGreaterThanBalance();
        }
    }

    /**
     * @notice Compute the `amountIn` of tokenIn in a swap, given the current balances and virtual balances.
     * @param balancesScaled18 Current pool balances, sorted in token registration order
     * @param virtualBalanceA The last virtual balances of token A
     * @param virtualBalanceB The last virtual balances of token B
     * @param tokenInIndex Index of the token being swapped in
     * @param tokenOutIndex Index of the token being swapped out
     * @param amountOutScaled18 The exact amount of `tokenOut` (i.e., the amount given in an ExactOut swap)
     * @return amountInScaled18 The calculated amount of `tokenIn` returned in an ExactOut swap
     */
    function computeInGivenOut(
        uint256[] memory balancesScaled18,
        uint256 virtualBalanceA,
        uint256 virtualBalanceB,
        uint256 tokenInIndex,
        uint256 tokenOutIndex,
        uint256 amountOutScaled18
    ) internal pure returns (uint256 amountInScaled18) {
        // `amountInScaled18 = newTotalTokenOutPoolBalance - currentTotalTokenInPoolBalance`,
        // where `newTotalTokenOutPoolBalance = invariant / (currentTotalTokenOutPoolBalance - amountOutScaled18)`
        // and `currentTotalTokenInPoolBalance = balancesScaled18[tokenInIndex] + virtualBalanceTokenIn`.
        // In other words,
        // +--------------------------------------------------+
        // |               L                                  |
        // | Ai = --------------------- - (Bi + Vi)           |
        // |         (Bo + Vo - Ao)                           |
        // +--------------------------------------------------+
        // Simplify by:
        // - replacing `L = (Bo + Vo) (Bi + Vi)`, and
        // - multiplying `(Bi + Vi)` by `(Bo + Vo - Ao) / (Bo + Vo - Ao)`:
        // +--------------------------------------------------+
        // |              (Bi + Vi) Ao                        |
        // | Ai = ------------------------------              |
        // |             (Bo + Vo - Ao)                       |
        // +--------------------------------------------------+
        // | Where:                                           |
        // |   Ao = Amount out                                |
        // |   Bo = Balance token out                         |
        // |   Vo = Virtual balance token out                 |
        // |   Ai = Amount in                                 |
        // |   Bi = Balance token in                          |
        // |   Vi = Virtual balance token in                  |
        // +--------------------------------------------------+

        if (amountOutScaled18 > balancesScaled18[tokenOutIndex]) {
            // Amount out cannot be greater than the real balance of the token in the pool.
            revert AmountOutGreaterThanBalance();
        }

        (uint256 virtualBalanceTokenIn, uint256 virtualBalanceTokenOut) = tokenInIndex == a
            ? (virtualBalanceA, virtualBalanceB)
            : (virtualBalanceB, virtualBalanceA);

        // Round up to favor the vault (i.e. request larger amount in from the user).
        amountInScaled18 = FixedPoint.mulDivUp(
            balancesScaled18[tokenInIndex] + virtualBalanceTokenIn,
            amountOutScaled18,
            balancesScaled18[tokenOutIndex] + virtualBalanceTokenOut - amountOutScaled18
        );
    }

    /**
     * @notice Computes the theoretical initial state of a ReClamm pool based on its price parameters.
     * @dev This function calculates three key components needed to initialize a ReClamm pool:
     * 1. Initial real token balances - Using a reference value (_INITIALIZATION_MAX_BALANCE_A) that will be
     *    scaled later during actual pool initialization based on the actual tokens provided
     * 2. Initial virtual balances - Additional balances used to control the pool's price range
     * 3. Fourth root price ratio - A key parameter that helps define the pool's price boundaries
     *
     * Note: The actual balances used in pool initialization will be proportionally scaled versions
     * of these theoretical values, maintaining the same ratios but adjusted to the actual amount of
     * liquidity provided.
     *
     * Price is defined as (balanceB + virtualBalanceB) / (balanceA + virtualBalanceA),
     * where A and B are the pool tokens, sorted by address (A is the token with the lowest address).
     * For example, if the pool is ETH/USDC, and USDC has an address that is smaller than ETH, this price will
     * be defined as ETH/USDC (meaning, how much ETH is required to buy 1 USDC).
     *
     * @param minPriceScaled18 The minimum price limit of the pool
     * @param maxPriceScaled18 The maximum price limit of the pool
     * @param targetPriceScaled18 The desired initial price point within the total price range (i.e., the midpoint)
     * @return realBalancesScaled18 Array of theoretical initial token balances [tokenA, tokenB]
     * @return virtualBalanceAScaled18 The theoretical initial virtual balance of token A [virtualA]
     * @return virtualBalanceBScaled18 The theoretical initial virtual balance of token B [virtualB]
     * @return fourthRootPriceRatio The fourth root of maxPrice/minPrice ratio
     */
    function computeTheoreticalPriceRatioAndBalances(
        uint256 minPriceScaled18,
        uint256 maxPriceScaled18,
        uint256 targetPriceScaled18
    )
        internal
        pure
        returns (
            uint256[] memory realBalancesScaled18,
            uint256 virtualBalanceAScaled18,
            uint256 virtualBalanceBScaled18,
            uint256 fourthRootPriceRatio
        )
    {
        // In the formulas below, Ra_max is a random number that defines the maximum real balance of token A, and
        // consequently a random initial liquidity. We will scale all balances according to the actual amount of
        // liquidity provided during initialization.
        uint256 sqrtPriceRatio = sqrtScaled18(maxPriceScaled18.divDown(minPriceScaled18));
        fourthRootPriceRatio = sqrtScaled18(sqrtPriceRatio);

        // Va = Ra_max / (sqrtPriceRatio - 1)
        virtualBalanceAScaled18 = _INITIALIZATION_MAX_BALANCE_A.divDown(sqrtPriceRatio - FixedPoint.ONE);
        // Vb = minPrice * (Va + Ra_max)
        virtualBalanceBScaled18 = minPriceScaled18.mulDown(virtualBalanceAScaled18 + _INITIALIZATION_MAX_BALANCE_A);

        realBalancesScaled18 = new uint256[](2);
        // Rb = sqrt(targetPrice * Vb * (Ra_max + Va)) - Vb
        realBalancesScaled18[b] =
            sqrtScaled18(
                targetPriceScaled18.mulUp(virtualBalanceBScaled18).mulUp(
                    _INITIALIZATION_MAX_BALANCE_A + virtualBalanceAScaled18
                )
            ) -
            virtualBalanceBScaled18;
        // Ra = (Rb + Vb - (Va * targetPrice)) / targetPrice
        realBalancesScaled18[a] = (realBalancesScaled18[b] +
            virtualBalanceBScaled18 -
            virtualBalanceAScaled18.mulDown(targetPriceScaled18)).divDown(targetPriceScaled18);
    }

    /**
     * @notice Calculate the current virtual balances of the pool.
     * @dev If the pool is within the target range, or the price ratio is not updating, the virtual balances do not
     * change, and we return lastVirtualBalances. Otherwise, follow these three steps:
     *
     * 1. Calculate the current fourth root of price ratio.
     * 2. Shrink/Expand the price interval considering the current fourth root of price ratio (if the price ratio
     *    is updating).
     * 3. Track the market price by moving the price interval (if the pool is outside the target range).
     *
     * Note: Virtual balances will be rounded down so that the swap result favors the Vault.
     *
     * @param balancesScaled18 Current pool balances, sorted in token registration order
     * @param lastVirtualBalanceA The last virtual balance of token A
     * @param lastVirtualBalanceB The last virtual balance of token B
     * @param dailyPriceShiftBase Internal time constant used to update virtual balances (1 - tau)
     * @param lastTimestamp The timestamp of the last user interaction with the pool
     * @param centerednessMargin A limit of the pool centeredness that defines if pool is outside the target range
     * @param storedPriceRatioState A struct containing start and end price ratios and a time interval
     * @return currentVirtualBalanceA The current virtual balance of token A
     * @return currentVirtualBalanceB The current virtual balance of token B
     * @return changed Whether the virtual balances have changed and must be updated in the pool
     */
    function computeCurrentVirtualBalances(
        uint256[] memory balancesScaled18,
        uint256 lastVirtualBalanceA,
        uint256 lastVirtualBalanceB,
        uint256 dailyPriceShiftBase,
        uint32 lastTimestamp,
        uint64 centerednessMargin,
        PriceRatioState storage storedPriceRatioState
    ) internal view returns (uint256 currentVirtualBalanceA, uint256 currentVirtualBalanceB, bool changed) {
        uint32 currentTimestamp = block.timestamp.toUint32();

        // If the last timestamp is the same as the current timestamp, virtual balances were already reviewed in the
        // current block.
        if (lastTimestamp == currentTimestamp) {
            return (lastVirtualBalanceA, lastVirtualBalanceB, false);
        }

        currentVirtualBalanceA = lastVirtualBalanceA;
        currentVirtualBalanceB = lastVirtualBalanceB;

        PriceRatioState memory priceRatioState = storedPriceRatioState;

        uint256 currentFourthRootPriceRatio = computeFourthRootPriceRatio(
            currentTimestamp,
            priceRatioState.startFourthRootPriceRatio,
            priceRatioState.endFourthRootPriceRatio,
            priceRatioState.priceRatioUpdateStartTime,
            priceRatioState.priceRatioUpdateEndTime
        );

        // If the price ratio is updating, shrink/expand the price interval by recalculating the virtual balances.
        // Skip the update if the start and end price ratio are the same, because the virtual balances are already
        // calculated.
        if (
            currentTimestamp > priceRatioState.priceRatioUpdateStartTime &&
            lastTimestamp < priceRatioState.priceRatioUpdateEndTime
        ) {
<<<<<<< HEAD
=======
            isPoolAboveCenter = isAboveCenter(balancesScaled18, lastVirtualBalanceA, lastVirtualBalanceB).toEnum();
>>>>>>> ad1d1fd9
            (currentVirtualBalanceA, currentVirtualBalanceB) = computeVirtualBalancesUpdatingPriceRatio(
                currentFourthRootPriceRatio,
                balancesScaled18,
                lastVirtualBalanceA,
                lastVirtualBalanceB
            );

            changed = true;
        }

        // If the pool is outside the target range, track the market price by moving the price interval.
        if (
            isPoolWithinTargetRange(
                balancesScaled18,
                currentVirtualBalanceA,
                currentVirtualBalanceB,
                centerednessMargin
            ) == false
        ) {
            (, bool isPoolAboveCenter) = computeCenteredness(
                balancesScaled18,
                lastVirtualBalanceA,
                lastVirtualBalanceB
            );

            // stack-too-deep
            uint256 _dailyPriceShiftBase = dailyPriceShiftBase;
            uint256[] memory _balancesScaled18 = balancesScaled18;
            uint32 _lastTimestamp = lastTimestamp;

            (currentVirtualBalanceA, currentVirtualBalanceB) = computeVirtualBalancesUpdatingPriceRange(
                _balancesScaled18,
                currentVirtualBalanceA,
                currentVirtualBalanceB,
                isPoolAboveCenter,
                _dailyPriceShiftBase,
                currentTimestamp,
                _lastTimestamp
            );

            changed = true;
        }
    }

    /**
     * @notice Compute the virtual balances of the pool when the price ratio is updating.
     * @dev This function uses a Bhaskara formula to shrink/expand the price interval by recalculating the virtual
     * balances. It'll keep the pool centeredness constant, and track the desired price ratio. To derive this formula,
     * we need to solve the following simultaneous equations:
     *
     * 1. centeredness = (Ra * Vb) / (Rb * Va)
     * 2. PriceRatio = invariant^2/(Va * Vb)^2 (maxPrice / minPrice)
     * 3. invariant = (Va + Ra) * (Vb + Rb)
     *
     * Substitute [3] in [2]. Then, isolate one of the V's. Finally, replace the isolated V in [1]. We get a quadratic
     * equation that will be solved in this function.
     *
     * @param currentFourthRootPriceRatio The current fourth root of the price ratio of the pool
     * @param balancesScaled18 Current pool balances, sorted in token registration order
     * @param lastVirtualBalanceA The last virtual balance of token A
     * @param lastVirtualBalanceB The last virtual balance of token B
     * @return virtualBalanceA The virtual balance of token A
     * @return virtualBalanceB The virtual balance of token B
     */
    function computeVirtualBalancesUpdatingPriceRatio(
        uint256 currentFourthRootPriceRatio,
        uint256[] memory balancesScaled18,
        uint256 lastVirtualBalanceA,
        uint256 lastVirtualBalanceB
    ) internal pure returns (uint256 virtualBalanceA, uint256 virtualBalanceB) {
        // Compute the current pool centeredness, which will remain constant.
        (uint256 poolCenteredness, bool isPoolAboveCenter) = computeCenteredness(
            balancesScaled18,
            lastVirtualBalanceA,
            lastVirtualBalanceB
        );

        // The overvalued token is the one with a lower token balance (therefore, rarer and more valuable).
        (
            uint256 balanceTokenUndervalued,
            uint256 lastVirtualBalanceUndervalued,
            uint256 lastVirtualBalanceOvervalued
        ) = isPoolAboveCenter
                ? (balancesScaled18[a], lastVirtualBalanceA, lastVirtualBalanceB)
                : (balancesScaled18[b], lastVirtualBalanceB, lastVirtualBalanceA);

        // The original formula was a quadratic equation, with terms:
        // a = Q0 - 1
        // b = - Ru (1 + C)
        // c = - Ru^2 C
        // where Q0 is the square root of the price ratio, Ru is the undervalued token balance, and C is the
        // centeredness. Applying Bhaskara, we'd have: Vu = (-b + sqrt(b^2 - 4ac)) / 2a.
        // The Bhaskara above can be simplified by replacing a, b and c with the terms above, which leads to:
        // Vu = Ru(1 + C + sqrt(1 + C (C + 4 Q0 - 2))) / 2(Q0 - 1)
        uint256 sqrtPriceRatio = currentFourthRootPriceRatio.mulDown(currentFourthRootPriceRatio);

        // Using FixedPoint math as little as possible to improve the precision of the result.
        // Note: The input of Math.sqrt must be a 36-decimal number, so that the final result is 18 decimals.
        uint256 virtualBalanceUndervalued = (balanceTokenUndervalued *
            (FixedPoint.ONE +
                poolCenteredness +
                Math.sqrt(poolCenteredness * (poolCenteredness + 4 * sqrtPriceRatio - 2e18) + 1e36))) /
            (2 * (sqrtPriceRatio - FixedPoint.ONE));

        uint256 virtualBalanceOvervalued = (virtualBalanceUndervalued * lastVirtualBalanceOvervalued) /
            lastVirtualBalanceUndervalued;

        (virtualBalanceA, virtualBalanceB) = isPoolAboveCenter
            ? (virtualBalanceUndervalued, virtualBalanceOvervalued)
            : (virtualBalanceOvervalued, virtualBalanceUndervalued);
    }

    /**
     * @notice Compute new virtual balances when the pool is outside the target range.
     * @dev This function will track the market price by moving the price interval. Note that it will increase the
     * pool centeredness and change the token prices.
     *
     * @param balancesScaled18 Current pool balances, sorted in token registration order
     * @param virtualBalanceA The last virtual balance of token A
     * @param virtualBalanceB The last virtual balance of token B
     * @param isPoolAboveCenter Whether the pool is above or below the center of the price range
     * @param dailyPriceShiftBase Internal time constant used to update virtual balances (1 - tau)
     * @param currentTimestamp The current timestamp
     * @param lastTimestamp The timestamp of the last user interaction with the pool
     * @return newVirtualBalanceA The new virtual balance of token A
     * @return newVirtualBalanceB The new virtual balance of token B
     */
    function computeVirtualBalancesUpdatingPriceRange(
        uint256[] memory balancesScaled18,
        uint256 virtualBalanceA,
        uint256 virtualBalanceB,
        bool isPoolAboveCenter,
        uint256 dailyPriceShiftBase,
        uint32 currentTimestamp,
        uint32 lastTimestamp
    ) internal pure returns (uint256 newVirtualBalanceA, uint256 newVirtualBalanceB) {
        uint256 sqrtPriceRatio = Math.sqrt(
            computePriceRatio(balancesScaled18, virtualBalanceA, virtualBalanceB) * FixedPoint.ONE
        );

        // The overvalued token is the one with a lower token balance (therefore, rarer and more valuable).
        (uint256 balancesScaledUndervalued, uint256 balancesScaledOvervalued) = isPoolAboveCenter
            ? (balancesScaled18[a], balancesScaled18[b])
            : (balancesScaled18[b], balancesScaled18[a]);
        (uint256 virtualBalanceUndervalued, uint256 virtualBalanceOvervalued) = isPoolAboveCenter
            ? (virtualBalanceA, virtualBalanceB)
            : (virtualBalanceB, virtualBalanceA);

        // Vb = Vb * (1 - tau)^(T_curr - T_last)
        // Vb = Vb * (dailyPriceShiftBase)^(T_curr - T_last)
        virtualBalanceOvervalued = virtualBalanceOvervalued.mulDown(
            LogExpMath.pow(dailyPriceShiftBase, (currentTimestamp - lastTimestamp) * FixedPoint.ONE)
        );
        // Va = (Ra * (Vb + Rb)) / (((priceRatio - 1) * Vb) - Rb)
        virtualBalanceUndervalued =
            (balancesScaledUndervalued * (virtualBalanceOvervalued + balancesScaledOvervalued)) /
            ((sqrtPriceRatio - FixedPoint.ONE).mulDown(virtualBalanceOvervalued) - balancesScaledOvervalued);

        (newVirtualBalanceA, newVirtualBalanceB) = isPoolAboveCenter
            ? (virtualBalanceUndervalued, virtualBalanceOvervalued)
            : (virtualBalanceOvervalued, virtualBalanceUndervalued);
    }

    /**
     * @notice Check whether the pool is in range.
     * @dev The pool is in range if the centeredness is greater than or equal to the centeredness margin.
     * @param balancesScaled18 Current pool balances, sorted in token registration order
     * @param virtualBalanceA The last virtual balances of token A
     * @param virtualBalanceB The last virtual balances of token B
     * @param centerednessMargin A symmetrical measure of how closely an unbalanced pool can approach the limits of the
     * price range before it is considered out of range
     * @return isWithinTargetRange Whether the pool is within the target price range
     */
    function isPoolWithinTargetRange(
        uint256[] memory balancesScaled18,
        uint256 virtualBalanceA,
        uint256 virtualBalanceB,
        uint256 centerednessMargin
    ) internal pure returns (bool) {
        (uint256 centeredness, ) = computeCenteredness(balancesScaled18, virtualBalanceA, virtualBalanceB);
        return centeredness >= centerednessMargin;
    }

    /**
     * @notice Compute the centeredness of the pool.
     * @dev The centeredness is calculated as the ratio of the real balances divided by the ratio of the virtual
     * balances. It's a percentage value, where 100% means that the token prices are centered, and 0% means that the
     * token prices are at the edge of the price interval.
     *
     * @param balancesScaled18 Current pool balances, sorted in token registration order
     * @param virtualBalanceA The last virtual balances of token A
     * @param virtualBalanceB The last virtual balances of token B
     * @return poolCenteredness The centeredness of the pool
     * @return isPoolAboveCenter True if the pool is above the center, false otherwise
     */
    function computeCenteredness(
        uint256[] memory balancesScaled18,
        uint256 virtualBalanceA,
        uint256 virtualBalanceB
    ) internal pure returns (uint256 poolCenteredness, bool isPoolAboveCenter) {
        if (balancesScaled18[a] == 0 || balancesScaled18[b] == 0) {
            return (0, true);
        }

        uint256 numerator = balancesScaled18[a] * virtualBalanceB;
        uint256 denominator = virtualBalanceA * balancesScaled18[b];

        // The centeredness is defined between 0 and 1. If the numerator is greater than the denominator, we compute
        // the inverse ratio.
        if (numerator <= denominator) {
            poolCenteredness = numerator.divDown(denominator);
            isPoolAboveCenter = false;
        } else {
            poolCenteredness = denominator.divDown(numerator);
            isPoolAboveCenter = true;
        }

        return (poolCenteredness, isPoolAboveCenter);
    }

    /**
     * @notice Compute the fourth root of the price ratio of the pool.
     * @dev The current fourth root of price ratio is an interpolation of the price ratio between the start and end
     * values in the price ratio state, using the percentage elapsed between the start and end times.
     *
     * @param currentTime The current timestamp
     * @param startFourthRootPriceRatio The start fourth root of price ratio of the pool
     * @param endFourthRootPriceRatio The end fourth root of price ratio of the pool
     * @param priceRatioUpdateStartTime The timestamp of the last user interaction with the pool
     * @param priceRatioUpdateEndTime The timestamp of the next user interaction with the pool
     * @return fourthRootPriceRatio The fourth root of price ratio of the pool
     */
    function computeFourthRootPriceRatio(
        uint32 currentTime,
        uint96 startFourthRootPriceRatio,
        uint96 endFourthRootPriceRatio,
        uint32 priceRatioUpdateStartTime,
        uint32 priceRatioUpdateEndTime
    ) internal pure returns (uint96) {
        // if start and end time are the same, return end value.
        if (currentTime >= priceRatioUpdateEndTime) {
            return endFourthRootPriceRatio;
        } else if (currentTime <= priceRatioUpdateStartTime) {
            return startFourthRootPriceRatio;
        }

        uint256 exponent = uint256(currentTime - priceRatioUpdateStartTime).divDown(
            priceRatioUpdateEndTime - priceRatioUpdateStartTime
        );

        return
            ((uint256(startFourthRootPriceRatio) * LogExpMath.pow(endFourthRootPriceRatio, exponent)) /
                LogExpMath.pow(startFourthRootPriceRatio, exponent)).toUint96();
    }

    /**
<<<<<<< HEAD
=======
     * @notice Compute the price ratio of the pool by dividing the maximum price by the minimum price.
     * @dev The price ratio is calculated as maxPrice/minPrice, where maxPrice and minPrice are obtained
     * from computePriceRange.
     *
     * @param balancesScaled18 Current pool balances, sorted in token registration order
     * @param virtualBalanceA Virtual balance of token A
     * @param virtualBalanceB Virtual balance of token B
     * @return priceRatio The ratio between the maximum and minimum prices of the pool
     */
    function computePriceRatio(
        uint256[] memory balancesScaled18,
        uint256 virtualBalanceA,
        uint256 virtualBalanceB
    ) internal pure returns (uint256 priceRatio) {
        (uint256 minPrice, uint256 maxPrice) = computePriceRange(balancesScaled18, virtualBalanceA, virtualBalanceB);

        return maxPrice.divUp(minPrice);
    }

    /**
     * @notice Compute the minimum and maximum prices for the pool based on virtual balances and current invariant.
     * @dev The minimum price is calculated as Vb^2/invariant, where Vb is the virtual balance of token B.
     * The maximum price is calculated as invariant/Va^2, where Va is the virtual balance of token A.
     * These calculations are derived from the invariant equation: invariant = (Ra + Va)(Rb + Vb),
     * where Ra and Rb are the real balances of tokens A and B respectively.
     *
     * @param balancesScaled18 Current pool balances, sorted in token registration order
     * @param virtualBalanceA Virtual balance of token A
     * @param virtualBalanceB Virtual balance of token B
     * @return minPrice The minimum price of token A in terms of token B
     * @return maxPrice The maximum price of token A in terms of token B
     */
    function computePriceRange(
        uint256[] memory balancesScaled18,
        uint256 virtualBalanceA,
        uint256 virtualBalanceB
    ) internal pure returns (uint256 minPrice, uint256 maxPrice) {
        uint256 currentInvariant = ReClammMath.computeInvariant(
            balancesScaled18,
            virtualBalanceA,
            virtualBalanceB,
            Rounding.ROUND_DOWN
        );

        // P_min(a) = Vb / (Va + Ra_max)
        // We don't have Ra_max, but: invariant=(Ra_max + Va)(Vb)
        // Then, (Va + Ra_max) = invariant/Vb, and:
        // P_min(a) = Vb^2 / invariant
        minPrice = (virtualBalanceB * virtualBalanceB) / currentInvariant;

        // Similarly, P_max(a) = (Rb_max + Vb)/Va
        // We don't have Rb_max, but: invariant=(Rb_max + Vb)(Va)
        // Then, (Rb_max + Vb) = invariant/Va, and:
        // P_max(a) = invariant / Va^2
        maxPrice = currentInvariant.divDown(virtualBalanceA.mulDown(virtualBalanceA));
    }

    /**
     * @notice Check whether the pool is above center.
     * @dev The pool is above center if the ratio of the real balances is greater than the ratio of the virtual
     * balances.
     *
     * @param balancesScaled18 Current pool balances, sorted in token registration order
     * @param virtualBalanceA The last virtual balance of token A
     * @param virtualBalanceB The last virtual balance of token B
     * @return isAboveCenter Whether the pool is above center
     */
    function isAboveCenter(
        uint256[] memory balancesScaled18,
        uint256 virtualBalanceA,
        uint256 virtualBalanceB
    ) internal pure returns (bool) {
        if (balancesScaled18[b] == 0) {
            return true;
        } else {
            return balancesScaled18[a].divDown(balancesScaled18[b]) > virtualBalanceA.divDown(virtualBalanceB);
        }
    }

    /// @notice Convert a boolean value to a PoolAboveCenter enum (only TRUE or FALSE).
    function toEnum(bool value) internal pure returns (PoolAboveCenter) {
        return PoolAboveCenter(value.toUint());
    }

    /**
>>>>>>> ad1d1fd9
     * @notice Convert from the external to the internal representation of the daily price shift exponent.
     * @param dailyPriceShiftExponent The daily price shift exponent as an 18-decimal FP
     * @return dailyPriceShiftBase Internal representation of the daily price shift exponent
     */
    function toDailyPriceShiftBase(uint256 dailyPriceShiftExponent) internal pure returns (uint256) {
        return FixedPoint.ONE - dailyPriceShiftExponent / _PRICE_SHIFT_EXPONENT_INTERNAL_ADJUSTMENT;
    }

    /**
     * @notice Convert from the internal to the external representation of the daily price shift exponent.
     * @dev The result is an 18-decimal FP percentage.
     * @param dailyPriceShiftBase Internal time constant used to update virtual balances (1 - tau)
     * @return dailyPriceShiftExponent The daily price shift exponent as an 18-decimal FP percentage
     */
    function toDailyPriceShiftExponent(uint256 dailyPriceShiftBase) internal pure returns (uint256) {
        return (FixedPoint.ONE - dailyPriceShiftBase) * _PRICE_SHIFT_EXPONENT_INTERNAL_ADJUSTMENT;
    }

    /**
     * @notice Calculate the square root of a value scaled by 18 decimals.
     * @param valueScaled18 The value to calculate the square root of, scaled by 18 decimals
     * @return sqrtValueScaled18 The square root of the value scaled by 18 decimals
     */
    function sqrtScaled18(uint256 valueScaled18) internal pure returns (uint256) {
        return Math.sqrt(valueScaled18 * FixedPoint.ONE);
    }

    /**
     * @notice Raise a value to the fourth power (i.e., recover a range limit from its fourth root).
     * @dev Input and output are all 18-decimal floating point numbers.
     * @return limitValue `rootValue` raised to the fourth power
     */
    function pow4(uint256 rootValue) internal pure returns (uint256) {
        uint256 vSquared = rootValue.mulDown(rootValue);

        return vSquared.mulDown(vSquared);
    }
}<|MERGE_RESOLUTION|>--- conflicted
+++ resolved
@@ -367,10 +367,6 @@
             currentTimestamp > priceRatioState.priceRatioUpdateStartTime &&
             lastTimestamp < priceRatioState.priceRatioUpdateEndTime
         ) {
-<<<<<<< HEAD
-=======
-            isPoolAboveCenter = isAboveCenter(balancesScaled18, lastVirtualBalanceA, lastVirtualBalanceB).toEnum();
->>>>>>> ad1d1fd9
             (currentVirtualBalanceA, currentVirtualBalanceB) = computeVirtualBalancesUpdatingPriceRatio(
                 currentFourthRootPriceRatio,
                 balancesScaled18,
@@ -627,8 +623,6 @@
     }
 
     /**
-<<<<<<< HEAD
-=======
      * @notice Compute the price ratio of the pool by dividing the maximum price by the minimum price.
      * @dev The price ratio is calculated as maxPrice/minPrice, where maxPrice and minPrice are obtained
      * from computePriceRange.
@@ -714,7 +708,6 @@
     }
 
     /**
->>>>>>> ad1d1fd9
      * @notice Convert from the external to the internal representation of the daily price shift exponent.
      * @param dailyPriceShiftExponent The daily price shift exponent as an 18-decimal FP
      * @return dailyPriceShiftBase Internal representation of the daily price shift exponent
