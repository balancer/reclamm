// SPDX-License-Identifier: GPL-3.0-or-later
// solhint-disable not-rely-on-time

pragma solidity ^0.8.24;

import { SafeCast } from "@openzeppelin/contracts/utils/math/SafeCast.sol";
import { Math } from "@openzeppelin/contracts/utils/math/Math.sol";

import { Rounding } from "@balancer-labs/v3-interfaces/contracts/vault/VaultTypes.sol";

import { FixedPoint } from "@balancer-labs/v3-solidity-utils/contracts/math/FixedPoint.sol";
import { LogExpMath } from "@balancer-labs/v3-solidity-utils/contracts/math/LogExpMath.sol";

struct PriceRatioState {
    uint96 startFourthRootPriceRatio;
    uint96 endFourthRootPriceRatio;
    uint32 priceRatioUpdateStartTime;
    uint32 priceRatioUpdateEndTime;
}

// ReClamm pools are always 2-token pools, and the documentation assigns the first token (in sorted order) the
// subscript `a`, and the second token `b`. Define these here to make the code more readable and self-documenting.
uint256 constant a = 0;
uint256 constant b = 1;

library ReClammMath {
    using FixedPoint for uint256;
    using SafeCast for *;
    using ReClammMath for bool;

    /// @notice Determines whether the pool is above center or not, or if the computation has not taken place yet.
    enum PoolAboveCenter {
        FALSE,
        TRUE,
        UNKNOWN
    }

    /// @notice The swap result is greater than the real balance of the token (i.e., the balance would drop below zero).
    error AmountOutGreaterThanBalance();

    // When a pool is outside the target range, we start adjusting the price range by altering the virtual balances,
    // which affects the price. At a DailyPriceShiftExponent of 100%, we want to be able to change the price by a factor
    // of two: either doubling or halving it over the course of a day (86,400 seconds). The virtual balances must
    // change at the same rate. Therefore, if we want to double it in a day:
    //
    // 1. `V_next = 2*V_current`
    // 2. In the equation `V_next = V_current * (1 - tau)^(n+1)`, isolate tau.
    // 3. Replace `V_next` with `2*V_current` and `n` with `86400` to get `tau = 1 - pow(2, 1/(86400+1))`.
    // 4. Since `tau = dailyPriceShiftExponent/x`, then `x = dailyPriceShiftExponent/tau`.
    //    Since dailyPriceShiftExponent = 100%, then `x = 100%/(1 - pow(2, 1/(86400+1)))`, which is 124649.
    //
    // This constant shall be used to scale the dailyPriceShiftExponent, which is a percentage, to the actual value of
    // tau that will be used in the formula.
    uint256 private constant _PRICE_SHIFT_EXPONENT_INTERNAL_ADJUSTMENT = 124649;

    // We need to use a random number to calculate the initial virtual and real balances. This number will be scaled
    // later, during initialization, according to the actual liquidity added. Choosing a large number will maintain
    // precision when the pool is initialized with large amounts.
    uint256 private constant _INITIALIZATION_MAX_BALANCE_A = 1e6 * 1e18;

    /**
     * @notice Get the current virtual balances and compute the invariant of the pool using constant product.
     * @param balancesScaled18 Current pool balances, sorted in token registration order
     * @param lastVirtualBalanceA The last virtual balance of token A
     * @param lastVirtualBalanceB The last virtual balance of token B
     * @param dailyPriceShiftBase Internal time constant used to update virtual balances (1 - tau)
     * @param lastTimestamp The timestamp of the last user interaction with the pool
     * @param centerednessMargin A symmetrical measure of how closely an unbalanced pool can approach the limits of the
     * price range before it is considered outside the target range
     * @param priceRatioState A struct containing start and end price ratios and a time interval
     * @param rounding Rounding direction to consider when computing the invariant
     * @return invariant The invariant of the pool
     */
    function computeInvariant(
        uint256[] memory balancesScaled18,
        uint256 lastVirtualBalanceA,
        uint256 lastVirtualBalanceB,
        uint256 dailyPriceShiftBase,
        uint32 lastTimestamp,
        uint64 centerednessMargin,
        PriceRatioState storage priceRatioState,
        Rounding rounding
    ) internal view returns (uint256 invariant) {
        (uint256 virtualBalanceA, uint256 virtualBalanceB, ) = computeCurrentVirtualBalances(
            balancesScaled18,
            lastVirtualBalanceA,
            lastVirtualBalanceB,
            dailyPriceShiftBase,
            lastTimestamp,
            centerednessMargin,
            priceRatioState
        );

        return computeInvariant(balancesScaled18, virtualBalanceA, virtualBalanceB, rounding);
    }

    /**
     * @notice Compute the invariant of the pool using constant product.
     * @dev Note that the invariant is computed as (x+a)(y+b), without a square root. This is because the calculations
     * of virtual balance updates are easier with this invariant. Unlike most other pools, the ReClamm invariant will
     * change over time, if the pool is outside the target range, or the price ratio is updating, so these pools are
     * not composable. Therefore, the BPT value is meaningless.
     *
     * Consequently, liquidity can only be added or removed proportionally, as these operations do not depend on the
     * invariant. Therefore, it does not matter that the relationship between the invariant and liquidity is non-
     * linear; the invariant is only used to calculate swaps.
     *
     * @param balancesScaled18 Current pool balances, sorted in token registration order
     * @param virtualBalanceA The last virtual balance of token A
     * @param virtualBalanceB The last virtual balance of token B
     * @param rounding Rounding direction to consider when computing the invariant
     * @return invariant The invariant of the pool
     */
    function computeInvariant(
        uint256[] memory balancesScaled18,
        uint256 virtualBalanceA,
        uint256 virtualBalanceB,
        Rounding rounding
    ) internal pure returns (uint256) {
        function(uint256, uint256) pure returns (uint256) _mulUpOrDown = rounding == Rounding.ROUND_DOWN
            ? FixedPoint.mulDown
            : FixedPoint.mulUp;

        return _mulUpOrDown((balancesScaled18[a] + virtualBalanceA), (balancesScaled18[b] + virtualBalanceB));
    }

    /**
     * @notice Compute the `amountOut` of tokenOut in a swap, given the current balances and virtual balances.
     * @param balancesScaled18 Current pool balances, sorted in token registration order
     * @param virtualBalanceAе The last virtual balance of token A
     * @param virtualBalanceB The last virtual balance of token B
     * @param tokenInIndex Index of the token being swapped in
     * @param tokenOutIndex Index of the token being swapped out
     * @param amountInScaled18 The exact amount of `tokenIn` (i.e., the amount given in an ExactIn swap)
     * @return amountOutScaled18 The calculated amount of `tokenOut` returned in an ExactIn swap
     */
    function computeOutGivenIn(
        uint256[] memory balancesScaled18,
        uint256 virtualBalanceA,
        uint256 virtualBalanceB,
        uint256 tokenInIndex,
        uint256 tokenOutIndex,
        uint256 amountInScaled18
    ) internal pure returns (uint256 amountOutScaled18) {
        // `amountOutScaled18 = currentTotalTokenOutPoolBalance - newTotalTokenOutPoolBalance`,
        // where `currentTotalTokenOutPoolBalance = balancesScaled18[tokenOutIndex] + virtualBalanceTokenOut`
        // and `newTotalTokenOutPoolBalance = invariant / (currentTotalTokenInPoolBalance + amountInScaled18)`.
        // In other words,
        // +--------------------------------------------------+
        // |                         L                        |
        // | Ao = Bo + Vo - ---------------------             |
        // |                   (Bi + Vi + Ai)                 |
        // +--------------------------------------------------+
        // Simplify by:
        // - replacing `L = (Bo + Vo) (Bi + Vi)`, and
        // - multiplying `(Bo + Vo)` by `(Bi + Vi + Ai) / (Bi + Vi + Ai)`:
        // +--------------------------------------------------+
        // |              (Bo + Vo) Ai                        |
        // | Ao = ------------------------------              |
        // |             (Bi + Vi + Ai)                       |
        // +--------------------------------------------------+
        // | Where:                                           |
        // |   Ao = Amount out                                |
        // |   Bo = Balance token out                         |
        // |   Vo = Virtual balance token out                 |
        // |   Ai = Amount in                                 |
        // |   Bi = Balance token in                          |
        // |   Vi = Virtual balance token in                  |
        // +--------------------------------------------------+
        (uint256 virtualBalanceTokenIn, uint256 virtualBalanceTokenOut) = tokenInIndex == a
            ? (virtualBalanceA, virtualBalanceB)
            : (virtualBalanceB, virtualBalanceA);

        amountOutScaled18 =
            ((balancesScaled18[tokenOutIndex] + virtualBalanceTokenOut) * amountInScaled18) /
            (balancesScaled18[tokenInIndex] + virtualBalanceTokenIn + amountInScaled18);

        if (amountOutScaled18 > balancesScaled18[tokenOutIndex]) {
            // Amount out cannot be greater than the real balance of the token in the pool.
            revert AmountOutGreaterThanBalance();
        }
    }

    /**
     * @notice Compute the `amountIn` of tokenIn in a swap, given the current balances and virtual balances.
     * @param balancesScaled18 Current pool balances, sorted in token registration order
     * @param virtualBalanceA The last virtual balances of token A
     * @param virtualBalanceB The last virtual balances of token B
     * @param tokenInIndex Index of the token being swapped in
     * @param tokenOutIndex Index of the token being swapped out
     * @param amountOutScaled18 The exact amount of `tokenOut` (i.e., the amount given in an ExactOut swap)
     * @return amountInScaled18 The calculated amount of `tokenIn` returned in an ExactOut swap
     */
    function computeInGivenOut(
        uint256[] memory balancesScaled18,
        uint256 virtualBalanceA,
        uint256 virtualBalanceB,
        uint256 tokenInIndex,
        uint256 tokenOutIndex,
        uint256 amountOutScaled18
    ) internal pure returns (uint256 amountInScaled18) {
        // `amountInScaled18 = newTotalTokenOutPoolBalance - currentTotalTokenInPoolBalance`,
        // where `newTotalTokenOutPoolBalance = invariant / (currentTotalTokenOutPoolBalance - amountOutScaled18)`
        // and `currentTotalTokenInPoolBalance = balancesScaled18[tokenInIndex] + virtualBalanceTokenIn`.
        // In other words,
        // +--------------------------------------------------+
        // |               L                                  |
        // | Ai = --------------------- - (Bi + Vi)           |
        // |         (Bo + Vo - Ao)                           |
        // +--------------------------------------------------+
        // Simplify by:
        // - replacing `L = (Bo + Vo) (Bi + Vi)`, and
        // - multiplying `(Bi + Vi)` by `(Bo + Vo - Ao) / (Bo + Vo - Ao)`:
        // +--------------------------------------------------+
        // |              (Bi + Vi) Ao                        |
        // | Ai = ------------------------------              |
        // |             (Bo + Vo - Ao)                       |
        // +--------------------------------------------------+
        // | Where:                                           |
        // |   Ao = Amount out                                |
        // |   Bo = Balance token out                         |
        // |   Vo = Virtual balance token out                 |
        // |   Ai = Amount in                                 |
        // |   Bi = Balance token in                          |
        // |   Vi = Virtual balance token in                  |
        // +--------------------------------------------------+

        if (amountOutScaled18 > balancesScaled18[tokenOutIndex]) {
            // Amount out cannot be greater than the real balance of the token in the pool.
            revert AmountOutGreaterThanBalance();
        }

        (uint256 virtualBalanceTokenIn, uint256 virtualBalanceTokenOut) = tokenInIndex == a
            ? (virtualBalanceA, virtualBalanceB)
            : (virtualBalanceB, virtualBalanceA);

        // Round up to favor the vault (i.e. request larger amount in from the user).
        amountInScaled18 = FixedPoint.mulDivUp(
            balancesScaled18[tokenInIndex] + virtualBalanceTokenIn,
            amountOutScaled18,
            balancesScaled18[tokenOutIndex] + virtualBalanceTokenOut - amountOutScaled18
        );
    }

    /**
     * @notice Computes the theoretical initial state of a ReClamm pool based on its price parameters.
     * @dev This function calculates three key components needed to initialize a ReClamm pool:
     * 1. Initial real token balances - Using a reference value (_INITIALIZATION_MAX_BALANCE_A) that will be
     *    scaled later during actual pool initialization based on the actual tokens provided
     * 2. Initial virtual balances - Additional balances used to control the pool's price range
     * 3. Fourth root price ratio - A key parameter that helps define the pool's price boundaries
     *
     * Note: The actual balances used in pool initialization will be proportionally scaled versions
     * of these theoretical values, maintaining the same ratios but adjusted to the actual amount of
     * liquidity provided.
     *
     * Price is defined as (balanceB + virtualBalanceB) / (balanceA + virtualBalanceA),
     * where A and B are the pool tokens, sorted by address (A is the token with the lowest address).
     * For example, if the pool is ETH/USDC, and USDC has an address that is smaller than ETH, this price will
     * be defined as ETH/USDC (meaning, how much ETH is required to buy 1 USDC).
     *
     * @param minPrice The minimum price limit of the pool
     * @param maxPrice The maximum price limit of the pool
     * @param targetPrice The desired initial price point within the total price range (i.e., the midpoint)
     * @return realBalances Array of theoretical initial token balances [tokenA, tokenB]
     * @return virtualBalanceA The theoretical initial virtual balance of token A [virtualA]
     * @return virtualBalanceB The theoretical initial virtual balance of token B [virtualB]
     * @return fourthRootPriceRatio The fourth root of maxPrice/minPrice ratio
     */
    function computeTheoreticalPriceRatioAndBalances(
        uint256 minPrice,
        uint256 maxPrice,
        uint256 targetPrice
    )
        internal
        pure
        returns (
            uint256[] memory realBalances,
            uint256 virtualBalanceA,
            uint256 virtualBalanceB,
            uint256 fourthRootPriceRatio
        )
    {
        // In the formulas below, Ra_max is a random number that defines the maximum real balance of token A, and
        // consequently a random initial liquidity. We will scale all balances according to the actual amount of
        // liquidity provided during initialization.
        uint256 sqrtPriceRatio = sqrtScaled18(maxPrice.divDown(minPrice));
        fourthRootPriceRatio = sqrtScaled18(sqrtPriceRatio);

        // Va = Ra_max / (sqrtPriceRatio - 1)
        virtualBalanceA = _INITIALIZATION_MAX_BALANCE_A.divDown(sqrtPriceRatio - FixedPoint.ONE);
        // Vb = minPrice * (Va + Ra_max)
        virtualBalanceB = minPrice.mulDown(virtualBalanceA + _INITIALIZATION_MAX_BALANCE_A);

        realBalances = new uint256[](2);
        // Rb = sqrt(targetPrice * Vb * (Ra_max + Va)) - Vb
        realBalances[b] =
            sqrtScaled18(targetPrice.mulUp(virtualBalanceB).mulUp(_INITIALIZATION_MAX_BALANCE_A + virtualBalanceA)) -
            virtualBalanceB;
        // Ra = (Rb + Vb - (Va * targetPrice)) / targetPrice
        realBalances[a] = (realBalances[b] + virtualBalanceB - virtualBalanceA.mulDown(targetPrice)).divDown(
            targetPrice
        );
    }

    /**
     * @notice Calculate the current virtual balances of the pool.
     * @dev If the pool is within the target range, or the price ratio is not updating, the virtual balances do not
     * change, and we return lastVirtualBalances. Otherwise, follow these three steps:
     *
     * 1. Calculate the current fourth root of price ratio.
     * 2. Shrink/Expand the price interval considering the current fourth root of price ratio (if the price ratio
     *    is updating).
     * 3. Track the market price by moving the price interval (if the pool is outside the target range).
     *
     * Note: Virtual balances will be rounded down so that the swap result favors the Vault.
     *
     * @param balancesScaled18 Current pool balances, sorted in token registration order
     * @param lastVirtualBalanceA The last virtual balance of token A
     * @param lastVirtualBalanceB The last virtual balance of token B
     * @param dailyPriceShiftBase Internal time constant used to update virtual balances (1 - tau)
     * @param lastTimestamp The timestamp of the last user interaction with the pool
     * @param centerednessMargin A limit of the pool centeredness that defines if pool is outside the target range
     * @param storedPriceRatioState A struct containing start and end price ratios and a time interval
     * @return currentVirtualBalanceA The current virtual balance of token A
     * @return currentVirtualBalanceB The current virtual balance of token B
     * @return changed Whether the virtual balances have changed and must be updated in the pool
     */
    function computeCurrentVirtualBalances(
        uint256[] memory balancesScaled18,
        uint256 lastVirtualBalanceA,
        uint256 lastVirtualBalanceB,
        uint256 dailyPriceShiftBase,
        uint32 lastTimestamp,
        uint64 centerednessMargin,
        PriceRatioState storage storedPriceRatioState
    ) internal view returns (uint256 currentVirtualBalanceA, uint256 currentVirtualBalanceB, bool changed) {
        uint32 currentTimestamp = block.timestamp.toUint32();

        // If the last timestamp is the same as the current timestamp, virtual balances were already reviewed in the
        // current block.
        if (lastTimestamp == currentTimestamp) {
            return (lastVirtualBalanceA, lastVirtualBalanceB, false);
        }

        currentVirtualBalanceA = lastVirtualBalanceA;
        currentVirtualBalanceB = lastVirtualBalanceB;

        PriceRatioState memory priceRatioState = storedPriceRatioState;

        uint256 currentFourthRootPriceRatio = computeFourthRootPriceRatio(
            currentTimestamp,
            priceRatioState.startFourthRootPriceRatio,
            priceRatioState.endFourthRootPriceRatio,
            priceRatioState.priceRatioUpdateStartTime,
            priceRatioState.priceRatioUpdateEndTime
        );

        // Postponing the calculation of isPoolAboveCenter saves gas when the pool is within the target range and the
        // price ratio is not updating.
        PoolAboveCenter isPoolAboveCenter = PoolAboveCenter.UNKNOWN;

        // If the price ratio is updating, shrink/expand the price interval by recalculating the virtual balances.
        // Skip the update if the start and end price ratio are the same, because the virtual balances are already
        // calculated.
        if (
            currentTimestamp > priceRatioState.priceRatioUpdateStartTime &&
            lastTimestamp < priceRatioState.priceRatioUpdateEndTime
        ) {
            isPoolAboveCenter = isAboveCenter(balancesScaled18, lastVirtualBalanceA, lastVirtualBalanceB).toEnum();

            (currentVirtualBalanceA, currentVirtualBalanceB) = computeVirtualBalancesUpdatingPriceRatio(
                currentFourthRootPriceRatio,
                balancesScaled18,
                lastVirtualBalanceA,
                lastVirtualBalanceB,
                isPoolAboveCenter == PoolAboveCenter.TRUE
            );

            changed = true;
        }

        // If the pool is outside the target range, track the market price by moving the price interval.
        if (
            isPoolWithinTargetRange(
                balancesScaled18,
                currentVirtualBalanceA,
                currentVirtualBalanceB,
                centerednessMargin
            ) == false
        ) {
            if (isPoolAboveCenter == PoolAboveCenter.UNKNOWN) {
                isPoolAboveCenter = isAboveCenter(balancesScaled18, lastVirtualBalanceA, lastVirtualBalanceB).toEnum();
            }

            // stack-too-deep
            uint256 _dailyPriceShiftBase = dailyPriceShiftBase;
            uint256[] memory _balancesScaled18 = balancesScaled18;
            uint32 _lastTimestamp = lastTimestamp;

            (currentVirtualBalanceA, currentVirtualBalanceB) = computeVirtualBalancesUpdatingPriceRange(
                currentFourthRootPriceRatio,
                _balancesScaled18,
                currentVirtualBalanceA,
                currentVirtualBalanceB,
                isPoolAboveCenter == PoolAboveCenter.TRUE,
                _dailyPriceShiftBase,
                currentTimestamp,
                _lastTimestamp
            );

            changed = true;
        }
    }

    /**
     * @notice Compute the virtual balances of the pool when the price ratio is updating.
     * @dev This function uses a Bhaskara formula to shrink/expand the price interval by recalculating the virtual
     * balances. It'll keep the pool centeredness constant, and track the desired price ratio. To derive this formula,
     * we need to solve the following simultaneous equations:
     *
     * 1. centeredness = (Ra * Vb) / (Rb * Va)
     * 2. PriceRatio = invariant^2/(Va * Vb)^2 (maxPrice / minPrice)
     * 3. invariant = (Va + Ra) * (Vb + Rb)
     *
     * Substitute [3] in [2]. Then, isolate one of the V's. Finally, replace the isolated V in [1]. We get a quadratic
     * equation that will be solved in this function.
     *
     * @param currentFourthRootPriceRatio The current fourth root of the price ratio of the pool
     * @param balancesScaled18 Current pool balances, sorted in token registration order
     * @param lastVirtualBalanceA The last virtual balance of token A
     * @param lastVirtualBalanceB The last virtual balance of token B
     * @param isPoolAboveCenter Whether the pool is above or below the center
     * @return virtualBalanceA The virtual balance of token A
     * @return virtualBalanceB The virtual balance of token B
     */
    function computeVirtualBalancesUpdatingPriceRatio(
        uint256 currentFourthRootPriceRatio,
        uint256[] memory balancesScaled18,
        uint256 lastVirtualBalanceA,
        uint256 lastVirtualBalanceB,
        bool isPoolAboveCenter
    ) internal pure returns (uint256 virtualBalanceA, uint256 virtualBalanceB) {
        // The overvalued token is the one with a lower token balance (therefore, rarer and more valuable).
        (uint256 indexTokenUndervalued, uint256 indexTokenOvervalued) = isPoolAboveCenter ? (a, b) : (b, a);
        uint256 balanceTokenUndervalued = balancesScaled18[indexTokenUndervalued];
        uint256 balanceTokenOvervalued = balancesScaled18[indexTokenOvervalued];

        // Compute the current pool centeredness, which will remain constant.
        uint256 poolCenteredness = computeCenteredness(balancesScaled18, lastVirtualBalanceA, lastVirtualBalanceB);

        // The original formula was a quadratic equation, with terms:
        // a = Q0 - 1
        // b = - Ru (1 + C)
        // c = - Ru^2 C
        // where Q0 is the square root of the price ratio, Ru is the undervalued token balance, and C is the
        // centeredness. Applying Bhaskara, we'd have: Vu = (-b + sqrt(b^2 - 4ac)) / 2a.
        // The Bhaskara above can be simplified by replacing a, b and c with the terms above, which leads to:
        // Vu = Ru(1 + C + sqrt(1 + C (C + 4 Q0 - 2))) / 2(Q0 - 1)
        uint256 sqrtPriceRatio = currentFourthRootPriceRatio.mulUp(currentFourthRootPriceRatio);

        // Using FixedPoint math as little as possible to improve the precision of the result.
        // Note: The input of Math.sqrt must be a 36-decimal number, so that the final result is 18 decimals.
        uint256 virtualBalanceUndervalued = (balanceTokenUndervalued *
            (FixedPoint.ONE +
                poolCenteredness +
                Math.sqrt(poolCenteredness * (poolCenteredness + 4 * sqrtPriceRatio - 2e18) + 1e36))) /
            (2 * (sqrtPriceRatio - FixedPoint.ONE));

        uint256 virtualBalanceOvervalued = ((balanceTokenOvervalued * virtualBalanceUndervalued) /
            balanceTokenUndervalued).divDown(poolCenteredness);

        (virtualBalanceA, virtualBalanceB) = isPoolAboveCenter
            ? (virtualBalanceUndervalued, virtualBalanceOvervalued)
            : (virtualBalanceOvervalued, virtualBalanceUndervalued);
    }

    /**
     * @notice Compute new virtual balances when the pool is outside the target range.
     * @dev This function will track the market price by moving the price interval. Note that it will increase the
     * pool centeredness and change the token prices.
     *
     * @param currentFourthRootPriceRatio The current fourth root of price ratio of the pool
     * @param balancesScaled18 Current pool balances, sorted in token registration order
     * @param virtualBalanceA The last virtual balance of token A
     * @param virtualBalanceB The last virtual balance of token B
     * @param isPoolAboveCenter Whether the pool is above or below the center of the price range
     * @param dailyPriceShiftBase Internal time constant used to update virtual balances (1 - tau)
     * @param currentTimestamp The current timestamp
     * @param lastTimestamp The timestamp of the last user interaction with the pool
     * @return newVirtualBalanceA The new virtual balance of token A
     * @return newVirtualBalanceB The new virtual balance of token B
     */
    function computeVirtualBalancesUpdatingPriceRange(
        uint256 currentFourthRootPriceRatio,
        uint256[] memory balancesScaled18,
        uint256 virtualBalanceA,
        uint256 virtualBalanceB,
        bool isPoolAboveCenter,
        uint256 dailyPriceShiftBase,
        uint32 currentTimestamp,
        uint32 lastTimestamp
    ) internal pure returns (uint256 newVirtualBalanceA, uint256 newVirtualBalanceB) {
        // Round up price ratio, to round virtual balances down.
        uint256 priceRatio = currentFourthRootPriceRatio.mulUp(currentFourthRootPriceRatio);

        // The overvalued token is the one with a lower token balance (therefore, rarer and more valuable).
        (uint256 balancesScaledUndervalued, uint256 balancesScaledOvervalued) = isPoolAboveCenter
            ? (balancesScaled18[a], balancesScaled18[b])
            : (balancesScaled18[b], balancesScaled18[a]);
        (uint256 virtualBalanceUndervalued, uint256 virtualBalanceOvervalued) = isPoolAboveCenter
            ? (virtualBalanceA, virtualBalanceB)
            : (virtualBalanceB, virtualBalanceA);

        // Vb = Vb * (1 - tau)^(T_curr - T_last)
        // Vb = Vb * (dailyPriceShiftBase)^(T_curr - T_last)
        virtualBalanceOvervalued = virtualBalanceOvervalued.mulDown(
            LogExpMath.pow(dailyPriceShiftBase, (currentTimestamp - lastTimestamp) * FixedPoint.ONE)
        );
        // Va = (Ra * (Vb + Rb)) / (((priceRatio - 1) * Vb) - Rb)
        virtualBalanceUndervalued =
            (balancesScaledUndervalued * (virtualBalanceOvervalued + balancesScaledOvervalued)) /
            ((priceRatio - FixedPoint.ONE).mulDown(virtualBalanceOvervalued) - balancesScaledOvervalued);

        (newVirtualBalanceA, newVirtualBalanceB) = isPoolAboveCenter
            ? (virtualBalanceUndervalued, virtualBalanceOvervalued)
            : (virtualBalanceOvervalued, virtualBalanceUndervalued);
    }

    /**
     * @notice Check whether the pool is in range.
     * @dev The pool is in range if the centeredness is greater than the centeredness margin.
     * @param balancesScaled18 Current pool balances, sorted in token registration order
     * @param virtualBalanceA The last virtual balances of token A
     * @param virtualBalanceB The last virtual balances of token B
     * @param centerednessMargin A symmetrical measure of how closely an unbalanced pool can approach the limits of the
     * price range before it is considered out of range
     * @return isWithinTargetRange Whether the pool is within the target price range
     */
    function isPoolWithinTargetRange(
        uint256[] memory balancesScaled18,
        uint256 virtualBalanceA,
        uint256 virtualBalanceB,
        uint256 centerednessMargin
    ) internal pure returns (bool) {
        uint256 centeredness = computeCenteredness(balancesScaled18, virtualBalanceA, virtualBalanceB);
        return centeredness > centerednessMargin;
    }

    /**
     * @notice Compute the centeredness of the pool.
     * @dev The centeredness is calculated as the ratio of the real balances divided by the ratio of the virtual
     * balances. It's a percentage value, where 100% means that the token prices are centered, and 0% means that the
     * token prices are at the edge of the price interval.
     *
     * @param balancesScaled18 Current pool balances, sorted in token registration order
     * @param virtualBalanceA The last virtual balances of token A
     * @param virtualBalanceB The last virtual balances of token B
     * @return poolCenteredness The centeredness of the pool
     */
    function computeCenteredness(
        uint256[] memory balancesScaled18,
        uint256 virtualBalanceA,
        uint256 virtualBalanceB
    ) internal pure returns (uint256 poolCenteredness) {
        if (balancesScaled18[a] == 0 || balancesScaled18[b] == 0) {
            return 0;
        }

        uint256 numerator = (balancesScaled18[a] * virtualBalanceB);
        uint256 denominator = virtualBalanceA * balancesScaled18[b];

        // The centeredness is defined between 0 and 1. If the numerator is greater than the denominator, we compute
        // the inverse ratio.
        if (numerator < denominator) {
            poolCenteredness = numerator.divDown(denominator);
        } else {
            poolCenteredness = denominator.divDown(numerator);
        }

<<<<<<< HEAD
        // Round up the centeredness, so the virtual balances are rounded down when the pool prices are moving.
        return
            (balancesScaledOvervalued * virtualBalanceUndervalued).divUp(
                balancesScaledUndervalued * virtualBalanceOvervalued
            );
=======
        return poolCenteredness;
>>>>>>> bea1b2a1
    }

    /**
     * @notice Compute the fourth root of the price ratio of the pool.
     * @dev The current fourth root of price ratio is an interpolation of the price ratio between the start and end
     * values in the price ratio state, using the percentage elapsed between the start and end times.
     *
     * @param currentTime The current timestamp
     * @param startFourthRootPriceRatio The start fourth root of price ratio of the pool
     * @param endFourthRootPriceRatio The end fourth root of price ratio of the pool
     * @param priceRatioUpdateStartTime The timestamp of the last user interaction with the pool
     * @param priceRatioUpdateEndTime The timestamp of the next user interaction with the pool
     * @return fourthRootPriceRatio The fourth root of price ratio of the pool
     */
    function computeFourthRootPriceRatio(
        uint32 currentTime,
        uint96 startFourthRootPriceRatio,
        uint96 endFourthRootPriceRatio,
        uint32 priceRatioUpdateStartTime,
        uint32 priceRatioUpdateEndTime
    ) internal pure returns (uint96) {
        // if start and end time are the same, return end value.
        if (currentTime >= priceRatioUpdateEndTime) {
            return endFourthRootPriceRatio;
        } else if (currentTime <= priceRatioUpdateStartTime) {
            return startFourthRootPriceRatio;
        }

        uint256 exponent = uint256(currentTime - priceRatioUpdateStartTime).divDown(
            priceRatioUpdateEndTime - priceRatioUpdateStartTime
        );

        return
            ((uint256(startFourthRootPriceRatio) * LogExpMath.pow(endFourthRootPriceRatio, exponent)) /
                LogExpMath.pow(startFourthRootPriceRatio, exponent)).toUint96();
    }

    /**
     * @notice Check whether the pool is above center.
     * @dev The pool is above center if the ratio of the real balances is greater than the ratio of the virtual
     * balances.
     *
     * @param balancesScaled18 Current pool balances, sorted in token registration order
     * @param virtualBalanceA The last virtual balance of token A
     * @param virtualBalanceB The last virtual balance of token B
     * @return isAboveCenter Whether the pool is above center
     */
    function isAboveCenter(
        uint256[] memory balancesScaled18,
        uint256 virtualBalanceA,
        uint256 virtualBalanceB
    ) internal pure returns (bool) {
        if (balancesScaled18[b] == 0) {
            return true;
        } else {
            return balancesScaled18[a].divDown(balancesScaled18[b]) > virtualBalanceA.divDown(virtualBalanceB);
        }
    }

    /// @notice Convert a boolean value to a PoolAboveCenter enum (only TRUE or FALSE).
    function toEnum(bool value) internal pure returns (PoolAboveCenter) {
        return PoolAboveCenter(value.toUint());
    }

    /**
     * @notice Convert from the external to the internal representation of the daily price shift exponent.
     * @param dailyPriceShiftExponent The daily price shift exponent as an 18-decimal FP
     * @return dailyPriceShiftBase Internal representation of the daily price shift exponent
     */
    function toDailyPriceShiftBase(uint256 dailyPriceShiftExponent) internal pure returns (uint256) {
        return FixedPoint.ONE - dailyPriceShiftExponent / _PRICE_SHIFT_EXPONENT_INTERNAL_ADJUSTMENT;
    }

    /**
     * @notice Convert from the internal to the external representation of the daily price shift exponent.
     * @dev The result is an 18-decimal FP percentage.
     * @param dailyPriceShiftBase Internal time constant used to update virtual balances (1 - tau)
     * @return dailyPriceShiftExponent The daily price shift exponent as an 18-decimal FP percentage
     */
    function toDailyPriceShiftExponent(uint256 dailyPriceShiftBase) internal pure returns (uint256) {
        return (FixedPoint.ONE - dailyPriceShiftBase) * _PRICE_SHIFT_EXPONENT_INTERNAL_ADJUSTMENT;
    }

    /**
     * @notice Calculate the square root of a value scaled by 18 decimals.
     * @param valueScaled18 The value to calculate the square root of, scaled by 18 decimals
     * @return sqrtValueScaled18 The square root of the value scaled by 18 decimals
     */
    function sqrtScaled18(uint256 valueScaled18) internal pure returns (uint256) {
        return Math.sqrt(valueScaled18 * FixedPoint.ONE);
    }
}<|MERGE_RESOLUTION|>--- conflicted
+++ resolved
@@ -567,7 +567,7 @@
             return 0;
         }
 
-        uint256 numerator = (balancesScaled18[a] * virtualBalanceB);
+        uint256 numerator = balancesScaled18[a] * virtualBalanceB;
         uint256 denominator = virtualBalanceA * balancesScaled18[b];
 
         // The centeredness is defined between 0 and 1. If the numerator is greater than the denominator, we compute
@@ -578,15 +578,7 @@
             poolCenteredness = denominator.divDown(numerator);
         }
 
-<<<<<<< HEAD
-        // Round up the centeredness, so the virtual balances are rounded down when the pool prices are moving.
-        return
-            (balancesScaledOvervalued * virtualBalanceUndervalued).divUp(
-                balancesScaledUndervalued * virtualBalanceOvervalued
-            );
-=======
         return poolCenteredness;
->>>>>>> bea1b2a1
     }
 
     /**
