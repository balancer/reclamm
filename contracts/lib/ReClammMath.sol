// SPDX-License-Identifier: GPL-3.0-or-later
// solhint-disable not-rely-on-time

pragma solidity ^0.8.24;

import { SafeCast } from "@openzeppelin/contracts/utils/math/SafeCast.sol";
import { Rounding } from "@balancer-labs/v3-interfaces/contracts/vault/VaultTypes.sol";

import { FixedPoint } from "@balancer-labs/v3-solidity-utils/contracts/math/FixedPoint.sol";
import { LogExpMath } from "@balancer-labs/v3-solidity-utils/contracts/math/LogExpMath.sol";

<<<<<<< HEAD
struct SqrtPriceRatioState {
    uint256 startSqrtPriceRatio;
    uint256 endSqrtPriceRatio;
    uint256 startTime;
    uint256 endTime;
=======
struct SqrtQ0State {
    uint96 startSqrtQ0;
    uint96 endSqrtQ0;
    uint32 startTime;
    uint32 endTime;
>>>>>>> 58d0d3a0
}

library ReClammMath {
    using FixedPoint for uint256;

    // Constant to increase the price by a factor 2 if increase rate is 100%.
    uint256 private constant _SECONDS_PER_DAY_WITH_ADJUSTMENT = 124649;

    function computeInvariant(
        uint256[] memory balancesScaled18,
        uint256[] memory lastVirtualBalances,
        uint256 c,
        uint32 lastTimestamp,
        uint32 currentTimestamp,
        uint256 centerednessMargin,
<<<<<<< HEAD
        SqrtPriceRatioState memory sqrtPriceRatioState,
=======
        SqrtQ0State storage sqrtQ0State,
>>>>>>> 58d0d3a0
        Rounding rounding
    ) internal pure returns (uint256) {
        (uint256[] memory virtualBalances, ) = getVirtualBalances(
            balancesScaled18,
            lastVirtualBalances,
            c,
            lastTimestamp,
            currentTimestamp,
            centerednessMargin,
            sqrtPriceRatioState
        );

        return computeInvariant(balancesScaled18, virtualBalances, rounding);
    }

    function computeInvariant(
        uint256[] memory balancesScaled18,
        uint256[] memory virtualBalances,
        Rounding rounding
    ) internal pure returns (uint256) {
        function(uint256, uint256) pure returns (uint256) _mulUpOrDown = rounding == Rounding.ROUND_DOWN
            ? FixedPoint.mulDown
            : FixedPoint.mulUp;

        return _mulUpOrDown((balancesScaled18[0] + virtualBalances[0]), (balancesScaled18[1] + virtualBalances[1]));
    }

    function calculateOutGivenIn(
        uint256[] memory balancesScaled18,
        uint256[] memory virtualBalances,
        uint256 tokenInIndex,
        uint256 tokenOutIndex,
        uint256 amountGivenScaled18
    ) internal pure returns (uint256) {
        uint256[] memory finalBalances = new uint256[](balancesScaled18.length);

        finalBalances[0] = balancesScaled18[0] + virtualBalances[0];
        finalBalances[1] = balancesScaled18[1] + virtualBalances[1];

        uint256 invariant = finalBalances[0].mulUp(finalBalances[1]);

        return finalBalances[tokenOutIndex] - invariant.divUp(finalBalances[tokenInIndex] + amountGivenScaled18);
    }

    function calculateInGivenOut(
        uint256[] memory balancesScaled18,
        uint256[] memory virtualBalances,
        uint256 tokenInIndex,
        uint256 tokenOutIndex,
        uint256 amountGivenScaled18
    ) internal pure returns (uint256) {
        uint256[] memory finalBalances = new uint256[](balancesScaled18.length);

        finalBalances[0] = balancesScaled18[0] + virtualBalances[0];
        finalBalances[1] = balancesScaled18[1] + virtualBalances[1];

        uint256 invariant = finalBalances[0].mulUp(finalBalances[1]);

        return invariant.divUp(finalBalances[tokenOutIndex] - amountGivenScaled18) - finalBalances[tokenInIndex];
    }

    function initializeVirtualBalances(
        uint256[] memory balancesScaled18,
        uint256 sqrtPriceRatio
    ) internal pure returns (uint256[] memory virtualBalances) {
        virtualBalances = new uint256[](balancesScaled18.length);
        virtualBalances[0] = balancesScaled18[0].divDown(sqrtPriceRatio - FixedPoint.ONE);
        virtualBalances[1] = balancesScaled18[1].divDown(sqrtPriceRatio - FixedPoint.ONE);
    }

    function getVirtualBalances(
        uint256[] memory balancesScaled18,
        uint256[] memory lastVirtualBalances,
        uint256 c,
        uint32 lastTimestamp,
        uint32 currentTimestamp,
        uint256 centerednessMargin,
<<<<<<< HEAD
        SqrtPriceRatioState memory sqrtPriceRatioState //TODO: optimize gas usage
=======
        SqrtQ0State storage sqrtQ0State
>>>>>>> 58d0d3a0
    ) internal pure returns (uint256[] memory virtualBalances, bool changed) {
        // TODO Review rounding

        virtualBalances = lastVirtualBalances;

        // If the last timestamp is the same as the current timestamp, virtual balances were already reviewed in the
        // current block.
        if (lastTimestamp == currentTimestamp) {
            return (virtualBalances, false);
        }

<<<<<<< HEAD
        // Calculate currentSqrtPriceRatio
        uint256 currentSqrtPriceRatio = calculateSqrtPriceRatio(
            currentTimestamp,
            sqrtPriceRatioState.startSqrtPriceRatio,
            sqrtPriceRatioState.endSqrtPriceRatio,
            sqrtPriceRatioState.startTime,
            sqrtPriceRatioState.endTime
        );

        if (
            sqrtPriceRatioState.startTime != 0 &&
            currentTimestamp > sqrtPriceRatioState.startTime &&
            (currentTimestamp < sqrtPriceRatioState.endTime || lastTimestamp < sqrtPriceRatioState.endTime)
=======
        SqrtQ0State memory _sqrtQ0State = sqrtQ0State;

        // Calculate currentSqrtQ0
        uint256 currentSqrtQ0 = calculateSqrtQ0(
            currentTimestamp,
            _sqrtQ0State.startSqrtQ0,
            _sqrtQ0State.endSqrtQ0,
            _sqrtQ0State.startTime,
            _sqrtQ0State.endTime
        );

        if (
            _sqrtQ0State.startTime != 0 &&
            currentTimestamp > _sqrtQ0State.startTime &&
            (currentTimestamp < _sqrtQ0State.endTime || lastTimestamp < _sqrtQ0State.endTime)
>>>>>>> 58d0d3a0
        ) {
            uint256 lastSqrtPriceRatio = calculateSqrtPriceRatio(
                lastTimestamp,
<<<<<<< HEAD
                sqrtPriceRatioState.startSqrtPriceRatio,
                sqrtPriceRatioState.endSqrtPriceRatio,
                sqrtPriceRatioState.startTime,
                sqrtPriceRatioState.endTime
=======
                _sqrtQ0State.startSqrtQ0,
                _sqrtQ0State.endSqrtQ0,
                _sqrtQ0State.startTime,
                _sqrtQ0State.endTime
>>>>>>> 58d0d3a0
            );

            // Ra_center = Va * (lastSqrtPriceRatio - 1)
            uint256 rACenter = lastVirtualBalances[0].mulDown(lastSqrtPriceRatio - FixedPoint.ONE);

            // Va = Ra_center / (currentSqrtPriceRatio - 1)
            virtualBalances[0] = rACenter.divDown(currentSqrtPriceRatio - FixedPoint.ONE);

            uint256 currentInvariant = computeInvariant(balancesScaled18, lastVirtualBalances, Rounding.ROUND_DOWN);

            // Vb = currentInvariant / (currentPriceRatio * Va)
            virtualBalances[1] = currentInvariant.divDown(
                currentSqrtPriceRatio.mulDown(currentSqrtPriceRatio).mulDown(virtualBalances[0])
            );

            changed = true;
        }

        if (isPoolInRange(balancesScaled18, lastVirtualBalances, centerednessMargin) == false) {
            uint256 priceRatio = currentSqrtPriceRatio.mulDown(currentSqrtPriceRatio);

            if (isAboveCenter(balancesScaled18, lastVirtualBalances)) {
                virtualBalances[1] = lastVirtualBalances[1].mulDown(
                    LogExpMath.pow(FixedPoint.ONE - c, (currentTimestamp - lastTimestamp) * FixedPoint.ONE)
                );
                // Va = (Ra * (Vb + Rb)) / (((priceRatio - 1) * Vb) - Rb)
                virtualBalances[0] = (balancesScaled18[0].mulDown(virtualBalances[1] + balancesScaled18[1])).divDown(
                    (priceRatio - FixedPoint.ONE).mulDown(virtualBalances[1]) - balancesScaled18[1]
                );
            } else {
                virtualBalances[0] = lastVirtualBalances[0].mulDown(
                    LogExpMath.pow(FixedPoint.ONE - c, (currentTimestamp - lastTimestamp) * FixedPoint.ONE)
                );
                // Vb = (Rb * (Va + Ra)) / (((priceRatio - 1) * Va) - Ra)
                virtualBalances[1] = (balancesScaled18[1].mulDown(virtualBalances[0] + balancesScaled18[0])).divDown(
                    (priceRatio - FixedPoint.ONE).mulDown(virtualBalances[0]) - balancesScaled18[0]
                );
            }

            changed = true;
        }
    }

    function isPoolInRange(
        uint256[] memory balancesScaled18,
        uint256[] memory virtualBalances,
        uint256 centerednessMargin
    ) internal pure returns (bool) {
        uint256 centeredness = calculateCenteredness(balancesScaled18, virtualBalances);
        return centeredness >= centerednessMargin;
    }

    function calculateCenteredness(
        uint256[] memory balancesScaled18,
        uint256[] memory virtualBalances
    ) internal pure returns (uint256) {
        if (balancesScaled18[0] == 0 || balancesScaled18[1] == 0) {
            return 0;
        } else if (isAboveCenter(balancesScaled18, virtualBalances)) {
            return
                balancesScaled18[1].mulDown(virtualBalances[0]).divDown(
                    balancesScaled18[0].mulDown(virtualBalances[1])
                );
        } else {
            return
                balancesScaled18[0].mulDown(virtualBalances[1]).divDown(
                    balancesScaled18[1].mulDown(virtualBalances[0])
                );
        }
    }

<<<<<<< HEAD
    function calculateSqrtPriceRatio(
        uint256 currentTime,
        uint256 startSqrtPriceRatio,
        uint256 endSqrtPriceRatio,
        uint256 startTime,
        uint256 endTime
    ) internal pure returns (uint256) {
=======
    function calculateSqrtQ0(
        uint32 currentTime,
        uint96 startSqrtQ0,
        uint96 endSqrtQ0,
        uint32 startTime,
        uint32 endTime
    ) internal pure returns (uint96) {
>>>>>>> 58d0d3a0
        if (currentTime <= startTime) {
            return startSqrtPriceRatio;
        } else if (currentTime >= endTime) {
            return endSqrtPriceRatio;
        } else if (startSqrtPriceRatio == endSqrtPriceRatio) {
            return endSqrtPriceRatio;
        }

        uint256 exponent = uint256(currentTime - startTime).divDown(endTime - startTime);

        return
<<<<<<< HEAD
            startSqrtPriceRatio.mulDown(LogExpMath.pow(endSqrtPriceRatio, exponent)).divDown(
                LogExpMath.pow(startSqrtPriceRatio, exponent)
=======
            SafeCast.toUint96(
                uint256(startSqrtQ0).mulDown(LogExpMath.pow(endSqrtQ0, exponent)).divDown(
                    LogExpMath.pow(startSqrtQ0, exponent)
                )
>>>>>>> 58d0d3a0
            );
    }

    function isAboveCenter(
        uint256[] memory balancesScaled18,
        uint256[] memory virtualBalances
    ) internal pure returns (bool) {
        if (balancesScaled18[1] == 0) {
            return true;
        } else {
            return balancesScaled18[0].divDown(balancesScaled18[1]) > virtualBalances[0].divDown(virtualBalances[1]);
        }
    }

    function parseIncreaseDayRate(uint256 increaseDayRate) internal pure returns (uint256) {
        // Divide daily rate by a number of seconds per day (plus some adjustment)
        return increaseDayRate / _SECONDS_PER_DAY_WITH_ADJUSTMENT;
    }
}<|MERGE_RESOLUTION|>--- conflicted
+++ resolved
@@ -9,19 +9,16 @@
 import { FixedPoint } from "@balancer-labs/v3-solidity-utils/contracts/math/FixedPoint.sol";
 import { LogExpMath } from "@balancer-labs/v3-solidity-utils/contracts/math/LogExpMath.sol";
 
-<<<<<<< HEAD
 struct SqrtPriceRatioState {
-    uint256 startSqrtPriceRatio;
-    uint256 endSqrtPriceRatio;
-    uint256 startTime;
-    uint256 endTime;
-=======
+    uint96 startSqrtPriceRatio;
+    uint96 endSqrtPriceRatio;
+    uint32 startTime;
+    uint32 endTime;
 struct SqrtQ0State {
     uint96 startSqrtQ0;
     uint96 endSqrtQ0;
     uint32 startTime;
     uint32 endTime;
->>>>>>> 58d0d3a0
 }
 
 library ReClammMath {
@@ -37,11 +34,8 @@
         uint32 lastTimestamp,
         uint32 currentTimestamp,
         uint256 centerednessMargin,
-<<<<<<< HEAD
         SqrtPriceRatioState memory sqrtPriceRatioState,
-=======
         SqrtQ0State storage sqrtQ0State,
->>>>>>> 58d0d3a0
         Rounding rounding
     ) internal pure returns (uint256) {
         (uint256[] memory virtualBalances, ) = getVirtualBalances(
@@ -119,11 +113,8 @@
         uint32 lastTimestamp,
         uint32 currentTimestamp,
         uint256 centerednessMargin,
-<<<<<<< HEAD
-        SqrtPriceRatioState memory sqrtPriceRatioState //TODO: optimize gas usage
-=======
+        SqrtPriceRatioState memory sqrtPriceRatioState
         SqrtQ0State storage sqrtQ0State
->>>>>>> 58d0d3a0
     ) internal pure returns (uint256[] memory virtualBalances, bool changed) {
         // TODO Review rounding
 
@@ -135,21 +126,6 @@
             return (virtualBalances, false);
         }
 
-<<<<<<< HEAD
-        // Calculate currentSqrtPriceRatio
-        uint256 currentSqrtPriceRatio = calculateSqrtPriceRatio(
-            currentTimestamp,
-            sqrtPriceRatioState.startSqrtPriceRatio,
-            sqrtPriceRatioState.endSqrtPriceRatio,
-            sqrtPriceRatioState.startTime,
-            sqrtPriceRatioState.endTime
-        );
-
-        if (
-            sqrtPriceRatioState.startTime != 0 &&
-            currentTimestamp > sqrtPriceRatioState.startTime &&
-            (currentTimestamp < sqrtPriceRatioState.endTime || lastTimestamp < sqrtPriceRatioState.endTime)
-=======
         SqrtQ0State memory _sqrtQ0State = sqrtQ0State;
 
         // Calculate currentSqrtQ0
@@ -165,21 +141,13 @@
             _sqrtQ0State.startTime != 0 &&
             currentTimestamp > _sqrtQ0State.startTime &&
             (currentTimestamp < _sqrtQ0State.endTime || lastTimestamp < _sqrtQ0State.endTime)
->>>>>>> 58d0d3a0
         ) {
             uint256 lastSqrtPriceRatio = calculateSqrtPriceRatio(
                 lastTimestamp,
-<<<<<<< HEAD
-                sqrtPriceRatioState.startSqrtPriceRatio,
-                sqrtPriceRatioState.endSqrtPriceRatio,
-                sqrtPriceRatioState.startTime,
-                sqrtPriceRatioState.endTime
-=======
                 _sqrtQ0State.startSqrtQ0,
                 _sqrtQ0State.endSqrtQ0,
                 _sqrtQ0State.startTime,
                 _sqrtQ0State.endTime
->>>>>>> 58d0d3a0
             );
 
             // Ra_center = Va * (lastSqrtPriceRatio - 1)
@@ -251,15 +219,6 @@
         }
     }
 
-<<<<<<< HEAD
-    function calculateSqrtPriceRatio(
-        uint256 currentTime,
-        uint256 startSqrtPriceRatio,
-        uint256 endSqrtPriceRatio,
-        uint256 startTime,
-        uint256 endTime
-    ) internal pure returns (uint256) {
-=======
     function calculateSqrtQ0(
         uint32 currentTime,
         uint96 startSqrtQ0,
@@ -267,7 +226,6 @@
         uint32 startTime,
         uint32 endTime
     ) internal pure returns (uint96) {
->>>>>>> 58d0d3a0
         if (currentTime <= startTime) {
             return startSqrtPriceRatio;
         } else if (currentTime >= endTime) {
@@ -279,15 +237,10 @@
         uint256 exponent = uint256(currentTime - startTime).divDown(endTime - startTime);
 
         return
-<<<<<<< HEAD
-            startSqrtPriceRatio.mulDown(LogExpMath.pow(endSqrtPriceRatio, exponent)).divDown(
-                LogExpMath.pow(startSqrtPriceRatio, exponent)
-=======
             SafeCast.toUint96(
                 uint256(startSqrtQ0).mulDown(LogExpMath.pow(endSqrtQ0, exponent)).divDown(
                     LogExpMath.pow(startSqrtQ0, exponent)
                 )
->>>>>>> 58d0d3a0
             );
     }
 
