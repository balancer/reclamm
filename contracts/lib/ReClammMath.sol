--- conflicted
+++ resolved
@@ -3,12 +3,9 @@
 
 pragma solidity ^0.8.24;
 
-<<<<<<< HEAD
+import { SafeCast } from "@openzeppelin/contracts/utils/math/SafeCast.sol";
 import { Math } from "@openzeppelin/contracts/utils/math/Math.sol";
 
-=======
-import { SafeCast } from "@openzeppelin/contracts/utils/math/SafeCast.sol";
->>>>>>> 58d0d3a0
 import { Rounding } from "@balancer-labs/v3-interfaces/contracts/vault/VaultTypes.sol";
 
 import { FixedPoint } from "@balancer-labs/v3-solidity-utils/contracts/math/FixedPoint.sol";
@@ -108,15 +105,9 @@
     function getVirtualBalances(
         uint256[] memory balancesScaled18,
         uint256[] memory lastVirtualBalances,
-<<<<<<< HEAD
         uint256 timeConstant,
-        uint256 lastTimestamp,
-        uint256 currentTimestamp,
-=======
-        uint256 c,
         uint32 lastTimestamp,
         uint32 currentTimestamp,
->>>>>>> 58d0d3a0
         uint256 centerednessMargin,
         SqrtQ0State storage sqrtQ0State
     ) internal pure returns (uint256[] memory virtualBalances, bool changed) {
@@ -148,33 +139,11 @@
             currentTimestamp > _sqrtQ0State.startTime &&
             (currentTimestamp < _sqrtQ0State.endTime || lastTimestamp < _sqrtQ0State.endTime)
         ) {
-<<<<<<< HEAD
             virtualBalances = _calculateVirtualBalancesUpdatingQ0(
                 currentSqrtQ0,
                 balancesScaled18,
                 lastVirtualBalances,
                 isPoolAboveCenter
-=======
-            uint256 lastSqrtQ0 = calculateSqrtQ0(
-                lastTimestamp,
-                _sqrtQ0State.startSqrtQ0,
-                _sqrtQ0State.endSqrtQ0,
-                _sqrtQ0State.startTime,
-                _sqrtQ0State.endTime
-            );
-
-            // Ra_center = Va * (lastSqrtQ0 - 1)
-            uint256 rACenter = lastVirtualBalances[0].mulDown(lastSqrtQ0 - FixedPoint.ONE);
-
-            // Va = Ra_center / (currentSqrtQ0 - 1)
-            virtualBalances[0] = rACenter.divDown(currentSqrtQ0 - FixedPoint.ONE);
-
-            uint256 currentInvariant = computeInvariant(balancesScaled18, lastVirtualBalances, Rounding.ROUND_DOWN);
-
-            // Vb = currentInvariant / (currentQ0 * Va)
-            virtualBalances[1] = currentInvariant.divDown(
-                currentSqrtQ0.mulDown(currentSqrtQ0).mulDown(virtualBalances[0])
->>>>>>> 58d0d3a0
             );
 
             changed = true;
