--- conflicted
+++ resolved
@@ -27,7 +27,6 @@
     using FixedPoint for uint256;
     using SafeCast for *;
 
-<<<<<<< HEAD
     /// @dev The swap result is bigger than the real balance of the token.
     error AmountOutBiggerThanBalance();
 
@@ -40,14 +39,9 @@
         bool isFlagSet;
     }
 
-    // We want, after 1 day (86400 seconds) that the pool is out of range, to double the price (or reduce by 50%)
-    // with PriceShiftDailyRate = 100%. So, we want to be able to move the virtual balances by the same rate.
-    // Therefore, after one day:
-=======
     // At a PriceShiftDailyRate of 100%, we want to be able to change the price of an out-of-range pool by a factor
     // of two, either doubling or halving it over the course of a day (86,400 seconds). The virtual balances must
     // change at the same rate. Therefore, if we want to double it in a day:
->>>>>>> 65327e43
     //
     // 1. `Vnext = 2*Vcurrent`
     // 2. In the equation `Vnext = Vcurrent * (1 - tau)^(n+1)`, isolate tau.
