// SPDX-License-Identifier: GPL-3.0-or-later
// solhint-disable not-rely-on-time

pragma solidity ^0.8.24;

import { SafeCast } from "@openzeppelin/contracts/utils/math/SafeCast.sol";
import { Math } from "@openzeppelin/contracts/utils/math/Math.sol";

import { Rounding } from "@balancer-labs/v3-interfaces/contracts/vault/VaultTypes.sol";

import { FixedPoint } from "@balancer-labs/v3-solidity-utils/contracts/math/FixedPoint.sol";
import { LogExpMath } from "@balancer-labs/v3-solidity-utils/contracts/math/LogExpMath.sol";

struct PriceRatioState {
    uint96 startFourthRootPriceRatio;
    uint96 endFourthRootPriceRatio;
    uint32 priceRatioUpdateStartTime;
    uint32 priceRatioUpdateEndTime;
}

// ReClamm pools are always 2-token pools, and the documentation assigns the first token (in sorted order) the
// subscript `a`, and the second token `b`. Define these here to make the code more readable and self-documenting.
uint256 constant a = 0;
uint256 constant b = 1;

library ReClammMath {
    using FixedPoint for uint256;
    using SafeCast for *;
    using ReClammMath for bool;

    /// @notice Determines whether the pool is above center or not, or if the computation has not taken place yet.
    enum PoolAboveCenter {
        FALSE,
        TRUE,
        UNKNOWN
    }

    /// @notice The swap result is greater than the real balance of the token (i.e., the balance would drop below zero).
    error AmountOutGreaterThanBalance();

    /// @notice The swap result is negative due to a rounding issue.
    error NegativeAmountOut();

    // At a PriceShiftDailyRate of 100%, we want to be able to change the price of an out-of-range pool by a factor
    // of two, either doubling or halving it over the course of a day (86,400 seconds). The virtual balances must
    // change at the same rate. Therefore, if we want to double it in a day:
    //
    // 1. `Vnext = 2*Vcurrent`
    // 2. In the equation `Vnext = Vcurrent * (1 - tau)^(n+1)`, isolate tau.
    // 3. Replace `Vnext` with `2*Vcurrent` and `n` with `86400` to get `tau = 1 - pow(2, 1/(86400+1))`.
    // 4. Since `tau = priceShiftDailyRate/x`, then `x = priceShiftDailyRate/tau`. Since priceShiftDailyRate = 100%,
    //    then `x = 100%/(1 - pow(2, 1/(86400+1)))`, which is 124649.
    uint256 private constant _SECONDS_PER_DAY_WITH_ADJUSTMENT = 124649;

    // We need to use a random number to calculate the initial virtual and real balances. This number will be scaled
    // later, during initialization, according to the actual liquidity added. Choosing a large number will maintain
    // precision when the pool is initialized with large amounts.
    uint256 private constant _INITIALIZATION_MAX_BALANCE_A = 1e6 * 1e18;

    /**
     * @notice Get the current virtual balances and compute the invariant of the pool using constant product.
     * @param balancesScaled18 Current pool balances, sorted in token registration order
     * @param lastVirtualBalances The last virtual balances, sorted in token registration order
     * @param priceShiftDailyRateInSeconds IncreaseDayRate divided by 124649
     * @param lastTimestamp The timestamp of the last user interaction with the pool
     * @param centerednessMargin A symmetrical measure of how closely an unbalanced pool can approach the limits of the
     * price range before it is considered out of range
     * @param priceRatioState A struct containing start and end price ratios and a time interval
     * @param rounding Rounding direction to consider when computing the invariant
     * @return invariant The invariant of the pool
     */
    function computeInvariant(
        uint256[] memory balancesScaled18,
        uint256[] memory lastVirtualBalances,
        uint256 priceShiftDailyRateInSeconds,
        uint32 lastTimestamp,
        uint64 centerednessMargin,
        PriceRatioState storage priceRatioState,
        Rounding rounding
    ) internal view returns (uint256 invariant) {
        (uint256[] memory currentVirtualBalances, ) = computeCurrentVirtualBalances(
            balancesScaled18,
            lastVirtualBalances,
            priceShiftDailyRateInSeconds,
            lastTimestamp,
            centerednessMargin,
            priceRatioState
        );

        return computeInvariant(balancesScaled18, currentVirtualBalances, rounding);
    }

    /**
     * @notice Compute the invariant of the pool using constant product.
     * @dev Note that the invariant is computed as (x+a)(y+b), without a square root. This is because the calculations
     * of virtual balance updates are easier with this invariant. Unlike most other pools, the ReClamm invariant will
     * change over time, if the pool is out of range or the price ratio is updating, so these pools are not composable.
     * Therefore, the BPT value is meaningless.
     *
     * Consequently, liquidity can only be added or removed proportionally, as these operations do not depend on the
     * invariant. Therefore, it does not matter that the relationship between the invariant and liquidity is non-
     * linear; the invariant is only used to calculate swaps.
     *
     * @param balancesScaled18 Current pool balances, sorted in token registration order
     * @param virtualBalances The last virtual balances, sorted in token registration order
     * @param rounding Rounding direction to consider when computing the invariant
     * @return invariant The invariant of the pool
     */
    function computeInvariant(
        uint256[] memory balancesScaled18,
        uint256[] memory virtualBalances,
        Rounding rounding
    ) internal pure returns (uint256) {
        function(uint256, uint256) pure returns (uint256) _mulUpOrDown = rounding == Rounding.ROUND_DOWN
            ? FixedPoint.mulDown
            : FixedPoint.mulUp;

        return _mulUpOrDown((balancesScaled18[a] + virtualBalances[a]), (balancesScaled18[b] + virtualBalances[b]));
    }

    /**
     * @notice Compute the `amountOut` of tokenOut in a swap, given the current balances and virtual balances.
     * @param balancesScaled18 Current pool balances, sorted in token registration order
     * @param virtualBalances The last virtual balances, sorted in token registration order
     * @param tokenInIndex Index of the token being swapped in
     * @param tokenOutIndex Index of the token being swapped out
     * @param amountInScaled18 The exact amount of `tokenIn` (i.e., the amount given in an ExactIn swap)
     * @return amountOutScaled18 The calculated amount of `tokenOut` returned in an ExactIn swap
     */
    function calculateOutGivenIn(
        uint256[] memory balancesScaled18,
        uint256[] memory virtualBalances,
        uint256 tokenInIndex,
        uint256 tokenOutIndex,
        uint256 amountInScaled18
    ) internal pure returns (uint256 amountOutScaled18) {
        // Round up, so the swapper absorbs rounding imprecisions (rounds in favor of the Vault).
        uint256 invariant = computeInvariant(balancesScaled18, virtualBalances, Rounding.ROUND_UP);
        // Total (virtual + real) token out amount that should stay in the pool after the swap. Rounding division up,
        // which will round the token out amount down, favoring the Vault.
        uint256 newTotalTokenOutPoolBalance = invariant.divUp(
            balancesScaled18[tokenInIndex] + virtualBalances[tokenInIndex] + amountInScaled18
        );

        uint256 currentTotalTokenOutPoolBalance = balancesScaled18[tokenOutIndex] + virtualBalances[tokenOutIndex];

        if (newTotalTokenOutPoolBalance > currentTotalTokenOutPoolBalance) {
            // If the amount of `tokenOut` remaining in the pool post-swap is greater than the total balance of
            // `tokenOut`, that means the swap result is negative due to a rounding issue.
            revert NegativeAmountOut();
        }

        amountOutScaled18 = currentTotalTokenOutPoolBalance - newTotalTokenOutPoolBalance;
        if (amountOutScaled18 > balancesScaled18[tokenOutIndex]) {
            // Amount out cannot be greater than the real balance of the token.
            revert AmountOutGreaterThanBalance();
        }
    }

    /**
     * @notice Compute the `amountIn` of tokenIn in a swap, given the current balances and virtual balances.
     * @param balancesScaled18 Current pool balances, sorted in token registration order
     * @param virtualBalances The last virtual balances, sorted in token registration order
     * @param tokenInIndex Index of the token being swapped in
     * @param tokenOutIndex Index of the token being swapped out
     * @param amountOutScaled18 The exact amount of `tokenOut` (i.e., the amount given in an ExactOut swap)
     * @return amountInScaled18 The calculated amount of `tokenIn` returned in an ExactOut swap
     */
    function calculateInGivenOut(
        uint256[] memory balancesScaled18,
        uint256[] memory virtualBalances,
        uint256 tokenInIndex,
        uint256 tokenOutIndex,
        uint256 amountOutScaled18
    ) internal pure returns (uint256 amountInScaled18) {
        if (amountOutScaled18 > balancesScaled18[tokenOutIndex]) {
            // Amount out cannot be greater than the real balance of the token in the pool.
            revert AmountOutGreaterThanBalance();
        }

        // Round up, so the swapper absorbs any imprecision due to rounding (i.e., it rounds in favor of the Vault).
        uint256 invariant = computeInvariant(balancesScaled18, virtualBalances, Rounding.ROUND_UP);

        // Rounding division up, which will round the `tokenIn` amount up, favoring the Vault.
        amountInScaled18 =
            invariant.divUp(balancesScaled18[tokenOutIndex] + virtualBalances[tokenOutIndex] - amountOutScaled18) -
            balancesScaled18[tokenInIndex] -
            virtualBalances[tokenInIndex];
    }

    /**
     * @notice Computes the theoretical initial state of a ReClamm pool based on its price parameters.
     * @dev This function calculates three key components needed to initialize a ReClamm pool:
     * 1. Initial real token balances - Using a reference value (_INITIALIZATION_MAX_BALANCE_A) that will be
     *    scaled later during actual pool initialization based on the actual tokens provided
     * 2. Initial virtual balances - Additional balances used to control the pool's price range
     * 3. Fourth root price ratio - A key parameter that helps define the pool's price boundaries
     *
     * Note: The actual balances used in pool initialization will be proportionally scaled versions
     * of these theoretical values, maintaining the same ratios but adjusted to the actual amount of
     * liquidity provided.
     *
     * Price is defined as (balanceB + virtualBalanceB) / (balanceA + virtualBalanceA),
     * where A and B are the pool tokens, sorted by address (A is the token with the lowest address).
     * For example, if the pool is ETH/USDC, and USDC has an address that is smaller than ETH, this price will
     * be defined as ETH/USDC (meaning, how much ETH is required to buy 1 USDC).
     *
     * @param minPrice The minimum price limit of the pool
     * @param maxPrice The maximum price limit of the pool
     * @param targetPrice The desired initial price point within the range
     * @return realBalances Array of theoretical initial token balances [tokenA, tokenB]
     * @return virtualBalances Array of theoretical initial virtual balances [virtualA, virtualB]
     * @return fourthRootPriceRatio The fourth root of maxPrice/minPrice ratio
     */
    function computeTheoreticalPriceRatioAndBalances(
        uint256 minPrice,
        uint256 maxPrice,
        uint256 targetPrice
    )
        internal
        pure
        returns (uint256[] memory realBalances, uint256[] memory virtualBalances, uint256 fourthRootPriceRatio)
    {
        // In the formulas below, Ra_max is a random number that defines the maximum real balance of token A, and
        // consequently a random initial liquidity. We will scale all balances according to the actual amount of
        // liquidity provided during initialization.
        uint256 sqrtPriceRatio = sqrtScaled18(maxPrice.divDown(minPrice));
        fourthRootPriceRatio = sqrtScaled18(sqrtPriceRatio);

        virtualBalances = new uint256[](2);
        // Va = Ra_max / (sqrtPriceRatio - 1)
        virtualBalances[a] = _INITIALIZATION_MAX_BALANCE_A.divDown(sqrtPriceRatio - FixedPoint.ONE);
        // Vb = minPrice * (Va + Ra_max)
        virtualBalances[b] = minPrice.mulDown(virtualBalances[a] + _INITIALIZATION_MAX_BALANCE_A);

        realBalances = new uint256[](2);
        // Rb = sqrt(targetPrice * Vb * (Ra_max + Va)) - Vb
        realBalances[b] =
            sqrtScaled18(
                targetPrice.mulUp(virtualBalances[b]).mulUp(_INITIALIZATION_MAX_BALANCE_A + virtualBalances[a])
            ) -
            virtualBalances[b];
        // Ra = (Rb + Vb - (Va * targetPrice)) / targetPrice
        realBalances[a] = (realBalances[b] + virtualBalances[b] - virtualBalances[a].mulDown(targetPrice)).divDown(
            targetPrice
        );
    }

    /**
     * @notice Calculate the current virtual balances of the pool.
     * @dev If the pool is in range or the price ratio is not updating, the virtual balances do not change and
     * lastVirtualBalances are returned. Otherwise, follow these three steps:
     * 1. Calculate the current fourth root of price ratio.
     * 2. Shrink/Expand the price interval considering the current fourth root of price ratio (if the price ratio
     *    is updating).
     * 3. Track the market price by moving the price interval (if the pool is out of range).
     *
     * Note: Virtual balances will be rounded down so that the swap result favors the Vault.
     *
     * @param balancesScaled18 Current pool balances, sorted in token registration order
     * @param lastVirtualBalances The last virtual balances, sorted in token registration order
     * @param priceShiftDailyRateInSeconds IncreaseDayRate divided by 124649
     * @param lastTimestamp The timestamp of the last user interaction with the pool
     * @param centerednessMargin A limit of the pool centeredness that defines if pool is out of range
     * @param storedPriceRatioState A struct containing start and end price ratios and a time interval
     * @return currentVirtualBalances The current virtual balances of the pool
     * @return changed Whether the virtual balances have changed and must be updated in the pool
     */
    function computeCurrentVirtualBalances(
        uint256[] memory balancesScaled18,
        uint256[] memory lastVirtualBalances,
        uint256 priceShiftDailyRateInSeconds,
        uint32 lastTimestamp,
        uint64 centerednessMargin,
        PriceRatioState storage storedPriceRatioState
    ) internal view returns (uint256[] memory currentVirtualBalances, bool changed) {
        uint32 currentTimestamp = block.timestamp.toUint32();

        // If the last timestamp is the same as the current timestamp, virtual balances were already reviewed in the
        // current block.
        if (lastTimestamp == currentTimestamp) {
            return (lastVirtualBalances, false);
        }

        currentVirtualBalances = lastVirtualBalances;

        PriceRatioState memory priceRatioState = storedPriceRatioState;

        uint256 currentFourthRootPriceRatio = computeFourthRootPriceRatio(
            currentTimestamp,
            priceRatioState.startFourthRootPriceRatio,
            priceRatioState.endFourthRootPriceRatio,
            priceRatioState.priceRatioUpdateStartTime,
            priceRatioState.priceRatioUpdateEndTime
        );

        // Postponing the calculation of isPoolAboveCenter saves gas when the pool is in range and the price ratio
        // is not updating.
        PoolAboveCenter poolAboveCenter = PoolAboveCenter.UNKNOWN;

        // If the price ratio is updating, shrink/expand the price interval by recalculating the virtual balances.
        // Skip the update if the start and end price ratio are the same, because the virtual balances are already
        // calculated.
        if (
            currentTimestamp > priceRatioState.priceRatioUpdateStartTime &&
            lastTimestamp < priceRatioState.priceRatioUpdateEndTime
        ) {
            poolAboveCenter = isAboveCenter(balancesScaled18, lastVirtualBalances).toPoolAboveCenterEnum();

            currentVirtualBalances = calculateVirtualBalancesUpdatingPriceRatio(
                currentFourthRootPriceRatio,
                balancesScaled18,
                lastVirtualBalances,
                poolAboveCenter == PoolAboveCenter.TRUE
            );

            changed = true;
        }

        // If the pool is out of range, track the market price by moving the price interval.
        if (isPoolInRange(balancesScaled18, currentVirtualBalances, centerednessMargin) == false) {
            if (poolAboveCenter == PoolAboveCenter.UNKNOWN) {
                poolAboveCenter = isAboveCenter(balancesScaled18, lastVirtualBalances).toPoolAboveCenterEnum();
            }

            currentVirtualBalances = calculateVirtualBalancesUpdatingPriceRange(
                currentFourthRootPriceRatio,
                balancesScaled18,
                currentVirtualBalances,
<<<<<<< HEAD
                poolAboveCenter == PoolAboveCenter.TRUE,
                priceShiftDailyRangeInSeconds,
=======
                isPoolAboveCenter,
                priceShiftDailyRateInSeconds,
>>>>>>> cee2d404
                currentTimestamp,
                lastTimestamp
            );

            changed = true;
        }
    }

    /**
     * @notice Calculate the virtual balances of the pool when the price ratio is updating.
     * @dev This function uses a Bhaskara formula to shrink/expand the price interval by recalculating the virtual
     * balances. It'll keep the pool centeredness constant, and track the desired price ratio. To derive this formula,
     * we need to solve the following simultaneous equations:
     *
     * 1. centeredness = (Ra * Vb) / (Rb * Va)
     * 2. PriceRatio = invariant^2/(Va * Vb)^2 (maxPrice / minPrice)
     * 3. invariant = (Va + Ra) * (Vb + Rb)
     *
     * Substitute [3] in [2]. Then, isolate one of the V's. Finally, replace the isolated V in [1]. We get a quadratic
     * equation that will be solved in this function.
     *
     * @param currentFourthRootPriceRatio The current fourth root of the price ratio of the pool
     * @param balancesScaled18 Current pool balances, sorted in token registration order
     * @param lastVirtualBalances The last virtual balances, sorted in token registration order
     * @param isPoolAboveCenter Whether the pool is above or below the center
     * @return virtualBalances The new virtual balances of the pool
     */
    function calculateVirtualBalancesUpdatingPriceRatio(
        uint256 currentFourthRootPriceRatio,
        uint256[] memory balancesScaled18,
        uint256[] memory lastVirtualBalances,
        bool isPoolAboveCenter
    ) internal pure returns (uint256[] memory virtualBalances) {
        // The overvalued token is the one with a lower token balance (therefore, rarer and more valuable).
        (uint256 indexTokenUndervalued, uint256 indexTokenOvervalued) = isPoolAboveCenter ? (0, 1) : (1, 0);
        uint256 balanceTokenUndervalued = balancesScaled18[indexTokenUndervalued];
        uint256 balanceTokenOvervalued = balancesScaled18[indexTokenOvervalued];

        virtualBalances = new uint256[](2);

        // Calculate the current pool centeredness, which will remain constant.
        uint256 poolCenteredness = computeCenteredness(balancesScaled18, lastVirtualBalances);

        // The original formula was a quadratic equation, with terms:
        // a = Q0 - 1
        // b = - Ru (1 + C)
        // c = - Ru^2 C
        // where Q0 is the square root of the price ratio, Ru is the undervalued token balance, and C is the
        // centeredness. Applying Bhaskara, we'd have: Vu = (-b + sqrt(b^2 - 4ac)) / 2a.
        // The Bhaskara above can be simplified by replacing a, b and c with the terms above, which leads to:
        // Vu = Ru(1 + C + sqrt(1 + C (C + 4 Q0 - 2))) / 2(Q0 - 1)
        uint256 sqrtPriceRatio = currentFourthRootPriceRatio.mulUp(currentFourthRootPriceRatio);

        // Using FixedPoint math as little as possible to improve the precision of the result.
        // Note: The input of Math.sqrt must be a 36-decimal number, so that the final result is 18 decimals.
        uint256 virtualBalanceUndervalued = (balanceTokenUndervalued *
            (FixedPoint.ONE +
                poolCenteredness +
                Math.sqrt(poolCenteredness * (poolCenteredness + 4 * sqrtPriceRatio - 2e18) + 1e36))) /
            (2 * (sqrtPriceRatio - FixedPoint.ONE));
        virtualBalances[indexTokenOvervalued] = ((balanceTokenOvervalued * virtualBalanceUndervalued) /
            balanceTokenUndervalued).divDown(poolCenteredness);
        virtualBalances[indexTokenUndervalued] = virtualBalanceUndervalued;
    }

    /**
     * @notice Calculate the virtual balances when the pool is out of range, effectively adjusting the price range.
     * @dev This function will track the market price by moving the price interval. Note that it will increase the
     * pool centeredness and change the token prices.
     *
     * @param currentFourthRootPriceRatio The current fourth root of price ratio of the pool
     * @param balancesScaled18 Current pool balances, sorted in token registration order
     * @param virtualBalances The last virtual balances, sorted in token registration order
     * @param isPoolAboveCenter Whether the pool is above or below the center
     * @param priceShiftDailyRateInSeconds IncreaseDayRate divided by 124649
     * @param currentTimestamp The current timestamp
     * @param lastTimestamp The timestamp of the last user interaction with the pool
     * @return virtualBalances The new virtual balances of the pool
     */
    function calculateVirtualBalancesUpdatingPriceRange(
        uint256 currentFourthRootPriceRatio,
        uint256[] memory balancesScaled18,
        uint256[] memory virtualBalances,
        bool isPoolAboveCenter,
        uint256 priceShiftDailyRateInSeconds,
        uint32 currentTimestamp,
        uint32 lastTimestamp
    ) internal pure returns (uint256[] memory) {
        // Round up price ratio, to round virtual balances down.
        uint256 priceRatio = currentFourthRootPriceRatio.mulUp(currentFourthRootPriceRatio);

        // The overvalued token is the one with a lower token balance (therefore, rarer and more valuable).
        (uint256 indexTokenUndervalued, uint256 indexTokenOvervalued) = isPoolAboveCenter ? (0, 1) : (1, 0);

        // Vb = Vb * (1 - priceShiftDailyRateInSeconds)^(Tcurr - Tlast)
        virtualBalances[indexTokenOvervalued] = virtualBalances[indexTokenOvervalued].mulDown(
            LogExpMath.pow(
                FixedPoint.ONE - priceShiftDailyRateInSeconds,
                (currentTimestamp - lastTimestamp) * FixedPoint.ONE
            )
        );
        // Va = (Ra * (Vb + Rb)) / (((priceRatio - 1) * Vb) - Rb)
        virtualBalances[indexTokenUndervalued] =
            (balancesScaled18[indexTokenUndervalued] *
                (virtualBalances[indexTokenOvervalued] + balancesScaled18[indexTokenOvervalued])) /
            ((priceRatio - FixedPoint.ONE).mulDown(virtualBalances[indexTokenOvervalued]) -
                balancesScaled18[indexTokenOvervalued]);

        return virtualBalances;
    }

    /**
     * @notice Check whether the pool is in range.
     * @dev The pool is in range if the centeredness is greater than the centeredness margin.
     * @param balancesScaled18 Current pool balances, sorted in token registration order
     * @param virtualBalances The last virtual balances, sorted in token registration order
     * @param centerednessMargin A symmetrical measure of how closely an unbalanced pool can approach the limits of the
     * price range before it is considered out of range
     * @return isInRange Whether the pool is in range
     */
    function isPoolInRange(
        uint256[] memory balancesScaled18,
        uint256[] memory virtualBalances,
        uint256 centerednessMargin
    ) internal pure returns (bool) {
        uint256 centeredness = computeCenteredness(balancesScaled18, virtualBalances);
        return centeredness >= centerednessMargin;
    }

    /**
     * @notice Calculate the centeredness of the pool.
     * @dev The centeredness is calculated as the ratio of the real balances divided by the ratio of the virtual
     * balances. It's a percentage value, where 100% means that the token prices are centered, and 0% means that the
     * token prices are at the edge of the price interval.
     *
     * @param balancesScaled18 Current pool balances, sorted in token registration order
     * @param virtualBalances The last virtual balances, sorted in token registration order
     * @return poolCenteredness The centeredness of the pool
     */
    function computeCenteredness(
        uint256[] memory balancesScaled18,
        uint256[] memory virtualBalances
    ) internal pure returns (uint256) {
        if (balancesScaled18[a] == 0 || balancesScaled18[b] == 0) {
            return 0;
        }

        bool isPoolAboveCenter = isAboveCenter(balancesScaled18, virtualBalances);

        // The overvalued token is the one with a lower token balance (therefore, rarer and more valuable).
        (uint256 indexTokenUndervalued, uint256 indexTokenOvervalued) = isPoolAboveCenter ? (0, 1) : (1, 0);

        // Round up the centeredness, so the virtual balances are rounded down when the pool prices are moving.
        return
            ((balancesScaled18[indexTokenOvervalued] * virtualBalances[indexTokenUndervalued]) /
                balancesScaled18[indexTokenUndervalued]).divUp(virtualBalances[indexTokenOvervalued]);
    }

    /**
     * @notice Calculate the fourth root of the price ratio of the pool.
     * @dev The current fourth root of price ratio is an interpolation of the price ratio between the start and end
     * values in the price ratio state, using the percentage elapsed between the start and end times.
     *
     * @param currentTime The current timestamp
     * @param startFourthRootPriceRatio The start fourth root of price ratio of the pool
     * @param endFourthRootPriceRatio The end fourth root of price ratio of the pool
     * @param priceRatioUpdateStartTime The timestamp of the last user interaction with the pool
     * @param priceRatioUpdateEndTime The timestamp of the next user interaction with the pool
     * @return fourthRootPriceRatio The fourth root of price ratio of the pool
     */
    function computeFourthRootPriceRatio(
        uint32 currentTime,
        uint96 startFourthRootPriceRatio,
        uint96 endFourthRootPriceRatio,
        uint32 priceRatioUpdateStartTime,
        uint32 priceRatioUpdateEndTime
    ) internal pure returns (uint96) {
        // if start and end time are the same, return end value.
        if (currentTime >= priceRatioUpdateEndTime) {
            return endFourthRootPriceRatio;
        } else if (currentTime <= priceRatioUpdateStartTime) {
            return startFourthRootPriceRatio;
        }

        uint256 exponent = uint256(currentTime - priceRatioUpdateStartTime).divDown(
            priceRatioUpdateEndTime - priceRatioUpdateStartTime
        );

        return
            ((uint256(startFourthRootPriceRatio) * LogExpMath.pow(endFourthRootPriceRatio, exponent)) /
                LogExpMath.pow(startFourthRootPriceRatio, exponent)).toUint96();
    }

    /**
     * @notice Check whether the pool is above center.
     * @dev The pool is above center if the ratio of the real balances is greater than the ratio of the virtual
     * balances.
     *
     * @param balancesScaled18 Current pool balances, sorted in token registration order
     * @param virtualBalances The last virtual balances, sorted in token registration order
     * @return isAboveCenter Whether the pool is above center
     */
    function isAboveCenter(
        uint256[] memory balancesScaled18,
        uint256[] memory virtualBalances
    ) internal pure returns (bool) {
        if (balancesScaled18[b] == 0) {
            return true;
        } else {
            return balancesScaled18[a].divDown(balancesScaled18[b]) > virtualBalances[a].divDown(virtualBalances[b]);
        }
    }

    /// @notice Convert a boolean value to a PoolAboveCenter enum (only TRUE or FALSE).
    function toPoolAboveCenterEnum(bool value) internal pure returns (PoolAboveCenter) {
        return PoolAboveCenter(value.toUint());
    }

    /**
     * @notice Convert a raw daily rate into the value used internally.
     * @param priceShiftDailyRate The price shift daily rate
     * @return priceShiftDailyRateInSeconds Represents how fast the pool can move the virtual balances per day
     */
    function computePriceShiftDailyRate(uint256 priceShiftDailyRate) internal pure returns (uint128) {
        // Divide daily rate by a number of seconds per day (plus some adjustment)
        return (priceShiftDailyRate / _SECONDS_PER_DAY_WITH_ADJUSTMENT).toUint128();
    }

    /**
     * @notice Calculate the square root of a value scaled by 18 decimals.
     * @param valueScaled18 The value to calculate the square root of, scaled by 18 decimals
     * @return sqrtValueScaled18 The square root of the value scaled by 18 decimals
     */
    function sqrtScaled18(uint256 valueScaled18) internal pure returns (uint256) {
        return Math.sqrt(valueScaled18 * FixedPoint.ONE);
    }
}<|MERGE_RESOLUTION|>--- conflicted
+++ resolved
@@ -296,7 +296,7 @@
 
         // Postponing the calculation of isPoolAboveCenter saves gas when the pool is in range and the price ratio
         // is not updating.
-        PoolAboveCenter poolAboveCenter = PoolAboveCenter.UNKNOWN;
+        PoolAboveCenter isPoolAboveCenter = PoolAboveCenter.UNKNOWN;
 
         // If the price ratio is updating, shrink/expand the price interval by recalculating the virtual balances.
         // Skip the update if the start and end price ratio are the same, because the virtual balances are already
@@ -305,13 +305,13 @@
             currentTimestamp > priceRatioState.priceRatioUpdateStartTime &&
             lastTimestamp < priceRatioState.priceRatioUpdateEndTime
         ) {
-            poolAboveCenter = isAboveCenter(balancesScaled18, lastVirtualBalances).toPoolAboveCenterEnum();
+            isPoolAboveCenter = isAboveCenter(balancesScaled18, lastVirtualBalances).toEnum();
 
             currentVirtualBalances = calculateVirtualBalancesUpdatingPriceRatio(
                 currentFourthRootPriceRatio,
                 balancesScaled18,
                 lastVirtualBalances,
-                poolAboveCenter == PoolAboveCenter.TRUE
+                isPoolAboveCenter == PoolAboveCenter.TRUE
             );
 
             changed = true;
@@ -319,21 +319,16 @@
 
         // If the pool is out of range, track the market price by moving the price interval.
         if (isPoolInRange(balancesScaled18, currentVirtualBalances, centerednessMargin) == false) {
-            if (poolAboveCenter == PoolAboveCenter.UNKNOWN) {
-                poolAboveCenter = isAboveCenter(balancesScaled18, lastVirtualBalances).toPoolAboveCenterEnum();
+            if (isPoolAboveCenter == PoolAboveCenter.UNKNOWN) {
+                isPoolAboveCenter = isAboveCenter(balancesScaled18, lastVirtualBalances).toEnum();
             }
 
             currentVirtualBalances = calculateVirtualBalancesUpdatingPriceRange(
                 currentFourthRootPriceRatio,
                 balancesScaled18,
                 currentVirtualBalances,
-<<<<<<< HEAD
-                poolAboveCenter == PoolAboveCenter.TRUE,
-                priceShiftDailyRangeInSeconds,
-=======
-                isPoolAboveCenter,
+                isPoolAboveCenter == PoolAboveCenter.TRUE,
                 priceShiftDailyRateInSeconds,
->>>>>>> cee2d404
                 currentTimestamp,
                 lastTimestamp
             );
@@ -548,7 +543,7 @@
     }
 
     /// @notice Convert a boolean value to a PoolAboveCenter enum (only TRUE or FALSE).
-    function toPoolAboveCenterEnum(bool value) internal pure returns (PoolAboveCenter) {
+    function toEnum(bool value) internal pure returns (PoolAboveCenter) {
         return PoolAboveCenter(value.toUint());
     }
 
