--- conflicted
+++ resolved
@@ -42,14 +42,11 @@
      * @param name The name of the pool
      * @param symbol The symbol of the pool
      * @param tokens An array of descriptors for the tokens the pool will manage
-<<<<<<< HEAD
+     * @param roleAccounts Addresses the Vault will allow to change certain pool settings
+     * @param swapFeePercentage Initial swap fee percentage
      * @param initialMinPrice The initial minimum price of the pool
      * @param initialMaxPrice The initial maximum price of the pool
      * @param initialTargetPrice The initial target price of the pool
-=======
-     * @param roleAccounts Addresses the Vault will allow to change certain pool settings
-     * @param swapFeePercentage Initial swap fee percentage
->>>>>>> b665cc84
      * @param priceShiftDailyRate The allowed change in a virtual balance per day
      * @param centerednessMargin How far the price can be from the center before the price range starts to move
      * @param salt The salt value that will be passed to deployment
