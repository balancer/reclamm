// SPDX-License-Identifier: GPL-3.0-or-later

pragma solidity ^0.8.24;

import { IPoolVersion } from "@balancer-labs/v3-interfaces/contracts/solidity-utils/helpers/IPoolVersion.sol";
import { IVaultErrors } from "@balancer-labs/v3-interfaces/contracts/vault/IVaultErrors.sol";
import { IVault } from "@balancer-labs/v3-interfaces/contracts/vault/IVault.sol";
import {
    TokenConfig,
    PoolRoleAccounts,
    LiquidityManagement
} from "@balancer-labs/v3-interfaces/contracts/vault/VaultTypes.sol";

import { BasePoolFactory } from "@balancer-labs/v3-pool-utils/contracts/BasePoolFactory.sol";
import { Version } from "@balancer-labs/v3-solidity-utils/contracts/helpers/Version.sol";

import { ReClammPool } from "./ReClammPool.sol";
import { ReClammPoolParams } from "./interfaces/IReClammPool.sol";

/**
 * @notice ReClammPool factory.
 */
contract ReClammPoolFactory is IPoolVersion, BasePoolFactory, Version {
    string private _poolVersion;

    constructor(
        IVault vault,
        uint32 pauseWindowDuration,
        string memory factoryVersion,
        string memory poolVersion
    ) BasePoolFactory(vault, pauseWindowDuration, type(ReClammPool).creationCode) Version(factoryVersion) {
        _poolVersion = poolVersion;
    }

    /// @inheritdoc IPoolVersion
    function getPoolVersion() external view returns (string memory) {
        return _poolVersion;
    }

    /**
     * @notice Deploys a new `StablePool`.
     * @param name The name of the pool
     * @param symbol The symbol of the pool
     * @param tokens An array of descriptors for the tokens the pool will manage
<<<<<<< HEAD
     * @param increaseDayRate The allowed change in a virtual balance per day
     * @param fourthRootPriceRatio The fourth root of the price ratio
=======
     * @param priceShiftDailyRate The allowed change in a virtual balance per day
     * @param sqrtPriceRatio The fourth root of the price ratio
>>>>>>> 7a610dd1
     * @param centerednessMargin How far the price can be from the center before the price range starts to move
     * @param roleAccounts Addresses the Vault will allow to change certain pool settings
     * @param swapFeePercentage Initial swap fee percentage
     * @param salt The salt value that will be passed to deployment
     */
    function create(
        string memory name,
        string memory symbol,
        TokenConfig[] memory tokens,
        PoolRoleAccounts memory roleAccounts,
        uint256 swapFeePercentage,
<<<<<<< HEAD
        uint256 increaseDayRate,
        uint96 fourthRootPriceRatio,
=======
        uint256 priceShiftDailyRate,
        uint96 sqrtPriceRatio,
>>>>>>> 7a610dd1
        uint64 centerednessMargin,
        bytes32 salt
    ) external returns (address pool) {
        if (roleAccounts.poolCreator != address(0)) {
            revert StandardPoolWithCreator();
        }

        // The ReClammPool only supports 2 tokens.
        if (tokens.length > 2) {
            revert IVaultErrors.MaxTokens();
        }

        LiquidityManagement memory liquidityManagement = getDefaultLiquidityManagement();
        liquidityManagement.enableDonation = false;
        liquidityManagement.disableUnbalancedLiquidity = true;

        pool = _create(
            abi.encode(
                ReClammPoolParams({
                    name: name,
                    symbol: symbol,
                    version: _poolVersion,
<<<<<<< HEAD
                    increaseDayRate: increaseDayRate,
                    fourthRootPriceRatio: fourthRootPriceRatio,
=======
                    priceShiftDailyRate: priceShiftDailyRate,
                    sqrtPriceRatio: sqrtPriceRatio,
>>>>>>> 7a610dd1
                    centerednessMargin: centerednessMargin
                }),
                getVault()
            ),
            salt
        );

        _registerPoolWithVault(
            pool,
            tokens,
            swapFeePercentage,
            false, // not exempt from protocol fees
            roleAccounts,
            pool, // The pool is the hook
            liquidityManagement
        );
    }
}<|MERGE_RESOLUTION|>--- conflicted
+++ resolved
@@ -42,13 +42,8 @@
      * @param name The name of the pool
      * @param symbol The symbol of the pool
      * @param tokens An array of descriptors for the tokens the pool will manage
-<<<<<<< HEAD
-     * @param increaseDayRate The allowed change in a virtual balance per day
+     * @param priceShiftDailyRate The allowed change in a virtual balance per day
      * @param fourthRootPriceRatio The fourth root of the price ratio
-=======
-     * @param priceShiftDailyRate The allowed change in a virtual balance per day
-     * @param sqrtPriceRatio The fourth root of the price ratio
->>>>>>> 7a610dd1
      * @param centerednessMargin How far the price can be from the center before the price range starts to move
      * @param roleAccounts Addresses the Vault will allow to change certain pool settings
      * @param swapFeePercentage Initial swap fee percentage
@@ -60,13 +55,8 @@
         TokenConfig[] memory tokens,
         PoolRoleAccounts memory roleAccounts,
         uint256 swapFeePercentage,
-<<<<<<< HEAD
-        uint256 increaseDayRate,
+        uint256 priceShiftDailyRate,
         uint96 fourthRootPriceRatio,
-=======
-        uint256 priceShiftDailyRate,
-        uint96 sqrtPriceRatio,
->>>>>>> 7a610dd1
         uint64 centerednessMargin,
         bytes32 salt
     ) external returns (address pool) {
@@ -89,13 +79,8 @@
                     name: name,
                     symbol: symbol,
                     version: _poolVersion,
-<<<<<<< HEAD
-                    increaseDayRate: increaseDayRate,
+                    priceShiftDailyRate: priceShiftDailyRate,
                     fourthRootPriceRatio: fourthRootPriceRatio,
-=======
-                    priceShiftDailyRate: priceShiftDailyRate,
-                    sqrtPriceRatio: sqrtPriceRatio,
->>>>>>> 7a610dd1
                     centerednessMargin: centerednessMargin
                 }),
                 getVault()
