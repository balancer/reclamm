import { ethers } from 'hardhat';
import { expect } from 'chai';
import { deploy, deployedAt } from '@balancer-labs/v3-helpers/src/contract';
import { sharedBeforeEach } from '@balancer-labs/v3-common/sharedBeforeEach';
import { Router } from '@balancer-labs/v3-vault/typechain-types/contracts/Router';
import { ERC20TestToken } from '@balancer-labs/v3-solidity-utils/typechain-types/contracts/test/ERC20TestToken';
import { SignerWithAddress } from '@nomicfoundation/hardhat-ethers/dist/src/signer-with-address';
import { FP_ZERO, bn, fp, fpDivDown, fpMulDown } from '@balancer-labs/v3-helpers/src/numbers';
import {
  MAX_UINT256,
  MAX_UINT160,
  MAX_UINT48,
  ZERO_BYTES32,
  ZERO_ADDRESS,
} from '@balancer-labs/v3-helpers/src/constants';
import * as VaultDeployer from '@balancer-labs/v3-helpers/src/models/vault/VaultDeployer';
import { IVaultMock } from '@balancer-labs/v3-interfaces/typechain-types';
import TypesConverter from '@balancer-labs/v3-helpers/src/models/types/TypesConverter';
import { buildTokenConfig } from '@balancer-labs/v3-helpers/src/models/tokens/tokenConfig';
import { ReClammPool, ReClammPoolFactory } from '../typechain-types';
import { actionId } from '@balancer-labs/v3-helpers/src/models/misc/actions';
import { advanceTime, currentTimestamp, DAY, HOUR, MONTH } from '@balancer-labs/v3-helpers/src/time';
import * as expectEvent from '@balancer-labs/v3-helpers/src/test/expectEvent';
import { sortAddresses } from '@balancer-labs/v3-helpers/src/models/tokens/sortingHelper';
import { deployPermit2 } from '@balancer-labs/v3-vault/test/Permit2Deployer';
import { IPermit2 } from '@balancer-labs/v3-vault/typechain-types/permit2/src/interfaces/IPermit2';
import { PoolConfigStructOutput } from '@balancer-labs/v3-interfaces/typechain-types/contracts/vault/IVault';
import { TokenConfigStruct } from '../typechain-types/@balancer-labs/v3-interfaces/contracts/vault/IVault';
import {
  computeCurrentVirtualBalances,
  Rounding,
  pureComputeInvariant,
  toDailyPriceShiftBase,
  fourthRoot,
  pow4
} from './utils/reClammMath';
import { expectEqualWithError } from './utils/relativeError';

describe('ReClammPool', function () {
  const FACTORY_VERSION = 'ReClamm Pool Factory v1';
  const POOL_VERSION = 'ReClamm Pool v1';
  const ROUTER_VERSION = 'Router v11';

  const POOL_SWAP_FEE = fp(0.01);
  const TOKEN_AMOUNT = fp(100);

  const INITIAL_BALANCE_A = TOKEN_AMOUNT;
  const MIN_POOL_BALANCE = fp(0.0001);

  const SWAP_FEE = fp(0.01); // 1%

  const MIN_PRICE = fp(0.5);
  const MAX_PRICE = fp(8);
  const TARGET_PRICE = fp(3);

  // 100%. Price interval can double or reduce by half each day.
  const PRICE_SHIFT_DAILY_RATE = fp(1);
  // 50%. If pool centeredness is less than margin, price interval will track the market price.
  const CENTEREDNESS_MARGIN = fp(0.5);

  const virtualBalancesError = 0.000000000000001;
  const priceRatioError = 0.00001; // 0.001% error tolerance.

  // When comparing a price before and after a swap, the error is small because the prices should not change.
  const pricesSmallError = 0.0001; // 0.01% error tolerance.
  // When comparing a price after time has passed, the error is bigger because we are comparing the actual pool price
  // with an adjustment of the prices before time warp.
  const pricesBigError = 0.06; // 6% error tolerance.

  let permit2: IPermit2;
  let vault: IVaultMock;
  let factory: ReClammPoolFactory;
  let pool: ReClammPool;
  let router: Router;
  let alice: SignerWithAddress;
  let bob: SignerWithAddress;
  let tokenA: ERC20TestToken;
  let tokenB: ERC20TestToken;
  let poolTokens: string[];

  let tokenAAddress: string;
  let tokenBAddress: string;

  let tokenAIdx: number;
  let tokenBIdx: number;

  let initialBalances: bigint[] = [];

  before('setup signers', async () => {
    [, alice, bob] = await ethers.getSigners();
  });

  sharedBeforeEach('deploy vault, router, tokens, and pool', async function () {
    vault = await TypesConverter.toIVaultMock(await VaultDeployer.deployMock());

    const WETH = await deploy('v3-solidity-utils/WETHTestToken');
    permit2 = await deployPermit2();
    router = await deploy('v3-vault/Router', { args: [vault, WETH, permit2, ROUTER_VERSION] });

    tokenA = await deploy('v3-solidity-utils/ERC20TestToken', { args: ['Token A', 'TKN_A', 18] });
    tokenB = await deploy('v3-solidity-utils/ERC20TestToken', { args: ['Token B', 'TKN_B', 6] });

    tokenAAddress = await tokenA.getAddress();
    tokenBAddress = await tokenB.getAddress();

    [tokenAIdx, tokenBIdx] = tokenAAddress.localeCompare(tokenBAddress) < 0 ? [0, 1] : [1, 0];
  });

  sharedBeforeEach('create and initialize pool', async () => {
    factory = await deploy('ReClammPoolFactory', {
      args: [await vault.getAddress(), MONTH * 12, FACTORY_VERSION, POOL_VERSION],
    });
    poolTokens = sortAddresses([tokenAAddress, tokenBAddress]);

    const tokenConfig: TokenConfigStruct[] = buildTokenConfig(poolTokens);

    const priceParams: ReClammPoolFactory.ReClammPriceParamsStruct = {
      initialMinPrice: MIN_PRICE,
      initialMaxPrice: MAX_PRICE,
      initialTargetPrice: TARGET_PRICE,
      tokenAPriceIncludesRate: false, // Do not consider rates in the price calculation for token A
      tokenBPriceIncludesRate: false, // Do not consider rates in the price calculation for token B
    };

    const tx = await factory.create(
      'ReClammPool',
      'Test',
      tokenConfig,
      { pauseManager: ZERO_ADDRESS, swapFeeManager: ZERO_ADDRESS, poolCreator: ZERO_ADDRESS },
      SWAP_FEE,
      priceParams,
      PRICE_SHIFT_DAILY_RATE,
      CENTEREDNESS_MARGIN,
      ZERO_BYTES32
    );
    const receipt = await tx.wait();
    const event = expectEvent.inReceipt(receipt, 'PoolCreated');

    pool = (await deployedAt('ReClammPool', event.args.pool)) as unknown as ReClammPool;

    const contractInitialBalances = await pool.computeInitialBalancesRaw(tokenAAddress, INITIAL_BALANCE_A);
    initialBalances = [...contractInitialBalances];

    await tokenA.mint(bob, 100n * TOKEN_AMOUNT);
    await tokenB.mint(bob, 100n * TOKEN_AMOUNT);

    await pool.connect(bob).approve(router, MAX_UINT256);

    for (const token of [tokenA, tokenB]) {
      await token.connect(bob).approve(permit2, MAX_UINT256);
      await permit2.connect(bob).approve(token, router, MAX_UINT160, MAX_UINT48);
    }

    await expect(await router.connect(bob).initialize(pool, poolTokens, initialBalances, FP_ZERO, false, '0x'))
      .to.emit(vault, 'PoolInitialized')
      .withArgs(pool);
  });

  sharedBeforeEach('grant permission', async () => {
    // Permission to set the pool swap fee.
    const setPoolSwapFeeAction = await actionId(vault, 'setStaticSwapFeePercentage');

    const authorizerAddress = await vault.getAuthorizer();
    const authorizer = await deployedAt('v3-vault/BasicAuthorizerMock', authorizerAddress);

    await authorizer.grantRole(setPoolSwapFeeAction, bob.address);

    await vault.connect(bob).setStaticSwapFeePercentage(pool, POOL_SWAP_FEE);

    // Permission to start a price ratio update.
    const setPriceRatioAction = await actionId(pool, 'startPriceRatioUpdate');
    await authorizer.grantRole(setPriceRatioAction, bob.address);
  });

  it('should have correct versions', async () => {
    expect(await factory.version()).to.eq(FACTORY_VERSION);
    expect(await factory.getPoolVersion()).to.eq(POOL_VERSION);
    expect(await pool.version()).to.eq(POOL_VERSION);
  });

  it('pool and protocol fee preconditions', async () => {
    const poolConfig: PoolConfigStructOutput = await vault.getPoolConfig(pool);

    expect(poolConfig.isPoolRegistered).to.be.true;
    expect(poolConfig.isPoolInitialized).to.be.true;

    expect(await vault.getStaticSwapFeePercentage(pool)).to.eq(POOL_SWAP_FEE);
  });

  it('has the correct pool tokens and balances', async () => {
    const tokensFromPool = await pool.getTokens();
    expect(tokensFromPool).to.deep.equal(poolTokens);

    const [tokensFromVault, , balancesFromVault] = await vault.getPoolTokenInfo(pool);

    expect(tokensFromVault).to.deep.equal(tokensFromPool);
    expect(balancesFromVault).to.deep.equal(initialBalances);
  });

  it('cannot be initialized twice', async () => {
    await expect(router.connect(alice).initialize(pool, poolTokens, initialBalances, FP_ZERO, false, '0x'))
      .to.be.revertedWithCustomError(vault, 'PoolAlreadyInitialized')
      .withArgs(await pool.getAddress());
  });

  it('is registered in the factory', async () => {
    expect(await factory.getPoolCount()).to.be.eq(1);
    expect(await factory.getPools()).to.be.deep.eq([await pool.getAddress()]);
  });

  it('should move virtual balances correctly (out of range > center)', async () => {
    // Very big swap, putting the pool right at the edge. (Token B has 6 decimals, so we need to convert to 18
    // decimals).
    const exactAmountOut = initialBalances[tokenBIdx] - MIN_POOL_BALANCE / bn(1e12) - 1n;
    const maxAmountIn = MAX_UINT256;
    const deadline = MAX_UINT256;
    const wethIsEth = false;

    await router
      .connect(bob)
      .swapSingleTokenExactOut(pool, tokenA, tokenB, exactAmountOut, maxAmountIn, deadline, wethIsEth, '0x');

    const [, , , poolBalancesAfterSwap] = await vault.getPoolTokenInfo(pool);
    const virtualBalancesAfterSwap = await pool.computeCurrentVirtualBalances();

    const lastTimestamp = await currentTimestamp();
    await advanceTime(HOUR);
    const expectedTimestamp = lastTimestamp + BigInt(HOUR) + 1n;

    const currentFourthRootPriceRatio = await pool.computeCurrentFourthRootPriceRatio();

    // calculate the expected virtual balances in the next swap
    const [expectedFinalVirtualBalances] = computeCurrentVirtualBalances(
      poolBalancesAfterSwap,
      [virtualBalancesAfterSwap.currentVirtualBalanceA, virtualBalancesAfterSwap.currentVirtualBalanceB],
      toDailyPriceShiftBase(PRICE_SHIFT_DAILY_RATE),
      lastTimestamp,
      expectedTimestamp,
      CENTEREDNESS_MARGIN,
      {
        priceRatioUpdateStartTime: 0,
        priceRatioUpdateEndTime: 0,
        startFourthRootPriceRatio: currentFourthRootPriceRatio,
        endFourthRootPriceRatio: currentFourthRootPriceRatio,
      }
    );

    expect(expectedFinalVirtualBalances[tokenAIdx]).to.be.greaterThan(virtualBalancesAfterSwap[tokenAIdx]);
    expect(expectedFinalVirtualBalances[tokenBIdx]).to.be.lessThan(virtualBalancesAfterSwap[tokenBIdx]);

    // Swap in the other direction.
    await router
      .connect(bob)
      .swapSingleTokenExactOut(pool, tokenB, tokenA, INITIAL_BALANCE_A, MAX_UINT256, deadline, wethIsEth, '0x');

    // Check whether the virtual balances are close to their expected values.
    const actualFinalVirtualBalances = await pool.computeCurrentVirtualBalances();

    expectEqualWithError(
      actualFinalVirtualBalances[tokenAIdx],
      expectedFinalVirtualBalances[tokenAIdx],
      virtualBalancesError
    );
    expectEqualWithError(
      actualFinalVirtualBalances[tokenBIdx],
      expectedFinalVirtualBalances[tokenBIdx],
      virtualBalancesError
    );
  });

  it('should move virtual balances correctly (out of range < center)', async () => {
    // Very big swap, putting the pool right at the edge.
    const exactAmountOut = INITIAL_BALANCE_A - MIN_POOL_BALANCE - 1n;

    await doSwapExactOutAndCheckVirtualBalancesAndSpotPrice(tokenB, tokenA, exactAmountOut);

    const [, , , poolBalancesAfterSwap] = await vault.getPoolTokenInfo(pool);
    const virtualBalancesAfterSwap = await pool.computeCurrentVirtualBalances();

    const lastTimestamp = await currentTimestamp();
    await advanceTime(HOUR);
    const expectedTimestamp = lastTimestamp + BigInt(HOUR) + 1n;

    const currentFourthRootPriceRatio = await pool.computeCurrentFourthRootPriceRatio();

    // Calculate the expected virtual balances in the next swap.
    const [expectedFinalVirtualBalances] = computeCurrentVirtualBalances(
      poolBalancesAfterSwap,
      [virtualBalancesAfterSwap.currentVirtualBalanceA, virtualBalancesAfterSwap.currentVirtualBalanceB],
      toDailyPriceShiftBase(PRICE_SHIFT_DAILY_RATE),
      lastTimestamp,
      expectedTimestamp,
      CENTEREDNESS_MARGIN,
      {
        priceRatioUpdateStartTime: 0,
        priceRatioUpdateEndTime: 0,
        startFourthRootPriceRatio: currentFourthRootPriceRatio,
        endFourthRootPriceRatio: currentFourthRootPriceRatio,
      }
    );

    expect(expectedFinalVirtualBalances[tokenAIdx]).to.be.lessThan(virtualBalancesAfterSwap[tokenAIdx]);
    expect(expectedFinalVirtualBalances[tokenBIdx]).to.be.greaterThan(virtualBalancesAfterSwap[tokenBIdx]);

    // Swap in the other direction.
    await doSwapExactOutAndCheckVirtualBalancesAndSpotPrice(tokenA, tokenB, initialBalances[tokenBIdx]);

    // Check whether the virtual balances are close to their expected values.
    const actualFinalVirtualBalances = await pool.computeCurrentVirtualBalances();

    expectEqualWithError(
      actualFinalVirtualBalances[tokenAIdx],
      expectedFinalVirtualBalances[tokenAIdx],
      virtualBalancesError
    );
    expectEqualWithError(
      actualFinalVirtualBalances[tokenBIdx],
      expectedFinalVirtualBalances[tokenBIdx],
      virtualBalancesError
    );
  });

  describe('pool out of range and price ratio updating', () => {
    sharedBeforeEach('collect fees', async () => {
      await swapToCollectFeesAndDeconcentrateLiquidity();
    });

    it('should move virtual balances correctly (out of range < center and price ratio concentrating)', async () => {
      const initialFourthRootPriceRatio = await pool.computeCurrentFourthRootPriceRatio();

      const { minPrice: minPriceBeforeBigSwap, maxPrice: maxPriceBeforeBigSwap } = await checkPoolPrices(
        pool,
        initialFourthRootPriceRatio,
        0n,
        0n,
        priceRatioError,
        pricesSmallError,
        false
      );

      // Very big swap, putting the pool right at the edge (Out of range, below the center - more tokens B than A).
      const [, , poolBalancesBeforeSwapRaw] = await vault.getPoolTokenInfo(pool);
      const exactAmountOut = fpMulDown(poolBalancesBeforeSwapRaw[tokenAIdx], fp(0.99));
      await doSwapExactOutAndCheckVirtualBalancesAndSpotPrice(tokenB, tokenA, exactAmountOut);

      const [, , , poolBalancesAfterSwap] = await vault.getPoolTokenInfo(pool);

      const { minPrice: minPriceAfterBigSwap, maxPrice: maxPriceAfterBigSwap } = await checkPoolPrices(
        pool,
        initialFourthRootPriceRatio,
        minPriceBeforeBigSwap,
        maxPriceBeforeBigSwap,
        priceRatioError,
        pricesSmallError,
        true
      );

      await advanceTime(6 * HOUR);

      // Since price shift daily is 100%, prices will double each day. It's exponential, so we expect that
      // after 6 hours the new prices are oldPrice * 2^(1/4).
      const expectedMinPriceOOR = fpMulDown(minPriceAfterBigSwap, fourthRoot(fp(2)));
      const expectedMaxPriceOOR = fpMulDown(maxPriceAfterBigSwap, fourthRoot(fp(2)));

      // Pool is OOR, so min and max prices moved. However, the price ratio should be the same.
      const { minPrice: minPriceOOR, maxPrice: maxPriceOOR } = await checkPoolPrices(
        pool,
        initialFourthRootPriceRatio,
        expectedMinPriceOOR,
        expectedMaxPriceOOR,
        priceRatioError,
        pricesBigError,
        true
      );

      // Concentrating liquidity
      // Since the price move introduces some rounding, store the price ratio before the startPriceRatioUpdate call.
      // Notice that "checkPoolPrices" already checked that initialFourthRootPriceRatio matches the current price ratio,
      // so the values are close.
      const startFourthRootPriceRatio = await pool.computeCurrentFourthRootPriceRatio();
      const updateStartTimestamp = (await currentTimestamp()) + 1n;
      const updateEndTimestamp = updateStartTimestamp + 1n * BigInt(DAY) + 1n;
      const endFourthRootPriceRatio = fpDivDown(initialFourthRootPriceRatio, fp(1.1));
<<<<<<< HEAD
      await pool.connect(bob).setPriceRatioState(pow4(endFourthRootPriceRatio), updateStartTimestamp, updateEndTimestamp);
=======
      await pool.connect(bob).startPriceRatioUpdate(endFourthRootPriceRatio, updateStartTimestamp, updateEndTimestamp);
>>>>>>> 970fc08b

      // Virtual balances were updated, but prices should not move yet.
      const { minPrice: minPriceAfterStartPriceRatioUpdate } = await checkPoolPrices(
        pool,
        initialFourthRootPriceRatio,
        minPriceOOR,
        maxPriceOOR,
        priceRatioError,
        pricesSmallError,
        true
      );

      await advanceTime(6 * HOUR);

      // After 6 hours, there are 2 moves: concentration of liquidity and price shift due to out-of-range state.
      // Since the concentration of liquidity is exponential and the duration is 1 day, it should have moved respecting
      // (final ratio / initial ratio)^1/4.
      const expectedPriceRatioAfterConcentration = fpMulDown(
        initialFourthRootPriceRatio,
        fourthRoot(fpDivDown(endFourthRootPriceRatio, initialFourthRootPriceRatio))
      );
      expectEqualWithError(
        await pool.computeCurrentFourthRootPriceRatio(),
        expectedPriceRatioAfterConcentration,
        priceRatioError
      );

      // The center is equally spaced from min and max price, geometrically, which means that
      // `centerednessPrice / minPrice = maxPrice / centerednessPrice`. Since priceRatio is maxPrice / minPrice,
      // centerednessPrice = sqrt(priceRatio) * minPrice. (or maxPrice / sqrt(priceRatio)).
      const sqrtInitialPriceRatio = fpMulDown(initialFourthRootPriceRatio, initialFourthRootPriceRatio);
      const centerednessPrice = fpMulDown(minPriceAfterStartPriceRatioUpdate, sqrtInitialPriceRatio);
      const sqrtPriceRatioAfterConcentration = fpMulDown(
        expectedPriceRatioAfterConcentration,
        expectedPriceRatioAfterConcentration
      );
      const expectedMinPriceIRAfterConcentration = fpDivDown(centerednessPrice, sqrtPriceRatioAfterConcentration);
      const expectedMaxPriceIRAfterConcentration = fpMulDown(centerednessPrice, sqrtPriceRatioAfterConcentration);

      // Also, the prices are shifting since the pool is OOR. The prices should have moved by the same factor
      // 2ˆ(1/4) = 1.189207, applied to the previous min and max prices.
      const expectedMinPriceOORAfterConcentration = fpMulDown(expectedMinPriceIRAfterConcentration, fp(1.189207));
      const expectedMaxPriceOORAfterConcentration = fpMulDown(expectedMaxPriceIRAfterConcentration, fp(1.189207));
      const { minPrice: minPriceAfterPriceShift, maxPrice: maxPriceAfterPriceShift } = await checkPoolPrices(
        pool,
        expectedPriceRatioAfterConcentration,
        expectedMinPriceOORAfterConcentration,
        expectedMaxPriceOORAfterConcentration,
        priceRatioError,
        pricesBigError,
        true
      );

      const expectedTimestamp = (await currentTimestamp()) + 1n;

      const lastVirtualBalances = await pool.getLastVirtualBalances();

      // Calculate the expected virtual balances in the next swap.
      const [expectedFinalVirtualBalances] = computeCurrentVirtualBalances(
        poolBalancesAfterSwap,
        lastVirtualBalances,
        toDailyPriceShiftBase(PRICE_SHIFT_DAILY_RATE),
        updateStartTimestamp,
        expectedTimestamp,
        CENTEREDNESS_MARGIN,
        {
          priceRatioUpdateStartTime: updateStartTimestamp,
          priceRatioUpdateEndTime: updateEndTimestamp,
          startFourthRootPriceRatio: startFourthRootPriceRatio,
          endFourthRootPriceRatio: endFourthRootPriceRatio,
        }
      );

      // Swap in the other direction.
      await doSwapExactOutAndCheckVirtualBalancesAndSpotPrice(tokenA, tokenB, initialBalances[tokenBIdx]);

      // Check whether the virtual balances are close to their expected values.
      const actualFinalVirtualBalances = await pool.computeCurrentVirtualBalances();

      expectEqualWithError(
        actualFinalVirtualBalances[tokenAIdx],
        expectedFinalVirtualBalances[tokenAIdx],
        virtualBalancesError
      );
      expectEqualWithError(
        actualFinalVirtualBalances[tokenBIdx],
        expectedFinalVirtualBalances[tokenBIdx],
        virtualBalancesError
      );

      // Prices should not changed from the last check.
      await checkPoolPrices(
        pool,
        expectedPriceRatioAfterConcentration,
        minPriceAfterPriceShift,
        maxPriceAfterPriceShift,
        priceRatioError,
        pricesSmallError,
        true
      );
    });

    it('should move virtual balances correctly (out of range > center and price ratio concentrating)', async () => {
      const initialFourthRootPriceRatio = await pool.computeCurrentFourthRootPriceRatio();

      const { minPrice: minPriceBeforeBigSwap, maxPrice: maxPriceBeforeBigSwap } = await checkPoolPrices(
        pool,
        initialFourthRootPriceRatio,
        0n,
        0n,
        priceRatioError,
        pricesSmallError,
        false
      );

      // Very big swap, putting the pool right at the edge (Out of range, above the center - more tokens A than B).
      const [, , poolBalancesBeforeSwapRaw] = await vault.getPoolTokenInfo(pool);
      const exactAmountOut = fpMulDown(poolBalancesBeforeSwapRaw[tokenBIdx], fp(0.9));
      await doSwapExactOutAndCheckVirtualBalancesAndSpotPrice(tokenA, tokenB, exactAmountOut);

      const [, , , poolBalancesAfterSwap] = await vault.getPoolTokenInfo(pool);

      const { minPrice: minPriceAfterBigSwap, maxPrice: maxPriceAfterBigSwap } = await checkPoolPrices(
        pool,
        initialFourthRootPriceRatio,
        minPriceBeforeBigSwap,
        maxPriceBeforeBigSwap,
        priceRatioError,
        pricesSmallError,
        true
      );

      await advanceTime(6 * HOUR);

      // Since price shift daily is 100%, prices will halve each day. It's exponential, so we expect that
      // after 6 hours the new prices are oldPrice / 2^(1/4).
      const expectedMinPriceOOR = fpDivDown(minPriceAfterBigSwap, fourthRoot(fp(2)));
      const expectedMaxPriceOOR = fpDivDown(maxPriceAfterBigSwap, fourthRoot(fp(2)));

      // Pool is OOR, so min and max prices moved. However, the price ratio should be the same.
      const { minPrice: minPriceOOR, maxPrice: maxPriceOOR } = await checkPoolPrices(
        pool,
        initialFourthRootPriceRatio,
        expectedMinPriceOOR,
        expectedMaxPriceOOR,
        priceRatioError,
        pricesBigError,
        true
      );

      // Concentrating liquidity
      const updateStartTimestamp = (await currentTimestamp()) + 1n;
      const updateEndTimestamp = updateStartTimestamp + 1n * BigInt(DAY) + 1n;
      const endFourthRootPriceRatio = fpDivDown(initialFourthRootPriceRatio, fp(1.1));
<<<<<<< HEAD
      await pool.connect(bob).setPriceRatioState(pow4(endFourthRootPriceRatio), updateStartTimestamp, updateEndTimestamp);

      // Virtual balances were updated, but prices should not move yet.
      const { minPrice: minPriceAfterSetPriceRatioState } =
=======
      await pool.connect(bob).startPriceRatioUpdate(endFourthRootPriceRatio, updateStartTimestamp, updateEndTimestamp);

      // Virtual balances were updated, but prices should not move yet.
      const { minPrice: minPriceAfterStartPriceRatioUpdate } =
>>>>>>> 970fc08b
        await checkPoolPrices(
          pool,
          initialFourthRootPriceRatio,
          minPriceOOR,
          maxPriceOOR,
          priceRatioError,
          pricesSmallError,
          true
        );

      await advanceTime(6 * HOUR);

      // After 6 hours, there are 2 moves: concentration of liquidity and price shift due to out-of-range state.
      // Since the concentration of liquidity is exponential and the duration is 1 day, it should have moved respecting
      // (final ratio / initial ratio)^1/4.
      const expectedPriceRatioAfterConcentration = fpMulDown(
        initialFourthRootPriceRatio,
        fourthRoot(fpDivDown(endFourthRootPriceRatio, initialFourthRootPriceRatio))
      );
      expectEqualWithError(
        await pool.computeCurrentFourthRootPriceRatio(),
        expectedPriceRatioAfterConcentration,
        priceRatioError
      );

      // The center is equally spaced from min and max price, geometrically, which means that
      // `centerednessPrice / minPrice = maxPrice / centerednessPrice`. Since priceRatio is maxPrice / minPrice,
      // centerednessPrice = sqrt(priceRatio) * minPrice. (or maxPrice / sqrt(priceRatio)).
      const sqrtInitialPriceRatio = fpMulDown(initialFourthRootPriceRatio, initialFourthRootPriceRatio);
      const centerednessPrice = fpMulDown(minPriceAfterStartPriceRatioUpdate, sqrtInitialPriceRatio);
      const sqrtPriceRatioAfterConcentration = fpMulDown(
        expectedPriceRatioAfterConcentration,
        expectedPriceRatioAfterConcentration
      );
      const expectedMinPriceIRAfterConcentration = fpDivDown(centerednessPrice, sqrtPriceRatioAfterConcentration);
      const expectedMaxPriceIRAfterConcentration = fpMulDown(centerednessPrice, sqrtPriceRatioAfterConcentration);

      // Also, the prices are shifting since the pool is OOR. The prices should have moved by the same factor
      // 2ˆ(1/4), applied to the previous min and max prices.
      const expectedMinPriceOORAfterConcentration = fpDivDown(expectedMinPriceIRAfterConcentration, fourthRoot(fp(2)));
      const expectedMaxPriceOORAfterConcentration = fpDivDown(expectedMaxPriceIRAfterConcentration, fourthRoot(fp(2)));
      const { minPrice: minPriceAfterPriceShift, maxPrice: maxPriceAfterPriceShift } = await checkPoolPrices(
        pool,
        expectedPriceRatioAfterConcentration,
        expectedMinPriceOORAfterConcentration,
        expectedMaxPriceOORAfterConcentration,
        priceRatioError,
        pricesBigError,
        true
      );

      const expectedTimestamp = (await currentTimestamp()) + 1n;

      const lastVirtualBalances = await pool.getLastVirtualBalances();

      // Calculate the expected virtual balances in the next swap.
      const [expectedFinalVirtualBalances] = computeCurrentVirtualBalances(
        poolBalancesAfterSwap,
        lastVirtualBalances,
        toDailyPriceShiftBase(PRICE_SHIFT_DAILY_RATE),
        updateStartTimestamp,
        expectedTimestamp,
        CENTEREDNESS_MARGIN,
        {
          priceRatioUpdateStartTime: updateStartTimestamp,
          priceRatioUpdateEndTime: updateEndTimestamp,
          startFourthRootPriceRatio: initialFourthRootPriceRatio,
          endFourthRootPriceRatio: endFourthRootPriceRatio,
        }
      );

      await doSwapExactOutAndCheckVirtualBalancesAndSpotPrice(tokenB, tokenA, initialBalances[tokenAIdx]);

      // Check whether the virtual balances are close to their expected values.
      const actualFinalVirtualBalances = await pool.computeCurrentVirtualBalances();

      expectEqualWithError(
        actualFinalVirtualBalances[tokenAIdx],
        expectedFinalVirtualBalances[tokenAIdx],
        virtualBalancesError
      );
      expectEqualWithError(
        actualFinalVirtualBalances[tokenBIdx],
        expectedFinalVirtualBalances[tokenBIdx],
        virtualBalancesError
      );

      // Prices should not changed from the last check.
      await checkPoolPrices(
        pool,
        expectedPriceRatioAfterConcentration,
        minPriceAfterPriceShift,
        maxPriceAfterPriceShift,
        priceRatioError,
        pricesSmallError,
        true
      );
    });

    it('should move virtual balances correctly (out of range < center and price ratio deconcentrating)', async () => {
      const initialFourthRootPriceRatio = await pool.computeCurrentFourthRootPriceRatio();

      const { minPrice: minPriceBeforeBigSwap, maxPrice: maxPriceBeforeBigSwap } = await checkPoolPrices(
        pool,
        initialFourthRootPriceRatio,
        0n,
        0n,
        priceRatioError,
        pricesSmallError,
        false
      );

      // Very big swap, putting the pool right at the edge (Out of range, below the center - more tokens B than A).
      const [, , poolBalancesBeforeSwapRaw] = await vault.getPoolTokenInfo(pool);
      const exactAmountOut = fpMulDown(poolBalancesBeforeSwapRaw[tokenAIdx], fp(0.99));
      await doSwapExactOutAndCheckVirtualBalancesAndSpotPrice(tokenB, tokenA, exactAmountOut);

      const [, , , poolBalancesAfterSwap] = await vault.getPoolTokenInfo(pool);

      const { minPrice: minPriceAfterBigSwap, maxPrice: maxPriceAfterBigSwap } = await checkPoolPrices(
        pool,
        initialFourthRootPriceRatio,
        minPriceBeforeBigSwap,
        maxPriceBeforeBigSwap,
        priceRatioError,
        pricesSmallError,
        true
      );

      await advanceTime(6 * HOUR);

      // Since price shift daily is 100%, prices will double each day. It's exponential, so we expect that
      // after 6 hours the new prices are oldPrice * 2^(1/4).
      const expectedMinPriceOOR = fpMulDown(minPriceAfterBigSwap, fourthRoot(fp(2)));
      const expectedMaxPriceOOR = fpMulDown(maxPriceAfterBigSwap, fourthRoot(fp(2)));

      // Pool is OOR, so min and max prices moved. However, the price ratio should be the same.
      const { minPrice: minPriceOOR, maxPrice: maxPriceOOR } = await checkPoolPrices(
        pool,
        initialFourthRootPriceRatio,
        expectedMinPriceOOR,
        expectedMaxPriceOOR,
        priceRatioError,
        pricesBigError,
        true
      );

      // Deconcentrating liquidity
      // Since the price move introduces some rounding, store the price ratio before the startPriceRatioUpdate call.
      // Notice that "checkPoolPrices" already checked that initialFourthRootPriceRatio matches the current price ratio,
      // so the values are close.
      const startFourthRootPriceRatio = await pool.computeCurrentFourthRootPriceRatio();
      const updateStartTimestamp = (await currentTimestamp()) + 1n;
      const updateEndTimestamp = updateStartTimestamp + 1n * BigInt(DAY) + 1n;
      const endFourthRootPriceRatio = fpMulDown(initialFourthRootPriceRatio, fp(1.1));
<<<<<<< HEAD
      await pool.connect(bob).setPriceRatioState(pow4(endFourthRootPriceRatio), updateStartTimestamp, updateEndTimestamp);
=======
      await pool.connect(bob).startPriceRatioUpdate(endFourthRootPriceRatio, updateStartTimestamp, updateEndTimestamp);
>>>>>>> 970fc08b

      // Virtual balances were updated, but prices should not move yet.
      const { minPrice: minPriceAfterStartPriceRatioUpdate} = await checkPoolPrices(
        pool,
        initialFourthRootPriceRatio,
        minPriceOOR,
        maxPriceOOR,
        priceRatioError,
        pricesSmallError,
        true
      );

      await advanceTime(6 * HOUR);

      // After 6 hours, there are 2 moves: concentration of liquidity and price shift due to out-of-range state.
      // Since the concentration of liquidity is exponential and the duration is 1 day, it should have moved respecting
      // (final ratio / initial ratio)^1/4.
      const expectedPriceRatioAfterConcentration = fpMulDown(
        initialFourthRootPriceRatio,
        fourthRoot(fpDivDown(endFourthRootPriceRatio, initialFourthRootPriceRatio))
      );
      expectEqualWithError(
        await pool.computeCurrentFourthRootPriceRatio(),
        expectedPriceRatioAfterConcentration,
        priceRatioError
      );

      // The center is equally spaced from min and max price, geometrically, which means that
      // `centerednessPrice / minPrice = maxPrice / centerednessPrice`. Since priceRatio is maxPrice / minPrice,
      // centerednessPrice = sqrt(priceRatio) * minPrice. (or maxPrice / sqrt(priceRatio)).
      const sqrtInitialPriceRatio = fpMulDown(initialFourthRootPriceRatio, initialFourthRootPriceRatio);
      const centerednessPrice = fpMulDown(minPriceAfterStartPriceRatioUpdate, sqrtInitialPriceRatio);
      const sqrtPriceRatioAfterConcentration = fpMulDown(
        expectedPriceRatioAfterConcentration,
        expectedPriceRatioAfterConcentration
      );
      const expectedMinPriceIRAfterConcentration = fpDivDown(centerednessPrice, sqrtPriceRatioAfterConcentration);
      const expectedMaxPriceIRAfterConcentration = fpMulDown(centerednessPrice, sqrtPriceRatioAfterConcentration);

      // Also, the prices are shifting since the pool is OOR. The prices should have moved by the same factor
      // 2ˆ(1/4) = 1.189207, applied to the previous min and max prices.
      const expectedMinPriceOORAfterConcentration = fpMulDown(expectedMinPriceIRAfterConcentration, fp(1.189207));
      const expectedMaxPriceOORAfterConcentration = fpMulDown(expectedMaxPriceIRAfterConcentration, fp(1.189207));
      const { minPrice: minPriceAfterPriceShift, maxPrice: maxPriceAfterPriceShift } = await checkPoolPrices(
        pool,
        expectedPriceRatioAfterConcentration,
        expectedMinPriceOORAfterConcentration,
        expectedMaxPriceOORAfterConcentration,
        priceRatioError,
        pricesBigError,
        true
      );

      const expectedTimestamp = (await currentTimestamp()) + 1n;

      const lastVirtualBalances = await pool.getLastVirtualBalances();

      // Calculate the expected virtual balances in the next swap.
      const [expectedFinalVirtualBalances] = computeCurrentVirtualBalances(
        poolBalancesAfterSwap,
        lastVirtualBalances,
        toDailyPriceShiftBase(PRICE_SHIFT_DAILY_RATE),
        updateStartTimestamp,
        expectedTimestamp,
        CENTEREDNESS_MARGIN,
        {
          priceRatioUpdateStartTime: updateStartTimestamp,
          priceRatioUpdateEndTime: updateEndTimestamp,
          startFourthRootPriceRatio: startFourthRootPriceRatio,
          endFourthRootPriceRatio: endFourthRootPriceRatio,
        }
      );

      await doSwapExactOutAndCheckVirtualBalancesAndSpotPrice(tokenA, tokenB, initialBalances[tokenBIdx]);

      // Check whether the virtual balances are close to their expected values.
      const actualFinalVirtualBalances = await pool.computeCurrentVirtualBalances();

      expectEqualWithError(
        actualFinalVirtualBalances[tokenAIdx],
        expectedFinalVirtualBalances[tokenAIdx],
        virtualBalancesError
      );
      expectEqualWithError(
        actualFinalVirtualBalances[tokenBIdx],
        expectedFinalVirtualBalances[tokenBIdx],
        virtualBalancesError
      );

      // Prices should not changed from the last check.
      await checkPoolPrices(
        pool,
        expectedPriceRatioAfterConcentration,
        minPriceAfterPriceShift,
        maxPriceAfterPriceShift,
        priceRatioError,
        pricesSmallError,
        true
      );
    });

    it('should move virtual balances correctly (out of range > center and price ratio de-concentrating)', async () => {
      const initialFourthRootPriceRatio = await pool.computeCurrentFourthRootPriceRatio();

      const { minPrice: minPriceBeforeBigSwap, maxPrice: maxPriceBeforeBigSwap } = await checkPoolPrices(
        pool,
        initialFourthRootPriceRatio,
        0n,
        0n,
        priceRatioError,
        pricesSmallError,
        false
      );

      // Very big swap, putting the pool right at the edge (Out of range, above the center - more tokens A than B).
      const [, , poolBalancesBeforeSwapRaw] = await vault.getPoolTokenInfo(pool);
      const exactAmountOut = fpMulDown(poolBalancesBeforeSwapRaw[tokenBIdx], fp(0.9));
      await doSwapExactOutAndCheckVirtualBalancesAndSpotPrice(tokenA, tokenB, exactAmountOut);

      const [, , , poolBalancesAfterSwap] = await vault.getPoolTokenInfo(pool);

      const { minPrice: minPriceAfterBigSwap, maxPrice: maxPriceAfterBigSwap } = await checkPoolPrices(
        pool,
        initialFourthRootPriceRatio,
        minPriceBeforeBigSwap,
        maxPriceBeforeBigSwap,
        priceRatioError,
        pricesSmallError,
        true
      );

      await advanceTime(6 * HOUR);

      // Since price shift daily is 100%, prices will halve each day. It's exponential, so we expect that
      // after 6 hours the new prices are oldPrice / 2^(1/4).
      const expectedMinPriceOOR = fpDivDown(minPriceAfterBigSwap, fourthRoot(fp(2)));
      const expectedMaxPriceOOR = fpDivDown(maxPriceAfterBigSwap, fourthRoot(fp(2)));

      // Pool is OOR, so min and max prices moved. However, the price ratio should be the same.
      const { minPrice: minPriceOOR, maxPrice: maxPriceOOR } = await checkPoolPrices(
        pool,
        initialFourthRootPriceRatio,
        expectedMinPriceOOR,
        expectedMaxPriceOOR,
        priceRatioError,
        pricesBigError,
        true
      );

      // Deconcentrating liquidity
      const updateStartTimestamp = (await currentTimestamp()) + 1n;
      const updateEndTimestamp = updateStartTimestamp + 1n * BigInt(DAY) + 1n;
      const endFourthRootPriceRatio = fpMulDown(initialFourthRootPriceRatio, fp(1.1));
<<<<<<< HEAD
      await pool.connect(bob).setPriceRatioState(pow4(endFourthRootPriceRatio), updateStartTimestamp, updateEndTimestamp);

      // Virtual balances were updated, but prices should not move yet.
      const { minPrice: minPriceAfterSetPriceRatioState } =
=======
      await pool.connect(bob).startPriceRatioUpdate(endFourthRootPriceRatio, updateStartTimestamp, updateEndTimestamp);

      // Virtual balances were updated, but prices should not move yet.
      const { minPrice: minPriceAfterStartPriceRatioUpdate } =
>>>>>>> 970fc08b
        await checkPoolPrices(
          pool,
          initialFourthRootPriceRatio,
          minPriceOOR,
          maxPriceOOR,
          priceRatioError,
          pricesSmallError,
          true
        );

      await advanceTime(6 * HOUR);

      // After 6 hours, there are 2 moves: concentration of liquidity and price shift due to out-of-range state.
      // Since the concentration of liquidity is exponential and the duration is 1 day, it should have moved respecting
      // (final ratio / initial ratio)^1/4.
      const expectedPriceRatioAfterConcentration = fpMulDown(
        initialFourthRootPriceRatio,
        fourthRoot(fpDivDown(endFourthRootPriceRatio, initialFourthRootPriceRatio))
      );
      expectEqualWithError(
        await pool.computeCurrentFourthRootPriceRatio(),
        expectedPriceRatioAfterConcentration,
        priceRatioError
      );

      // The center is equally spaced from min and max price, geometrically, which means that
      // `centerednessPrice / minPrice = maxPrice / centerednessPrice`. Since priceRatio is maxPrice / minPrice,
      // centerednessPrice = sqrt(priceRatio) * minPrice. (or maxPrice / sqrt(priceRatio)).
      const sqrtInitialPriceRatio = fpMulDown(initialFourthRootPriceRatio, initialFourthRootPriceRatio);
      const centerednessPrice = fpMulDown(minPriceAfterStartPriceRatioUpdate, sqrtInitialPriceRatio);
      const sqrtPriceRatioAfterConcentration = fpMulDown(
        expectedPriceRatioAfterConcentration,
        expectedPriceRatioAfterConcentration
      );
      const expectedMinPriceIRAfterConcentration = fpDivDown(centerednessPrice, sqrtPriceRatioAfterConcentration);
      const expectedMaxPriceIRAfterConcentration = fpMulDown(centerednessPrice, sqrtPriceRatioAfterConcentration);

      // Also, the prices are shifting since the pool is OOR. The prices should have moved by the same factor
      // 2ˆ(1/4), applied to the previous min and max prices.
      const expectedMinPriceOORAfterConcentration = fpDivDown(expectedMinPriceIRAfterConcentration, fourthRoot(fp(2)));
      const expectedMaxPriceOORAfterConcentration = fpDivDown(expectedMaxPriceIRAfterConcentration, fourthRoot(fp(2)));
      const { minPrice: minPriceAfterPriceShift, maxPrice: maxPriceAfterPriceShift } = await checkPoolPrices(
        pool,
        expectedPriceRatioAfterConcentration,
        expectedMinPriceOORAfterConcentration,
        expectedMaxPriceOORAfterConcentration,
        priceRatioError,
        pricesBigError,
        true
      );

      const expectedTimestamp = (await currentTimestamp()) + 1n;

      const lastVirtualBalances = await pool.getLastVirtualBalances();

      // Calculate the expected virtual balances in the next swap.
      const [expectedFinalVirtualBalances] = computeCurrentVirtualBalances(
        poolBalancesAfterSwap,
        lastVirtualBalances,
        toDailyPriceShiftBase(PRICE_SHIFT_DAILY_RATE),
        updateStartTimestamp,
        expectedTimestamp,
        CENTEREDNESS_MARGIN,
        {
          priceRatioUpdateStartTime: updateStartTimestamp,
          priceRatioUpdateEndTime: updateEndTimestamp,
          startFourthRootPriceRatio: initialFourthRootPriceRatio,
          endFourthRootPriceRatio: endFourthRootPriceRatio,
        }
      );

      await doSwapExactOutAndCheckVirtualBalancesAndSpotPrice(tokenB, tokenA, initialBalances[tokenAIdx]);

      // Check whether the virtual balances are close to their expected values.
      const actualFinalVirtualBalances = await pool.computeCurrentVirtualBalances();

      expectEqualWithError(
        actualFinalVirtualBalances[tokenAIdx],
        expectedFinalVirtualBalances[tokenAIdx],
        virtualBalancesError
      );
      expectEqualWithError(
        actualFinalVirtualBalances[tokenBIdx],
        expectedFinalVirtualBalances[tokenBIdx],
        virtualBalancesError
      );

      // Prices should not changed from the last check.
      await checkPoolPrices(
        pool,
        expectedPriceRatioAfterConcentration,
        minPriceAfterPriceShift,
        maxPriceAfterPriceShift,
        priceRatioError,
        pricesSmallError,
        true
      );
    });
  });

  async function swapToCollectFeesAndDeconcentrateLiquidity(): Promise<bigint> {
    // 10% swap fee, will accumulate in the pool.
    await vault.connect(bob).setStaticSwapFeePercentage(pool, fp(0.1));

    // check price ratio before
    const fourthRootPriceRatioBeforeSwaps = await pool.computeCurrentFourthRootPriceRatio();

    // Do a lot of swaps with 80% of pool liquidity to collect fees. This will move the price ratio up,
    // deconcentrating the liquidity.
    for (let i = 0; i < 50; i++) {
      await router
        .connect(bob)
        .swapSingleTokenExactIn(
          pool,
          tokenA,
          tokenB,
          fpMulDown(INITIAL_BALANCE_A, fp(0.8)),
          0,
          MAX_UINT256,
          false,
          '0x'
        );
      await router
        .connect(bob)
        .swapSingleTokenExactOut(
          pool,
          tokenB,
          tokenA,
          fpMulDown(INITIAL_BALANCE_A, fp(0.9 * 0.8)),
          MAX_UINT256,
          MAX_UINT256,
          false,
          '0x'
        );
    }

    // 0% swap fee, making sure no fees will be accrued by the pool in the next swaps.
    await vault.connect(bob).manualUnsafeSetStaticSwapFeePercentage(pool, fp(0));

    const fourthRootPriceRatioAfterSwaps = await pool.computeCurrentFourthRootPriceRatio();
    // Make sure the fourth root price ratio increased by 2x (it means, price ratio increased by 16 times), at least.
    expect(fourthRootPriceRatioAfterSwaps).to.be.greaterThan(2n * fourthRootPriceRatioBeforeSwaps);

    return fourthRootPriceRatioAfterSwaps;
  }

  async function checkPoolPrices(
    pool: ReClammPool,
    currentFourthRootPriceRatio: bigint,
    expectedMinPrice: bigint,
    expectedMaxPrice: bigint,
    expectedPriceRatioError: number,
    expectedPricesError: number,
    compareMinAndMaxPrices: boolean
  ): Promise<{ minPrice: bigint; maxPrice: bigint }> {
    const [virtualBalanceA, virtualBalanceB] = await pool.computeCurrentVirtualBalances();

    const virtualBalances = [virtualBalanceA, virtualBalanceB];
    const [, , , poolBalances] = await vault.getPoolTokenInfo(pool);

    const invariant = pureComputeInvariant(poolBalances, virtualBalances, Rounding.ROUND_DOWN);

    const minPrice = (virtualBalances[tokenBIdx] * virtualBalances[tokenBIdx]) / invariant;
    const maxPrice = fpDivDown(invariant, fpMulDown(virtualBalances[tokenAIdx], virtualBalances[tokenAIdx]));

    const sqrtPriceRatio = fpMulDown(currentFourthRootPriceRatio, currentFourthRootPriceRatio);
    const priceRatio = fpMulDown(sqrtPriceRatio, sqrtPriceRatio);

    expectEqualWithError(fpDivDown(maxPrice, minPrice), priceRatio, expectedPriceRatioError);
    if (compareMinAndMaxPrices) {
      expectEqualWithError(minPrice, expectedMinPrice, expectedPricesError);
      expectEqualWithError(maxPrice, expectedMaxPrice, expectedPricesError);
    }

    return { minPrice, maxPrice };
  }

  /**
   * This function executes a swap exact out, checks that the spot price is very close to the one right after the swap,
   * and that the virtual balances are not changing abruptly.
   */
  async function doSwapExactOutAndCheckVirtualBalancesAndSpotPrice(
    tokenIn: ERC20TestToken,
    tokenOut: ERC20TestToken,
    exactAmountOut: bigint
  ) {
    const maxAmountIn = MAX_UINT256;
    const deadline = MAX_UINT256;
    const wethIsEth = false;

    const virtualBalancesBeforeSwap = await pool.computeCurrentVirtualBalances();

    // Makes sure swap and virtual balances transactions are batched in the same block, so the timestamp does not
    // change.
    await ethers.provider.send('evm_setAutomine', [false]);

    await router
      .connect(bob)
      .swapSingleTokenExactOut(pool, tokenIn, tokenOut, exactAmountOut, maxAmountIn, deadline, wethIsEth, '0x');

    const virtualBalancesAfterSwap = await pool.computeCurrentVirtualBalances();

    await ethers.provider.send('evm_setAutomine', [true]);

    // During a swap, the invariant should be constant. It means, the swap itself only changes the real balances and
    // do not affect the virtual ones. What affect the virtual balances is the time passing if the pool is
    // out-of-range or with price ratio updating. Therefore, if we compute the virtual balances before the swap, or
    // after the swap but in the same timestamp, the virtual balances should be the same.
    expect(virtualBalancesBeforeSwap[0]).to.be.equal(virtualBalancesAfterSwap[0]);
    expect(virtualBalancesBeforeSwap[1]).to.be.equal(virtualBalancesAfterSwap[1]);

    // If the virtual balances are the same, the spot price should be the same.
    await checkSpotPriceAfterSwap();
  }

  /**
   * @dev This function checks that the spot price is very close to the one right after the swap.
   */
  async function checkSpotPriceAfterSwap() {
    const [, , poolBalancesAfterSwapRaw] = await vault.getPoolTokenInfo(pool);
    const virtualBalancesAfterSwap = await pool.computeCurrentVirtualBalances();

    // Warps 1 second, so the current timestamp won't match the last timestamp and the current virtual balances will
    // be recomputed.
    await advanceTime(1n);
    const recomputedVirtualBalances = await pool.computeCurrentVirtualBalances();

    const spotPriceAfterSwap = computeSpotPrice(poolBalancesAfterSwapRaw, virtualBalancesAfterSwap);
    // After 1 second, if the pool is out-of-range or updating price ratio, the virtual balances should have changed,
    // but respecting the price shift daily rate and the update of price ratio. It means, even though the virtual
    // balances are different, the spot price is still very close.
    const spotPriceAfterTimeWarp = computeSpotPrice(poolBalancesAfterSwapRaw, recomputedVirtualBalances);

    // If the spot price is not very close from the one right after the swap, it means that the virtual balances
    // changed abruptly.
    expectEqualWithError(spotPriceAfterSwap, spotPriceAfterTimeWarp, pricesSmallError);
  }

  function computeSpotPrice(poolBalances: bigint[], virtualBalances: bigint[]): bigint {
    return fpMulDown(
      poolBalances[tokenBIdx] + virtualBalances[tokenBIdx],
      poolBalances[tokenAIdx] + virtualBalances[tokenAIdx]
    );
  }
});<|MERGE_RESOLUTION|>--- conflicted
+++ resolved
@@ -381,11 +381,7 @@
       const updateStartTimestamp = (await currentTimestamp()) + 1n;
       const updateEndTimestamp = updateStartTimestamp + 1n * BigInt(DAY) + 1n;
       const endFourthRootPriceRatio = fpDivDown(initialFourthRootPriceRatio, fp(1.1));
-<<<<<<< HEAD
-      await pool.connect(bob).setPriceRatioState(pow4(endFourthRootPriceRatio), updateStartTimestamp, updateEndTimestamp);
-=======
-      await pool.connect(bob).startPriceRatioUpdate(endFourthRootPriceRatio, updateStartTimestamp, updateEndTimestamp);
->>>>>>> 970fc08b
+      await pool.connect(bob).startPriceRatioUpdate(pow4(endFourthRootPriceRatio), updateStartTimestamp, updateEndTimestamp);
 
       // Virtual balances were updated, but prices should not move yet.
       const { minPrice: minPriceAfterStartPriceRatioUpdate } = await checkPoolPrices(
@@ -540,17 +536,10 @@
       const updateStartTimestamp = (await currentTimestamp()) + 1n;
       const updateEndTimestamp = updateStartTimestamp + 1n * BigInt(DAY) + 1n;
       const endFourthRootPriceRatio = fpDivDown(initialFourthRootPriceRatio, fp(1.1));
-<<<<<<< HEAD
-      await pool.connect(bob).setPriceRatioState(pow4(endFourthRootPriceRatio), updateStartTimestamp, updateEndTimestamp);
-
-      // Virtual balances were updated, but prices should not move yet.
-      const { minPrice: minPriceAfterSetPriceRatioState } =
-=======
-      await pool.connect(bob).startPriceRatioUpdate(endFourthRootPriceRatio, updateStartTimestamp, updateEndTimestamp);
+      await pool.connect(bob).startPriceRatioUpdate(pow4(endFourthRootPriceRatio), updateStartTimestamp, updateEndTimestamp);
 
       // Virtual balances were updated, but prices should not move yet.
       const { minPrice: minPriceAfterStartPriceRatioUpdate } =
->>>>>>> 970fc08b
         await checkPoolPrices(
           pool,
           initialFourthRootPriceRatio,
@@ -706,11 +695,7 @@
       const updateStartTimestamp = (await currentTimestamp()) + 1n;
       const updateEndTimestamp = updateStartTimestamp + 1n * BigInt(DAY) + 1n;
       const endFourthRootPriceRatio = fpMulDown(initialFourthRootPriceRatio, fp(1.1));
-<<<<<<< HEAD
-      await pool.connect(bob).setPriceRatioState(pow4(endFourthRootPriceRatio), updateStartTimestamp, updateEndTimestamp);
-=======
-      await pool.connect(bob).startPriceRatioUpdate(endFourthRootPriceRatio, updateStartTimestamp, updateEndTimestamp);
->>>>>>> 970fc08b
+      await pool.connect(bob).startPriceRatioUpdate(pow4(endFourthRootPriceRatio), updateStartTimestamp, updateEndTimestamp);
 
       // Virtual balances were updated, but prices should not move yet.
       const { minPrice: minPriceAfterStartPriceRatioUpdate} = await checkPoolPrices(
@@ -864,17 +849,10 @@
       const updateStartTimestamp = (await currentTimestamp()) + 1n;
       const updateEndTimestamp = updateStartTimestamp + 1n * BigInt(DAY) + 1n;
       const endFourthRootPriceRatio = fpMulDown(initialFourthRootPriceRatio, fp(1.1));
-<<<<<<< HEAD
-      await pool.connect(bob).setPriceRatioState(pow4(endFourthRootPriceRatio), updateStartTimestamp, updateEndTimestamp);
-
-      // Virtual balances were updated, but prices should not move yet.
-      const { minPrice: minPriceAfterSetPriceRatioState } =
-=======
-      await pool.connect(bob).startPriceRatioUpdate(endFourthRootPriceRatio, updateStartTimestamp, updateEndTimestamp);
+      await pool.connect(bob).startPriceRatioUpdate(pow4(endFourthRootPriceRatio), updateStartTimestamp, updateEndTimestamp);
 
       // Virtual balances were updated, but prices should not move yet.
       const { minPrice: minPriceAfterStartPriceRatioUpdate } =
->>>>>>> 970fc08b
         await checkPoolPrices(
           pool,
           initialFourthRootPriceRatio,
