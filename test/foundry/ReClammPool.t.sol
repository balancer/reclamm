// SPDX-License-Identifier: GPL-3.0-or-later

pragma solidity ^0.8.24;

import { IERC20 } from "@openzeppelin/contracts/token/ERC20/IERC20.sol";

import { GyroPoolMath } from "@balancer-labs/v3-pool-gyro/contracts/lib/GyroPoolMath.sol";
import { FixedPoint } from "@balancer-labs/v3-solidity-utils/contracts/math/FixedPoint.sol";

import { BaseReClammTest } from "./utils/BaseReClammTest.sol";
import { ReClammPool } from "../../contracts/ReClammPool.sol";
import { ReClammMath } from "../../contracts/lib/ReClammMath.sol";
import { IReClammPool } from "../../contracts/interfaces/IReClammPool.sol";
import { ReClammPoolMock } from "../../contracts/test/ReClammPoolMock.sol";

contract ReClammPoolTest is BaseReClammTest {
    using FixedPoint for uint256;

    function testGetCurrentSqrtPriceRatio() public view {
        uint256 sqrtPriceRatio = ReClammPool(pool).getCurrentSqrtPriceRatio();
        assertEq(sqrtPriceRatio, _DEFAULT_SQRT_PriceRatio, "Invalid default sqrtPriceRatio");
    }

<<<<<<< HEAD
    function testSetSqrtPriceRatio() public {
        uint256 newSqrtPriceRatio = 2e18;
        uint256 startTime = block.timestamp;
        uint256 duration = 1 hours;
        uint256 endTime = block.timestamp + duration;

        uint256 startSqrtPriceRatio = ReClammPool(pool).getCurrentSqrtPriceRatio();
=======
    function testSetSqrtQ0() public {
        uint96 newSqrtQ0 = 2e18;
        uint32 startTime = uint32(block.timestamp);
        uint32 duration = 1 hours;
        uint32 endTime = uint32(block.timestamp) + duration;

        uint96 startSqrtQ0 = ReClammPool(pool).getCurrentSqrtQ0();
>>>>>>> 58d0d3a0
        vm.prank(admin);
        vm.expectEmit();
        emit IReClammPool.SqrtPriceRatioUpdated(startSqrtPriceRatio, newSqrtPriceRatio, startTime, endTime);
        ReClammPool(pool).setSqrtPriceRatio(newSqrtPriceRatio, startTime, endTime);

        skip(duration / 2);
<<<<<<< HEAD
        uint256 sqrtPriceRatio = ReClammPool(pool).getCurrentSqrtPriceRatio();
        uint256 mathSqrtPriceRatio = ReClammMath.calculateSqrtPriceRatio(
            block.timestamp,
            startSqrtPriceRatio,
            newSqrtPriceRatio,
=======
        uint96 sqrtQ0 = ReClammPool(pool).getCurrentSqrtQ0();
        uint96 mathSqrtQ0 = ReClammMath.calculateSqrtQ0(
            uint32(block.timestamp),
            startSqrtQ0,
            newSqrtQ0,
>>>>>>> 58d0d3a0
            startTime,
            endTime
        );

        assertEq(sqrtPriceRatio, mathSqrtPriceRatio, "SqrtPriceRatio not updated correctly");

        skip(duration / 2 + 1);
        sqrtPriceRatio = ReClammPool(pool).getCurrentSqrtPriceRatio();
        assertEq(sqrtPriceRatio, newSqrtPriceRatio, "SqrtPriceRatio does not match new value");
    }

    function testSetIncreaseDayRate() public {
        uint256 newIncreaseDayRate = 200e16;
        vm.prank(admin);
        vm.expectEmit();
        emit IReClammPool.IncreaseDayRateUpdated(newIncreaseDayRate);
        ReClammPool(pool).setIncreaseDayRate(newIncreaseDayRate);
    }

    function testSetCenterednessMargin() public {
        // ReCLAMM pools do not have a way to set the margin, so this function uses a mocked version that exposes a
        // private function.
        uint256 newCenterednessMargin = 50e16;
        vm.prank(admin);
        vm.expectEmit();
        emit IReClammPool.CenterednessMarginUpdated(newCenterednessMargin);
        ReClammPoolMock(pool).setCenterednessMargin(newCenterednessMargin);
    }
}<|MERGE_RESOLUTION|>--- conflicted
+++ resolved
@@ -21,15 +21,6 @@
         assertEq(sqrtPriceRatio, _DEFAULT_SQRT_PriceRatio, "Invalid default sqrtPriceRatio");
     }
 
-<<<<<<< HEAD
-    function testSetSqrtPriceRatio() public {
-        uint256 newSqrtPriceRatio = 2e18;
-        uint256 startTime = block.timestamp;
-        uint256 duration = 1 hours;
-        uint256 endTime = block.timestamp + duration;
-
-        uint256 startSqrtPriceRatio = ReClammPool(pool).getCurrentSqrtPriceRatio();
-=======
     function testSetSqrtQ0() public {
         uint96 newSqrtQ0 = 2e18;
         uint32 startTime = uint32(block.timestamp);
@@ -37,26 +28,17 @@
         uint32 endTime = uint32(block.timestamp) + duration;
 
         uint96 startSqrtQ0 = ReClammPool(pool).getCurrentSqrtQ0();
->>>>>>> 58d0d3a0
         vm.prank(admin);
         vm.expectEmit();
         emit IReClammPool.SqrtPriceRatioUpdated(startSqrtPriceRatio, newSqrtPriceRatio, startTime, endTime);
         ReClammPool(pool).setSqrtPriceRatio(newSqrtPriceRatio, startTime, endTime);
 
         skip(duration / 2);
-<<<<<<< HEAD
-        uint256 sqrtPriceRatio = ReClammPool(pool).getCurrentSqrtPriceRatio();
-        uint256 mathSqrtPriceRatio = ReClammMath.calculateSqrtPriceRatio(
-            block.timestamp,
-            startSqrtPriceRatio,
-            newSqrtPriceRatio,
-=======
         uint96 sqrtQ0 = ReClammPool(pool).getCurrentSqrtQ0();
         uint96 mathSqrtQ0 = ReClammMath.calculateSqrtQ0(
             uint32(block.timestamp),
             startSqrtQ0,
             newSqrtQ0,
->>>>>>> 58d0d3a0
             startTime,
             endTime
         );
