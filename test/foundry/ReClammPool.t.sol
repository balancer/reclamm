// SPDX-License-Identifier: GPL-3.0-or-later

pragma solidity ^0.8.24;

import { SafeCast } from "@openzeppelin/contracts/utils/math/SafeCast.sol";
import { IERC20 } from "@openzeppelin/contracts/token/ERC20/IERC20.sol";
import { Math } from "@openzeppelin/contracts/utils/math/Math.sol";

import { IAuthentication } from "@balancer-labs/v3-interfaces/contracts/solidity-utils/helpers/IAuthentication.sol";
import {
    AddLiquidityKind,
    PoolSwapParams,
    RemoveLiquidityKind
} from "@balancer-labs/v3-interfaces/contracts/vault/VaultTypes.sol";
import { IVaultErrors } from "@balancer-labs/v3-interfaces/contracts/vault/IVaultErrors.sol";
import { FixedPoint } from "@balancer-labs/v3-solidity-utils/contracts/math/FixedPoint.sol";
import { SafeCast } from "@openzeppelin/contracts/utils/math/SafeCast.sol";

import { PriceRatioState, ReClammMath } from "../../contracts/lib/ReClammMath.sol";
import { ReClammPoolMock } from "../../contracts/test/ReClammPoolMock.sol";
import { BaseReClammTest } from "./utils/BaseReClammTest.sol";
import { ReClammPool } from "../../contracts/ReClammPool.sol";
import {
    IReClammPool,
    ReClammPoolDynamicData,
    ReClammPoolImmutableData
} from "../../contracts/interfaces/IReClammPool.sol";

contract ReClammPoolTest is BaseReClammTest {
    using SafeCast for *;
    using FixedPoint for uint256;
    using SafeCast for *;

<<<<<<< HEAD
    uint256 private constant _NEW_CENTEREDNESS_MARGIN = 30e16;
=======
    function testOnSwapOnlyVault() public {
        PoolSwapParams memory request;
        vm.expectRevert(abi.encodeWithSelector(IVaultErrors.SenderIsNotVault.selector, address(this)));
        ReClammPool(pool).onSwap(request);
    }

    function testOnBeforeInitializeOnlyVault() public {
        vm.expectRevert(abi.encodeWithSelector(IVaultErrors.SenderIsNotVault.selector, address(this)));
        ReClammPool(pool).onBeforeInitialize(new uint256[](2), bytes(""));
    }

    function testOnBeforeAddLiquidityOnlyVault() public {
        vm.expectRevert(abi.encodeWithSelector(IVaultErrors.SenderIsNotVault.selector, address(this)));
        ReClammPool(pool).onBeforeAddLiquidity(
            address(this),
            address(this),
            AddLiquidityKind.PROPORTIONAL,
            new uint256[](2),
            0,
            new uint256[](2),
            bytes("")
        );
    }

    function testOnBeforeRemoveLiquidityOnlyVault() public {
        vm.expectRevert(abi.encodeWithSelector(IVaultErrors.SenderIsNotVault.selector, address(this)));
        ReClammPool(pool).onBeforeRemoveLiquidity(
            address(this),
            address(this),
            RemoveLiquidityKind.PROPORTIONAL,
            1,
            new uint256[](2),
            new uint256[](2),
            bytes("")
        );
    }
>>>>>>> 322c60ae

    function testGetCurrentFourthRootPriceRatio() public view {
        uint256 fourthRootPriceRatio = ReClammPool(pool).getCurrentFourthRootPriceRatio();
        assertEq(fourthRootPriceRatio, _initialFourthRootPriceRatio, "Invalid default fourthRootPriceRatio");
    }

    function testGetCenterednessMargin() public {
        uint256 centerednessMargin = ReClammPool(pool).getCenterednessMargin();
        assertEq(centerednessMargin, _DEFAULT_CENTEREDNESS_MARGIN, "Invalid default centerednessMargin");

        vm.prank(admin);
        ReClammPool(pool).setCenterednessMargin(_NEW_CENTEREDNESS_MARGIN);

        centerednessMargin = ReClammPool(pool).getCenterednessMargin();
        assertEq(centerednessMargin, _NEW_CENTEREDNESS_MARGIN, "Invalid new centerednessMargin");
    }

    function testGetLastTimestamp() public {
        // Call any function that updates the last timestamp.
        vm.prank(admin);
        ReClammPool(pool).setPriceShiftDailyRate(20e16);

        uint256 lastTimestampBeforeWarp = ReClammPool(pool).getLastTimestamp();
        assertEq(lastTimestampBeforeWarp, block.timestamp, "Invalid lastTimestamp before warp");

        skip(1 hours);
        uint256 lastTimestampAfterWarp = ReClammPool(pool).getLastTimestamp();
        assertEq(lastTimestampAfterWarp, lastTimestampBeforeWarp, "Invalid lastTimestamp after warp");

        // Call any function that updates the last timestamp.
        vm.prank(admin);
        ReClammPool(pool).setPriceShiftDailyRate(30e16);

        uint256 lastTimestampAfterSetPriceShiftDailyRate = ReClammPool(pool).getLastTimestamp();
        assertEq(
            lastTimestampAfterSetPriceShiftDailyRate,
            block.timestamp,
            "Invalid lastTimestamp after setPriceShiftDailyRate"
        );
    }

    function testGetPriceShiftDailyRateInSeconds() public {
        uint256 priceShiftDailyRate = 20e16;
        uint256 expectedPriceShiftDailyRateInSeconds = ReClammMath.computePriceShiftDailyRate(priceShiftDailyRate);
        vm.prank(admin);
        ReClammPool(pool).setPriceShiftDailyRate(priceShiftDailyRate);

        uint256 actualPriceShiftDailyRateInSeconds = ReClammPool(pool).getPriceShiftDailyRateInSeconds();
        assertEq(
            actualPriceShiftDailyRateInSeconds,
            expectedPriceShiftDailyRateInSeconds,
            "Invalid priceShiftDailyRangeInSeconds"
        );
    }

    function testGetPriceRatioState() public {
        PriceRatioState memory priceRatioState = ReClammPool(pool).getPriceRatioState();
        assertEq(
            priceRatioState.startFourthRootPriceRatio,
            _initialFourthRootPriceRatio,
            "Invalid default startFourthRootPriceRatio"
        );
        assertEq(
            priceRatioState.endFourthRootPriceRatio,
            _initialFourthRootPriceRatio,
            "Invalid default endFourthRootPriceRatio"
        );
        assertEq(
            priceRatioState.priceRatioUpdateStartTime,
            block.timestamp,
            "Invalid default priceRatioUpdateStartTime"
        );
        assertEq(priceRatioState.priceRatioUpdateEndTime, block.timestamp, "Invalid default priceRatioUpdateEndTime");

        uint256 oldFourthRootPriceRatio = priceRatioState.endFourthRootPriceRatio;
        uint256 newFourthRootPriceRatio = 5e18;
        uint256 newPriceRatioUpdateStartTime = block.timestamp;
        uint256 newPriceRatioUpdateEndTime = block.timestamp + 6 hours;
        vm.prank(admin);
        ReClammPool(pool).setPriceRatioState(
            newFourthRootPriceRatio,
            newPriceRatioUpdateStartTime,
            newPriceRatioUpdateEndTime
        );

        priceRatioState = ReClammPool(pool).getPriceRatioState();
        assertEq(
            priceRatioState.startFourthRootPriceRatio,
            oldFourthRootPriceRatio,
            "Invalid new startFourthRootPriceRatio"
        );
        assertEq(
            priceRatioState.endFourthRootPriceRatio,
            newFourthRootPriceRatio,
            "Invalid new endFourthRootPriceRatio"
        );
        assertEq(
            priceRatioState.priceRatioUpdateStartTime,
            newPriceRatioUpdateStartTime,
            "Invalid new priceRatioUpdateStartTime"
        );
        assertEq(
            priceRatioState.priceRatioUpdateEndTime,
            newPriceRatioUpdateEndTime,
            "Invalid new priceRatioUpdateEndTime"
        );
    }

    function testGetReClammPoolDynamicData() public {
        // Modify values using setters
        uint256 newPriceShiftDailyRate = 200e16;
        uint256 endFourthRootPriceRatio = 8e18;
        uint256 newStaticSwapFeePercentage = 5e16;

        PriceRatioState memory state = PriceRatioState({
            startFourthRootPriceRatio: ReClammPool(pool).getCurrentFourthRootPriceRatio(),
            endFourthRootPriceRatio: endFourthRootPriceRatio.toUint96(),
            priceRatioUpdateStartTime: block.timestamp.toUint32(),
            priceRatioUpdateEndTime: (block.timestamp + 1 days).toUint32()
        });

        (uint256[] memory currentVirtualBalances, ) = ReClammPool(pool).getCurrentVirtualBalances();

        vm.startPrank(admin);
        ReClammPool(pool).setPriceRatioState(
            state.endFourthRootPriceRatio,
            state.priceRatioUpdateStartTime,
            state.priceRatioUpdateEndTime
        );
        ReClammPool(pool).setPriceShiftDailyRate(newPriceShiftDailyRate);
        ReClammPool(pool).setCenterednessMargin(_NEW_CENTEREDNESS_MARGIN);
        vault.setStaticSwapFeePercentage(pool, newStaticSwapFeePercentage);
        vm.stopPrank();

        vm.warp(block.timestamp + 6 hours);

        uint96 currentFourthRootPriceRatio = ReClammMath.calculateFourthRootPriceRatio(
            block.timestamp.toUint32(),
            state.startFourthRootPriceRatio,
            state.endFourthRootPriceRatio,
            state.priceRatioUpdateStartTime,
            state.priceRatioUpdateEndTime
        );

        // Get initial dynamic data.
        ReClammPoolDynamicData memory data = ReClammPool(pool).getReClammPoolDynamicData();

        // Check balances.
        assertEq(data.balancesLiveScaled18.length, 2, "Invalid number of balances");
        (, , , uint256[] memory balancesLiveScaled18) = vault.getPoolTokenInfo(pool);
        assertEq(data.balancesLiveScaled18[daiIdx], balancesLiveScaled18[daiIdx], "Invalid DAI balance");
        assertEq(data.balancesLiveScaled18[usdcIdx], balancesLiveScaled18[usdcIdx], "Invalid USDC balance");

        // Check token rates.
        assertEq(data.tokenRates.length, 2, "Invalid number of token rates");
        (, uint256[] memory tokenRates) = vault.getPoolTokenRates(pool);
        assertEq(data.tokenRates[daiIdx], tokenRates[daiIdx], "Invalid DAI token rate");
        assertEq(data.tokenRates[usdcIdx], tokenRates[usdcIdx], "Invalid USDC token rate");

        assertEq(data.staticSwapFeePercentage, newStaticSwapFeePercentage, "Invalid static swap fee percentage");
        assertEq(data.totalSupply, ReClammPool(pool).totalSupply(), "Invalid total supply");

        // Check pool specific parameters.
        assertEq(data.lastTimestamp, block.timestamp - 6 hours, "Invalid last timestamp");
        assertEq(
            data.currentFourthRootPriceRatio,
            currentFourthRootPriceRatio,
            "Invalid current fourth root price ratio"
        );
        assertEq(
            data.startFourthRootPriceRatio,
            state.startFourthRootPriceRatio,
            "Invalid start fourth root price ratio"
        );
        assertEq(data.endFourthRootPriceRatio, state.endFourthRootPriceRatio, "Invalid end fourth root price ratio");
        assertEq(data.priceRatioUpdateStartTime, state.priceRatioUpdateStartTime, "Invalid start time");
        assertEq(data.priceRatioUpdateEndTime, state.priceRatioUpdateEndTime, "Invalid end time");

        assertEq(data.centerednessMargin, _NEW_CENTEREDNESS_MARGIN, "Invalid centeredness margin");
        assertEq(data.priceShiftDailyRangeInSeconds, newPriceShiftDailyRate / 124649, "Invalid time constant");
        assertEq(data.lastVirtualBalances.length, 2, "Invalid number of last virtual balances");
        assertEq(data.lastVirtualBalances[daiIdx], currentVirtualBalances[daiIdx], "Invalid DAI last virtual balance");
        assertEq(
            data.lastVirtualBalances[usdcIdx],
            currentVirtualBalances[usdcIdx],
            "Invalid USDC last virtual balance"
        );

        assertEq(data.isPoolInitialized, true, "Pool should remain initialized");
        assertEq(data.isPoolPaused, false, "Pool should remain unpaused");
        assertEq(data.isPoolInRecoveryMode, false, "Pool should remain not in recovery mode");
    }

    function testGetReClammPoolImmutableData() public view {
        ReClammPoolImmutableData memory data = ReClammPool(pool).getReClammPoolImmutableData();
        assertEq(data.tokens.length, 2, "Invalid number of tokens");
        assertEq(data.decimalScalingFactors.length, 2, "Invalid number of decimal scaling factors");

        assertEq(address(data.tokens[daiIdx]), address(dai), "Invalid DAI token");
        assertEq(address(data.tokens[usdcIdx]), address(usdc), "Invalid USDC token");

        // Tokens with 18 decimals do not scale, so the scaling factor is 1.
        assertEq(data.decimalScalingFactors[daiIdx], 1, "Invalid DAI decimal scaling factor");
        assertEq(data.decimalScalingFactors[usdcIdx], 1, "Invalid USDC decimal scaling factor");

        assertEq(data.minCenterednessMargin, 0, "Invalid min centeredness margin");
        assertEq(data.maxCenterednessMargin, FixedPoint.ONE, "Invalid max centeredness margin");
        assertEq(data.minTokenBalanceScaled18, 1e14, "Invalid min token balance");
        assertEq(data.minPoolCenteredness, 1e3, "Invalid min pool centeredness");
        assertEq(data.maxPriceShiftDailyRate, 500e16, "Invalid max price shift daily rate");
        assertEq(data.minPriceRatioUpdateDuration, 6 hours, "Invalid min price ratio update duration");
    }

    function testSetFourthRootPriceRatioShortDuration() public {
        uint96 endFourthRootPriceRatio = 2e18;
        uint32 timeOffset = 1 hours;
        uint32 priceRatioUpdateStartTime = uint32(block.timestamp) - timeOffset;
        uint32 duration = 6 hours;
        uint32 priceRatioUpdateEndTime = priceRatioUpdateStartTime + duration;

        vm.expectRevert(IReClammPool.PriceRatioUpdateDurationTooShort.selector);
        vm.prank(admin);
        ReClammPool(pool).setPriceRatioState(
            endFourthRootPriceRatio,
            priceRatioUpdateStartTime,
            priceRatioUpdateEndTime
        );
    }

    function testSetFourthRootPriceRatio() public {
        uint96 endFourthRootPriceRatio = 2e18;
        uint32 timeOffset = 1 hours;
        uint32 priceRatioUpdateStartTime = uint32(block.timestamp) - timeOffset;
        uint32 duration = 6 hours;
        uint32 priceRatioUpdateEndTime = uint32(block.timestamp) + duration;

        uint96 startFourthRootPriceRatio = ReClammPool(pool).getCurrentFourthRootPriceRatio();
        vm.prank(admin);
        vm.expectEmit();
        emit IReClammPool.PriceRatioStateUpdated(
            startFourthRootPriceRatio,
            endFourthRootPriceRatio,
            block.timestamp,
            priceRatioUpdateEndTime
        );
        uint256 actualPriceRatioUpdateStartTime = ReClammPool(pool).setPriceRatioState(
            endFourthRootPriceRatio,
            priceRatioUpdateStartTime,
            priceRatioUpdateEndTime
        );
        assertEq(actualPriceRatioUpdateStartTime, block.timestamp, "Invalid updated actual price ratio start time");

        skip(duration / 2);
        uint96 fourthRootPriceRatio = ReClammPool(pool).getCurrentFourthRootPriceRatio();
        uint96 mathFourthRootPriceRatio = ReClammMath.calculateFourthRootPriceRatio(
            uint32(block.timestamp),
            startFourthRootPriceRatio,
            endFourthRootPriceRatio,
            actualPriceRatioUpdateStartTime.toUint32(),
            priceRatioUpdateEndTime
        );

        assertEq(fourthRootPriceRatio, mathFourthRootPriceRatio, "FourthRootPriceRatio not updated correctly");

        skip(duration / 2 + 1);
        fourthRootPriceRatio = ReClammPool(pool).getCurrentFourthRootPriceRatio();
        assertEq(fourthRootPriceRatio, endFourthRootPriceRatio, "FourthRootPriceRatio does not match new value");
    }

    function testGetRate() public {
        vm.expectRevert(IReClammPool.ReClammPoolBptRateUnsupported.selector);
        ReClammPool(pool).getRate();
    }

    function testSetPriceShiftDailyRate() public {
        uint256 newPriceShiftDailyRate = 200e16;
        vm.prank(admin);
        vm.expectEmit();
        emit IReClammPool.PriceShiftDailyRateUpdated(
            newPriceShiftDailyRate,
            ReClammMath.computePriceShiftDailyRate(newPriceShiftDailyRate)
        );
        emit IReClammPool.LastTimestampUpdated(block.timestamp.toUint32());
        ReClammPool(pool).setPriceShiftDailyRate(newPriceShiftDailyRate);
    }

    function testSetPriceShiftDailyRatePermissioned() public {
        uint256 newPriceShiftDailyRate = 200e16;
        vm.prank(alice);
        vm.expectRevert(IAuthentication.SenderNotAllowed.selector);
        ReClammPool(pool).setPriceShiftDailyRate(newPriceShiftDailyRate);
    }

    function testSetPriceShiftDailyRateUpdatingVirtualBalance() public {
        // Move the pool to the edge of the price interval, so the virtual balances will change over time.
        _setPoolBalances(_MIN_TOKEN_BALANCE, 100e18);
        ReClammPoolMock(pool).setLastTimestamp(block.timestamp);

        vm.warp(block.timestamp + 6 hours);

        // Check if the last virtual balances stored in the pool are different from the current virtual balances.
        (uint256[] memory virtualBalancesBefore, ) = ReClammPool(pool).getCurrentVirtualBalances();
        uint256[] memory lastVirtualBalancesBeforeSet = ReClammPoolMock(pool).getLastVirtualBalances();

        assertNotEq(
            virtualBalancesBefore[daiIdx],
            lastVirtualBalancesBeforeSet[daiIdx],
            "DAI virtual balance remains unchanged"
        );
        assertNotEq(
            virtualBalancesBefore[usdcIdx],
            lastVirtualBalancesBeforeSet[usdcIdx],
            "USDC virtual balance remains unchanged"
        );

        uint256 newPriceShiftDailyRate = 200e16;
        vm.prank(admin);
        vm.expectEmit();
        emit IReClammPool.PriceShiftDailyRateUpdated(
            newPriceShiftDailyRate,
            ReClammMath.computePriceShiftDailyRate(newPriceShiftDailyRate)
        );
        emit IReClammPool.LastTimestampUpdated(block.timestamp.toUint32());
        ReClammPool(pool).setPriceShiftDailyRate(newPriceShiftDailyRate);

        assertEq(ReClammPool(pool).getLastTimestamp(), block.timestamp, "Last timestamp was not updated");

        // Check if the last virtual balances were updated and are matching the current virtual balances.
        uint256[] memory lastVirtualBalances = ReClammPoolMock(pool).getLastVirtualBalances();

        assertEq(lastVirtualBalances[daiIdx], virtualBalancesBefore[daiIdx], "DAI virtual balances do not match");
        assertEq(lastVirtualBalances[usdcIdx], virtualBalancesBefore[usdcIdx], "USDC virtual balances do not match");
    }

    function testSetCenterednessMargin() public {
        vm.prank(admin);
        vm.expectEmit();
        emit IReClammPool.CenterednessMarginUpdated(_NEW_CENTEREDNESS_MARGIN);
        emit IReClammPool.LastTimestampUpdated(block.timestamp.toUint32());
        ReClammPool(pool).setCenterednessMargin(_NEW_CENTEREDNESS_MARGIN);
    }

    function testSetCenterednessMarginAbove100() public {
        uint64 centerednessMarginAbove100 = uint64(FixedPoint.ONE + 1);
        vm.prank(admin);
        vm.expectRevert(IReClammPool.InvalidCenterednessMargin.selector);
        ReClammPool(pool).setCenterednessMargin(centerednessMarginAbove100);
    }

    function testSetCenterednessMarginPermissioned() public {
        vm.prank(alice);
        vm.expectRevert(IAuthentication.SenderNotAllowed.selector);
        ReClammPool(pool).setCenterednessMargin(_NEW_CENTEREDNESS_MARGIN);
    }

    function testOutOfRangeBeforeSetCenterednessMargin() public {
        // Move the pool to the edge of the price interval, so it's out of range.
        _setPoolBalances(_MIN_TOKEN_BALANCE, 100e18);
        ReClammPoolMock(pool).setLastTimestamp(block.timestamp);

        vm.warp(block.timestamp + 6 hours);

        uint256 newCenterednessMargin = 50e16;
        vm.prank(admin);
        vm.expectRevert(IReClammPool.PoolIsOutOfRange.selector);
        ReClammPool(pool).setCenterednessMargin(newCenterednessMargin);
    }

    function testOutOfRangeAfterSetCenterednessMargin() public {
        // Move the pool close to the current margin.
        (uint256[] memory virtualBalances, ) = ReClammPool(pool).getCurrentVirtualBalances();
        uint256 newBalanceB = 100e18;

        // Pool Centeredness = Ra * Vb / (Rb * Va). Make centeredness = margin, and you have the equation below.
        uint256 newBalanceA = (_DEFAULT_CENTEREDNESS_MARGIN * newBalanceB).mulDown(virtualBalances[0]) /
            virtualBalances[1];
        _setPoolBalances(newBalanceA, newBalanceB);
        ReClammPoolMock(pool).setLastTimestamp(block.timestamp);

        assertTrue(ReClammPoolMock(pool).isPoolInRange(), "Pool is out of range");
        assertApproxEqRel(
            ReClammPoolMock(pool).calculatePoolCenteredness(),
            _DEFAULT_CENTEREDNESS_MARGIN,
            1e16,
            "Pool centeredness is not close from margin"
        );

        // Margin will make the pool be out of range (since the current centeredness is near the default margin).
        vm.prank(admin);
        vm.expectRevert(IReClammPool.PoolIsOutOfRange.selector);
        ReClammPool(pool).setCenterednessMargin(_NEW_CENTEREDNESS_MARGIN);
    }

    function testInRangeUpdatingVirtualBalancesSetCenterednessMargin() public {
        vm.prank(admin);
        // Start updating virtual balances.
        ReClammPool(pool).setPriceRatioState(2e18, block.timestamp, block.timestamp + 1 days);

        vm.warp(block.timestamp + 6 hours);

        // Check if the last virtual balances stored in the pool are different from the current virtual balances.
        (uint256[] memory virtualBalancesBefore, ) = ReClammPool(pool).getCurrentVirtualBalances();
        uint256[] memory lastVirtualBalancesBeforeSet = ReClammPoolMock(pool).getLastVirtualBalances();

        assertNotEq(
            virtualBalancesBefore[daiIdx],
            lastVirtualBalancesBeforeSet[daiIdx],
            "DAI virtual balance remains unchanged"
        );
        assertNotEq(
            virtualBalancesBefore[usdcIdx],
            lastVirtualBalancesBeforeSet[usdcIdx],
            "USDC virtual balance remains unchanged"
        );

        vm.prank(admin);
        vm.expectEmit();
        emit IReClammPool.CenterednessMarginUpdated(_NEW_CENTEREDNESS_MARGIN);
        emit IReClammPool.LastTimestampUpdated(block.timestamp.toUint32());
        ReClammPool(pool).setCenterednessMargin(_NEW_CENTEREDNESS_MARGIN);

        assertEq(ReClammPool(pool).getLastTimestamp(), block.timestamp, "Last timestamp was not updated");

        // Check if the last virtual balances were updated and are matching the current virtual balances.
        uint256[] memory lastVirtualBalances = ReClammPoolMock(pool).getLastVirtualBalances();
        assertEq(lastVirtualBalances[daiIdx], virtualBalancesBefore[daiIdx], "DAI virtual balance does not match");
        assertEq(lastVirtualBalances[usdcIdx], virtualBalancesBefore[usdcIdx], "USDC virtual balance does not match");
    }
}<|MERGE_RESOLUTION|>--- conflicted
+++ resolved
@@ -31,9 +31,8 @@
     using FixedPoint for uint256;
     using SafeCast for *;
 
-<<<<<<< HEAD
     uint256 private constant _NEW_CENTEREDNESS_MARGIN = 30e16;
-=======
+
     function testOnSwapOnlyVault() public {
         PoolSwapParams memory request;
         vm.expectRevert(abi.encodeWithSelector(IVaultErrors.SenderIsNotVault.selector, address(this)));
@@ -70,7 +69,6 @@
             bytes("")
         );
     }
->>>>>>> 322c60ae
 
     function testGetCurrentFourthRootPriceRatio() public view {
         uint256 fourthRootPriceRatio = ReClammPool(pool).getCurrentFourthRootPriceRatio();
