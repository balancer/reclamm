// SPDX-License-Identifier: GPL-3.0-or-later

pragma solidity ^0.8.24;

import "forge-std/Test.sol";

import { SafeCast } from "@openzeppelin/contracts/utils/math/SafeCast.sol";
import { IERC20 } from "@openzeppelin/contracts/token/ERC20/IERC20.sol";
import { IERC20Metadata } from "@openzeppelin/contracts/token/ERC20/extensions/IERC20Metadata.sol";
import { Math } from "@openzeppelin/contracts/utils/math/Math.sol";

import { IAuthentication } from "@balancer-labs/v3-interfaces/contracts/solidity-utils/helpers/IAuthentication.sol";
import { IVaultEvents } from "@balancer-labs/v3-interfaces/contracts/vault/IVaultEvents.sol";
import { IVaultErrors } from "@balancer-labs/v3-interfaces/contracts/vault/IVaultErrors.sol";
import { FixedPoint } from "@balancer-labs/v3-solidity-utils/contracts/math/FixedPoint.sol";
import "@balancer-labs/v3-interfaces/contracts/vault/VaultTypes.sol";

import { CastingHelpers } from "@balancer-labs/v3-solidity-utils/contracts/helpers/CastingHelpers.sol";
import { InputHelpers } from "@balancer-labs/v3-solidity-utils/contracts/helpers/InputHelpers.sol";
import { ArrayHelpers } from "@balancer-labs/v3-solidity-utils/contracts/test/ArrayHelpers.sol";

import { PriceRatioState, ReClammMath, a, b } from "../../contracts/lib/ReClammMath.sol";
import { ReClammPriceParams } from "../../contracts/lib/ReClammPoolFactoryLib.sol";
import { ReClammPoolFactoryMock } from "../../contracts/test/ReClammPoolFactoryMock.sol";
import { ReClammPoolMock } from "../../contracts/test/ReClammPoolMock.sol";
import { ReClammMathMock } from "../../contracts/test/ReClammMathMock.sol";
import { BaseReClammTest } from "./utils/BaseReClammTest.sol";
import { ReClammPool } from "../../contracts/ReClammPool.sol";
import {
    IReClammPool,
    ReClammPoolDynamicData,
    ReClammPoolImmutableData,
    ReClammPoolParams
} from "../../contracts/interfaces/IReClammPool.sol";

contract ReClammPoolTest is BaseReClammTest {
    using FixedPoint for *;
    using CastingHelpers for *;
    using ArrayHelpers for *;
    using SafeCast for *;

    uint256 private constant _NEW_CENTEREDNESS_MARGIN = 30e16;
    uint256 private constant _INITIAL_AMOUNT = 1000e18;

    // Tokens with decimals introduces some rounding imprecisions, so we need to be more tolerant with the inverse
    // initialization error.
    uint256 private constant _INVERSE_INITIALIZATION_ERROR = 1e12;
    uint256 private constant _MIN_SWAP_FEE_PERCENTAGE = 0.001e16; // 0.001%
    uint256 private constant _MAX_SWAP_FEE_PERCENTAGE = 10e16; // 10%

    uint256 private constant _MIN_PRICE_RATIO_UPDATE_DURATION = 1 days;
    uint256 private constant _BALANCE_RATIO_AND_PRICE_TOLERANCE = 0.01e16; // 0.01%

    ReClammMathMock mathMock = new ReClammMathMock();

    function testOnSwapOnlyVault() public {
        PoolSwapParams memory request;
        vm.expectRevert(abi.encodeWithSelector(IVaultErrors.SenderIsNotVault.selector, address(this)));
        ReClammPool(pool).onSwap(request);
    }

    function testOnBeforeInitializeOnlyVault() public {
        vm.expectRevert(abi.encodeWithSelector(IVaultErrors.SenderIsNotVault.selector, address(this)));
        ReClammPool(pool).onBeforeInitialize(new uint256[](2), bytes(""));
    }

    function testOnBeforeAddLiquidityOnlyVault() public {
        vm.expectRevert(abi.encodeWithSelector(IVaultErrors.SenderIsNotVault.selector, address(this)));
        ReClammPool(pool).onBeforeAddLiquidity(
            address(this),
            address(this),
            AddLiquidityKind.PROPORTIONAL,
            new uint256[](2),
            0,
            new uint256[](2),
            bytes("")
        );
    }

    function testOnBeforeRemoveLiquidityOnlyVault() public {
        vm.expectRevert(abi.encodeWithSelector(IVaultErrors.SenderIsNotVault.selector, address(this)));
        ReClammPool(pool).onBeforeRemoveLiquidity(
            address(this),
            address(this),
            RemoveLiquidityKind.PROPORTIONAL,
            1,
            new uint256[](2),
            new uint256[](2),
            bytes("")
        );
    }

    function testComputeCurrentFourthRootPriceRatio() public view {
        uint256 fourthRootPriceRatio = ReClammPool(pool).computeCurrentFourthRootPriceRatio();
        assertEq(fourthRootPriceRatio, _initialFourthRootPriceRatio, "Invalid default fourthRootPriceRatio");
    }

    function testGetCenterednessMargin() public {
        uint256 centerednessMargin = ReClammPool(pool).getCenterednessMargin();
        assertEq(centerednessMargin, _DEFAULT_CENTEREDNESS_MARGIN, "Invalid default centerednessMargin");

        vm.prank(admin);
        ReClammPool(pool).setCenterednessMargin(_NEW_CENTEREDNESS_MARGIN);

        centerednessMargin = ReClammPool(pool).getCenterednessMargin();
        assertEq(centerednessMargin, _NEW_CENTEREDNESS_MARGIN, "Invalid new centerednessMargin");
    }

    function testGetLastTimestamp() public {
        // Call any function that updates the last timestamp.
        vm.prank(admin);
        ReClammPool(pool).setDailyPriceShiftExponent(20e16);

        uint256 lastTimestampBeforeWarp = ReClammPool(pool).getLastTimestamp();
        assertEq(lastTimestampBeforeWarp, block.timestamp, "Invalid lastTimestamp before warp");

        skip(1 hours);
        uint256 lastTimestampAfterWarp = ReClammPool(pool).getLastTimestamp();
        assertEq(lastTimestampAfterWarp, lastTimestampBeforeWarp, "Invalid lastTimestamp after warp");

        // Call any function that updates the last timestamp.
        vm.prank(admin);
        ReClammPool(pool).setDailyPriceShiftExponent(30e16);

        uint256 lastTimestampAfterSetDailyPriceShiftExponent = ReClammPool(pool).getLastTimestamp();
        assertEq(
            lastTimestampAfterSetDailyPriceShiftExponent,
            block.timestamp,
            "Invalid lastTimestamp after setDailyPriceShiftExponent"
        );
    }

    function testGetDailyPriceShiftBase() public {
        uint256 dailyPriceShiftExponent = 20e16;
        uint256 expectedDailyPriceShiftBase = ReClammMath.toDailyPriceShiftBase(dailyPriceShiftExponent);
        vm.prank(admin);
        ReClammPool(pool).setDailyPriceShiftExponent(dailyPriceShiftExponent);

        uint256 actualDailyPriceShiftDailyBase = ReClammPool(pool).getDailyPriceShiftBase();
        assertEq(actualDailyPriceShiftDailyBase, expectedDailyPriceShiftBase, "Invalid DailyPriceShiftBase");
    }

    function testGetDailyPriceShiftExponentToBase() public {
        uint256 dailyPriceRateExponent = 30e16;
        vm.prank(admin);
        uint256 actualDailyPriceShiftExponentReturned = ReClammPool(pool).setDailyPriceShiftExponent(
            dailyPriceRateExponent
        );

        uint256 actualDailyPriceShiftBase = ReClammPool(pool).getDailyPriceShiftBase();
        uint256 actualDailyPriceShiftExponent = ReClammPool(pool).getDailyPriceShiftExponent();
        assertEq(
            FixedPoint.ONE - actualDailyPriceShiftExponent / _PRICE_SHIFT_EXPONENT_INTERNAL_ADJUSTMENT,
            actualDailyPriceShiftBase,
            "Invalid dailyPriceShiftBase"
        );

        assertApproxEqRel(
            actualDailyPriceShiftExponent,
            dailyPriceRateExponent,
            1e16,
            "Invalid dailyPriceRateExponent"
        );

        assertEq(
            actualDailyPriceShiftExponentReturned,
            actualDailyPriceShiftExponent,
            "Invalid dailyPriceRateExponent returned"
        );
    }

    function testGetPriceRatioState() public {
        PriceRatioState memory priceRatioState = ReClammPool(pool).getPriceRatioState();
        assertApproxEqAbs(
            priceRatioState.startFourthRootPriceRatio,
            _initialFourthRootPriceRatio,
            1e6,
            "Invalid default startFourthRootPriceRatio"
        );
        // Error tolerance of 1 million wei (price ratio is computed using the pool balances and may have a small error).
        assertApproxEqAbs(
            priceRatioState.endFourthRootPriceRatio,
            _initialFourthRootPriceRatio,
            1e6,
            "Invalid default endFourthRootPriceRatio"
        );
        assertEq(
            priceRatioState.priceRatioUpdateStartTime,
            block.timestamp,
            "Invalid default priceRatioUpdateStartTime"
        );
        assertEq(priceRatioState.priceRatioUpdateEndTime, block.timestamp, "Invalid default priceRatioUpdateEndTime");

        uint256 oldFourthRootPriceRatio = ReClammPool(pool).computeCurrentFourthRootPriceRatio();
        uint256 newFourthRootPriceRatio = oldFourthRootPriceRatio.mulDown(90e16);
        uint256 newPriceRatio = _pow4(newFourthRootPriceRatio);
        uint256 newPriceRatioUpdateStartTime = block.timestamp;
        uint256 newPriceRatioUpdateEndTime = block.timestamp + 1 days;

        vm.prank(admin);
        ReClammPool(pool).startPriceRatioUpdate(
            newPriceRatio,
            newPriceRatioUpdateStartTime,
            newPriceRatioUpdateEndTime
        );

        priceRatioState = ReClammPool(pool).getPriceRatioState();
        assertEq(
            priceRatioState.startFourthRootPriceRatio,
            oldFourthRootPriceRatio,
            "Invalid new startFourthRootPriceRatio"
        );
        assertApproxEqRel(
            priceRatioState.endFourthRootPriceRatio,
            newFourthRootPriceRatio,
            1,
            "Invalid new endFourthRootPriceRatio"
        );
        assertEq(
            priceRatioState.priceRatioUpdateStartTime,
            newPriceRatioUpdateStartTime,
            "Invalid new priceRatioUpdateStartTime"
        );
        assertEq(
            priceRatioState.priceRatioUpdateEndTime,
            newPriceRatioUpdateEndTime,
            "Invalid new priceRatioUpdateEndTime"
        );
    }

    function testGetReClammPoolDynamicData() public {
        // Modify values using setters
        uint256 newDailyPriceShiftExponent = 200e16;
        uint256 endPriceRatio = 16e18;
        uint256 endFourthRootPriceRatio = 2e18;
        uint256 newStaticSwapFeePercentage = 5e16;

        PriceRatioState memory state = PriceRatioState({
            startFourthRootPriceRatio: ReClammPool(pool).computeCurrentFourthRootPriceRatio().toUint96(),
            endFourthRootPriceRatio: endFourthRootPriceRatio.toUint96(),
            priceRatioUpdateStartTime: block.timestamp.toUint32(),
            priceRatioUpdateEndTime: (block.timestamp + 1 days).toUint32()
        });

        (uint256[] memory currentVirtualBalances, ) = _computeCurrentVirtualBalances(pool);

        vm.startPrank(admin);
        ReClammPool(pool).startPriceRatioUpdate(
            endPriceRatio,
            state.priceRatioUpdateStartTime,
            state.priceRatioUpdateEndTime
        );
        ReClammPool(pool).setDailyPriceShiftExponent(newDailyPriceShiftExponent);
        ReClammPool(pool).setCenterednessMargin(_NEW_CENTEREDNESS_MARGIN);
        vault.setStaticSwapFeePercentage(pool, newStaticSwapFeePercentage);
        vm.stopPrank();

        vm.warp(block.timestamp + 6 hours);

        uint256 currentPriceRatio = ReClammPool(pool).computeCurrentPriceRatio();
        uint96 currentFourthRootPriceRatio = ReClammPool(pool).computeCurrentFourthRootPriceRatio().toUint96();

        // Get initial dynamic data.
        ReClammPoolDynamicData memory data = ReClammPool(pool).getReClammPoolDynamicData();

        // Check balances.
        assertEq(data.balancesLiveScaled18.length, 2, "Invalid number of balances");
        (, , , uint256[] memory balancesLiveScaled18) = vault.getPoolTokenInfo(pool);
        assertEq(data.balancesLiveScaled18[daiIdx], balancesLiveScaled18[daiIdx], "Invalid DAI balance");
        assertEq(data.balancesLiveScaled18[usdcIdx], balancesLiveScaled18[usdcIdx], "Invalid USDC balance");

        // Check token rates.
        assertEq(data.tokenRates.length, 2, "Invalid number of token rates");
        (, uint256[] memory tokenRates) = vault.getPoolTokenRates(pool);
        assertEq(data.tokenRates[daiIdx], tokenRates[daiIdx], "Invalid DAI token rate");
        assertEq(data.tokenRates[usdcIdx], tokenRates[usdcIdx], "Invalid USDC token rate");

        assertEq(data.staticSwapFeePercentage, newStaticSwapFeePercentage, "Invalid static swap fee percentage");
        assertEq(data.totalSupply, ReClammPool(pool).totalSupply(), "Invalid total supply");

        // Check pool specific parameters.
        assertEq(data.lastTimestamp, block.timestamp - 6 hours, "Invalid last timestamp");
        assertEq(data.currentPriceRatio, currentPriceRatio, "Invalid current price ratio");
        assertEq(
            data.currentFourthRootPriceRatio,
            currentFourthRootPriceRatio,
            "Invalid current fourth root price ratio"
        );
        assertEq(
            data.startFourthRootPriceRatio,
            state.startFourthRootPriceRatio,
            "Invalid start fourth root price ratio"
        );
        assertEq(data.endFourthRootPriceRatio, state.endFourthRootPriceRatio, "Invalid end fourth root price ratio");
        assertEq(data.priceRatioUpdateStartTime, state.priceRatioUpdateStartTime, "Invalid start time");
        assertEq(data.priceRatioUpdateEndTime, state.priceRatioUpdateEndTime, "Invalid end time");

        assertEq(data.centerednessMargin, _NEW_CENTEREDNESS_MARGIN, "Invalid centeredness margin");
        assertEq(
            data.dailyPriceShiftBase,
            FixedPoint.ONE - newDailyPriceShiftExponent / 124649,
            "Invalid daily price shift base"
        );
        assertEq(
            data.dailyPriceShiftExponent,
            mathMock.toDailyPriceShiftExponent(data.dailyPriceShiftBase),
            "Invalid daily price shift exponent"
        );
        assertEq(data.lastVirtualBalances.length, 2, "Invalid number of last virtual balances");
        assertEq(data.lastVirtualBalances[daiIdx], currentVirtualBalances[daiIdx], "Invalid DAI last virtual balance");
        assertEq(
            data.lastVirtualBalances[usdcIdx],
            currentVirtualBalances[usdcIdx],
            "Invalid USDC last virtual balance"
        );

        assertEq(data.isPoolInitialized, true, "Pool should remain initialized");
        assertEq(data.isPoolPaused, false, "Pool should remain unpaused");
        assertEq(data.isPoolInRecoveryMode, false, "Pool should remain not in recovery mode");
    }

    function testGetReClammPoolImmutableData() public view {
        ReClammPoolImmutableData memory data = ReClammPool(pool).getReClammPoolImmutableData();
        // Check Base Pool parameters.
        assertEq(data.tokens.length, 2, "Invalid number of tokens");
        assertEq(data.minSwapFeePercentage, _MIN_SWAP_FEE_PERCENTAGE, "Invalid minimum swap fee");
        assertEq(data.maxSwapFeePercentage, _MAX_SWAP_FEE_PERCENTAGE, "Invalid maximum swap fee");

        assertEq(address(data.tokens[daiIdx]), address(dai), "Invalid DAI token");
        assertEq(address(data.tokens[usdcIdx]), address(usdc), "Invalid USDC token");

        // Tokens with 18 decimals do not scale, so the scaling factor is 1.
        assertEq(data.decimalScalingFactors.length, 2, "Invalid number of decimal scaling factors");
        assertEq(data.decimalScalingFactors[daiIdx], 1, "Invalid DAI decimal scaling factor");
        assertEq(data.decimalScalingFactors[usdcIdx], 1, "Invalid USDC decimal scaling factor");

        assertFalse(data.tokenAPriceIncludesRate, "Token A priced with rate");
        assertFalse(data.tokenBPriceIncludesRate, "Token B priced with rate");

        // Check initialization parameters.
        assertEq(data.initialMinPrice, _DEFAULT_MIN_PRICE, "Invalid initial minimum price");
        assertEq(data.initialMaxPrice, _DEFAULT_MAX_PRICE, "Invalid initial maximum price");
        assertEq(data.initialTargetPrice, _DEFAULT_TARGET_PRICE, "Invalid initial target price");
        assertEq(
            data.initialDailyPriceShiftExponent,
            _DEFAULT_DAILY_PRICE_SHIFT_EXPONENT,
            "Invalid initial price shift exponent"
        );
        assertEq(data.initialCenterednessMargin, _DEFAULT_CENTEREDNESS_MARGIN, "Invalid initial centeredness margin");

        // Check operating limit parameters.
        assertEq(
            data.maxDailyPriceShiftExponent,
            _MAX_DAILY_PRICE_SHIFT_EXPONENT,
            "Invalid max daily price shift exponent"
        );
        uint256 maxUpdateRate = FixedPoint.powUp(2e18, _MAX_DAILY_PRICE_SHIFT_EXPONENT);

        assertEq(data.maxDailyPriceRatioUpdateRate, maxUpdateRate, "Invalid max daily price ratio update rate");
        assertEq(
            data.minPriceRatioUpdateDuration,
            _MIN_PRICE_RATIO_UPDATE_DURATION,
            "Invalid min price ratio update duration"
        );
        assertEq(data.minPriceRatioDelta, _MIN_PRICE_RATIO_DELTA, "Invalid min fourth root price ratio delta");
        assertEq(
            data.balanceRatioAndPriceTolerance,
            _BALANCE_RATIO_AND_PRICE_TOLERANCE,
            "Invalid balance ratio and price tolerance"
        );
    }

    function testSetFourthRootPriceRatioPermissioned() public {
        vm.expectRevert(IAuthentication.SenderNotAllowed.selector);
        vm.prank(alice);
        ReClammPool(pool).startPriceRatioUpdate(1, block.timestamp, block.timestamp);
    }

    function testSetFourthRootPriceRatioPoolNotInitialized() public {
        vault.manualSetInitializedPool(pool, false);

        vm.expectRevert(IReClammPool.PoolNotInitialized.selector);
        vm.prank(admin);
        ReClammPool(pool).startPriceRatioUpdate(1, block.timestamp, block.timestamp);
    }

    function testSetFourthRootPriceRatioShortDuration() public {
        uint96 endPriceRatio = 16e18;
        uint32 timeOffset = 1 hours;
        uint32 priceRatioUpdateStartTime = uint32(block.timestamp) - timeOffset;
        uint32 duration = 1 days;
        uint32 priceRatioUpdateEndTime = priceRatioUpdateStartTime + duration;

        vm.expectRevert(IReClammPool.PriceRatioUpdateDurationTooShort.selector);
        vm.prank(admin);
        ReClammPool(pool).startPriceRatioUpdate(endPriceRatio, priceRatioUpdateStartTime, priceRatioUpdateEndTime);
    }

    function testSetFourthRootPriceRatioSmallDelta() public {
        uint256 delta = _MIN_PRICE_RATIO_DELTA - 1;
        uint96 startPriceRatio = ReClammPool(pool).computeCurrentPriceRatio().toUint96();
        uint96 endPriceRatio = startPriceRatio + delta.toUint96();
        uint32 priceRatioUpdateStartTime = uint32(block.timestamp);
        uint32 duration = 1 days;
        uint32 priceRatioUpdateEndTime = priceRatioUpdateStartTime + duration;

        vm.expectRevert(abi.encodeWithSelector(IReClammPool.PriceRatioDeltaBelowMin.selector, delta));
        vm.prank(admin);
        ReClammPool(pool).startPriceRatioUpdate(endPriceRatio, priceRatioUpdateStartTime, priceRatioUpdateEndTime);
    }

    function testSetFourthRootPriceRatioTooFast() public {
        uint256 newPriceRatio = 64e18;
        uint256 priceRatioUpdateStartTime = block.timestamp;
        uint256 priceRatioUpdateEndTime = block.timestamp + 1 days;

        // The previous approach (calculating the exact point where it would be too fast) no longer works when we're
        // passing in the actual price ratio, since the error in pow >> 1-2 wei delta that would meaningfully check the
        // boundary. And the error is only raised in the external function, so we can't use the mock here. Best we can
        // do is set a large update that would be too fast, and show that the error is triggered.
        vm.expectRevert(IReClammPool.PriceRatioUpdateTooFast.selector);
        vm.prank(admin);
        ReClammPool(pool).startPriceRatioUpdate(newPriceRatio, priceRatioUpdateStartTime, priceRatioUpdateEndTime);
    }

    function testSetFourthRootPriceRatio() public {
        uint96 endPriceRatio = 16e18;
        uint96 endFourthRootPriceRatio = 2e18;
        uint32 timeOffset = 1 hours;
        uint32 priceRatioUpdateStartTime = uint32(block.timestamp) - timeOffset;
        uint32 duration = 1 days;
        uint32 priceRatioUpdateEndTime = uint32(block.timestamp) + duration;

        uint96 startFourthRootPriceRatio = ReClammPool(pool).computeCurrentFourthRootPriceRatio().toUint96();

        vm.expectEmit();
        emit IReClammPool.LastTimestampUpdated(block.timestamp.toUint32());

        vm.expectEmit(address(vault));
        emit IVaultEvents.VaultAuxiliary(pool, "LastTimestampUpdated", abi.encode(block.timestamp.toUint32()));

        vm.expectEmit();
        emit IReClammPool.PriceRatioStateUpdated(
            startFourthRootPriceRatio,
            endFourthRootPriceRatio,
            block.timestamp,
            priceRatioUpdateEndTime
        );

        vm.expectEmit();
        emit IVaultEvents.VaultAuxiliary(
            pool,
            "PriceRatioStateUpdated",
            abi.encode(startFourthRootPriceRatio, endFourthRootPriceRatio, block.timestamp, priceRatioUpdateEndTime)
        );

        vm.prank(admin);
        uint256 actualPriceRatioUpdateStartTime = ReClammPool(pool).startPriceRatioUpdate(
            endPriceRatio,
            priceRatioUpdateStartTime,
            priceRatioUpdateEndTime
        );
        assertEq(actualPriceRatioUpdateStartTime, block.timestamp, "Invalid updated actual price ratio start time");

        skip(duration / 2);
        uint96 fourthRootPriceRatio = ReClammPool(pool).computeCurrentFourthRootPriceRatio().toUint96();
        uint96 mathFourthRootPriceRatio = mathMock.computeFourthRootPriceRatio(
            uint32(block.timestamp),
            startFourthRootPriceRatio,
            endFourthRootPriceRatio,
            actualPriceRatioUpdateStartTime.toUint32(),
            priceRatioUpdateEndTime
        );

        // Allows a 5 wei error, since the current fourth root price ratio of the pool is computed using the pool
        // current balances and virtual balances.
        assertApproxEqAbs(
            fourthRootPriceRatio,
            mathFourthRootPriceRatio,
            5,
            "FourthRootPriceRatio not updated correctly"
        );

        skip(duration / 2 + 1);
        fourthRootPriceRatio = ReClammPool(pool).computeCurrentFourthRootPriceRatio().toUint96();
        // Allows a 5 wei error, since the current fourth root price ratio of the pool is computed using the pool
        // current balances and virtual balances.
        assertApproxEqAbs(
            fourthRootPriceRatio,
            endFourthRootPriceRatio,
            5,
            "FourthRootPriceRatio does not match new value"
        );
    }

    /// @dev Trigger a price ratio update while another one is ongoing.
    function testSetFourthRootPriceRatioOverride() public {
        uint96 endPriceRatio = 16e18;
        uint96 endFourthRootPriceRatio = 2e18;
        uint32 timeOffset = 1 hours;
        uint32 priceRatioUpdateStartTime = uint32(block.timestamp) - timeOffset;
        uint32 duration = 1 days;
        uint32 priceRatioUpdateEndTime = uint32(block.timestamp) + duration;

        uint96 startFourthRootPriceRatio = ReClammPool(pool).computeCurrentFourthRootPriceRatio().toUint96();

        // Events:
        // - Timestamp update
        // - Price ratio state update
        // Virtual balances don't change in this case.
        vm.expectEmit();
        emit IReClammPool.LastTimestampUpdated(block.timestamp.toUint32());

        vm.expectEmit(address(vault));
        emit IVaultEvents.VaultAuxiliary(pool, "LastTimestampUpdated", abi.encode(block.timestamp.toUint32()));

        vm.expectEmit();
        emit IReClammPool.PriceRatioStateUpdated(
            startFourthRootPriceRatio,
            endFourthRootPriceRatio,
            block.timestamp,
            priceRatioUpdateEndTime
        );

        vm.expectEmit();
        emit IVaultEvents.VaultAuxiliary(
            pool,
            "PriceRatioStateUpdated",
            abi.encode(startFourthRootPriceRatio, endFourthRootPriceRatio, block.timestamp, priceRatioUpdateEndTime)
        );

        vm.prank(admin);
        uint256 actualPriceRatioUpdateStartTime = ReClammPool(pool).startPriceRatioUpdate(
            endPriceRatio,
            priceRatioUpdateStartTime,
            priceRatioUpdateEndTime
        );
        assertEq(actualPriceRatioUpdateStartTime, block.timestamp, "Invalid updated actual price ratio start time");

        skip(duration / 2);
        uint96 fourthRootPriceRatio = ReClammPool(pool).computeCurrentFourthRootPriceRatio().toUint96();
        uint96 mathFourthRootPriceRatio = mathMock.computeFourthRootPriceRatio(
            uint32(block.timestamp),
            startFourthRootPriceRatio,
            endFourthRootPriceRatio,
            actualPriceRatioUpdateStartTime.toUint32(),
            priceRatioUpdateEndTime
        );

        // Allows a 5 wei error, since the current fourth root price ratio of the pool is computed using the pool
        // current balances and virtual balances, and the mathFourthRootPriceRatio is an interpolation.
        assertApproxEqAbs(
            fourthRootPriceRatio,
            mathFourthRootPriceRatio,
            5,
            "FourthRootPriceRatio not updated correctly"
        );

        // While the update is ongoing, we'll trigger a second one.
        // This one will update virtual balances too.
        endPriceRatio = 81e18;
        endFourthRootPriceRatio = 3e18;
        timeOffset = 1 hours;
        priceRatioUpdateStartTime = uint32(block.timestamp) - timeOffset;
        duration = 2 days;
        priceRatioUpdateEndTime = uint32(block.timestamp) + duration;

        startFourthRootPriceRatio = ReClammPool(pool).computeCurrentFourthRootPriceRatio().toUint96();

        (uint256 currentVirtualBalanceA, uint256 currentVirtualBalanceB, ) = ReClammPool(pool)
            .computeCurrentVirtualBalances();

        // Events:
        // - Virtual balances update
        // - Timestamp update
        // - Price ratio state update
        vm.expectEmit(pool);
        emit IReClammPool.VirtualBalancesUpdated(currentVirtualBalanceA, currentVirtualBalanceB);

        vm.expectEmit(address(vault));
        emit IVaultEvents.VaultAuxiliary(
            pool,
            "VirtualBalancesUpdated",
            abi.encode(currentVirtualBalanceA, currentVirtualBalanceB)
        );

        vm.expectEmit();
        emit IReClammPool.LastTimestampUpdated(block.timestamp.toUint32());

        vm.expectEmit(address(vault));
        emit IVaultEvents.VaultAuxiliary(pool, "LastTimestampUpdated", abi.encode(block.timestamp.toUint32()));

        vm.expectEmit();
        emit IReClammPool.PriceRatioStateUpdated(
            startFourthRootPriceRatio,
            endFourthRootPriceRatio,
            block.timestamp,
            priceRatioUpdateEndTime
        );

        vm.expectEmit();
        emit IVaultEvents.VaultAuxiliary(
            pool,
            "PriceRatioStateUpdated",
            abi.encode(startFourthRootPriceRatio, endFourthRootPriceRatio, block.timestamp, priceRatioUpdateEndTime)
        );

        vm.prank(admin);
        actualPriceRatioUpdateStartTime = ReClammPool(pool).startPriceRatioUpdate(
            endPriceRatio,
            priceRatioUpdateStartTime,
            priceRatioUpdateEndTime
        );

        vm.warp(priceRatioUpdateEndTime + 1);
        fourthRootPriceRatio = ReClammPool(pool).computeCurrentFourthRootPriceRatio().toUint96();
        // Allows a 15 wei error, since the current fourth root price ratio of the pool is computed using the pool
        // current balances and virtual balances.
        assertApproxEqAbs(
            fourthRootPriceRatio,
            endFourthRootPriceRatio,
            15,
            "FourthRootPriceRatio does not match new value"
        );
    }

    function testStopPriceRatioUpdatePermissioned() public {
        vm.expectRevert(IAuthentication.SenderNotAllowed.selector);
        vm.prank(alice);
        ReClammPool(pool).stopPriceRatioUpdate();
    }

    function testStopPriceRatioUpdatePoolNotInitialized() public {
        vault.manualSetInitializedPool(pool, false);

        vm.expectRevert(IReClammPool.PoolNotInitialized.selector);
        vm.prank(admin);
        ReClammPool(pool).stopPriceRatioUpdate();
    }

    function testStopPriceRatioUpdatePriceRatioNotUpdating() public {
        skip(1 hours);
        vm.expectRevert(IReClammPool.PriceRatioNotUpdating.selector);
        vm.prank(admin);
        ReClammPool(pool).stopPriceRatioUpdate();
    }

    function testStopPriceRatioUpdate() public {
        uint96 endPriceRatio = 16e18;
        uint96 endFourthRootPriceRatio = 2e18;
        uint32 timeOffset = 1 hours;
        uint32 priceRatioUpdateStartTime = uint32(block.timestamp) - timeOffset;
        uint32 duration = 1 days;
        uint32 priceRatioUpdateEndTime = uint32(block.timestamp) + duration;

        uint96 startFourthRootPriceRatio = ReClammPool(pool).computeCurrentFourthRootPriceRatio().toUint96();

        vm.prank(admin);
        uint256 actualPriceRatioUpdateStartTime = ReClammPool(pool).startPriceRatioUpdate(
            endPriceRatio,
            priceRatioUpdateStartTime,
            priceRatioUpdateEndTime
        );

        skip(duration / 2);
        uint96 fourthRootPriceRatio = ReClammPool(pool).computeCurrentFourthRootPriceRatio().toUint96();
        uint96 mathFourthRootPriceRatio = mathMock.computeFourthRootPriceRatio(
            uint32(block.timestamp),
            startFourthRootPriceRatio,
            endFourthRootPriceRatio,
            actualPriceRatioUpdateStartTime.toUint32(),
            priceRatioUpdateEndTime
        );

        // Allows a 5 wei error, since the current fourth root price ratio of the pool is computed using the pool
        // current balances and virtual balances, and the mathFourthRootPriceRatio is an interpolation.
        assertApproxEqAbs(
            fourthRootPriceRatio,
            mathFourthRootPriceRatio,
            5,
            "FourthRootPriceRatio not updated correctly"
        );

        (uint256 currentVirtualBalanceA, uint256 currentVirtualBalanceB, ) = ReClammPool(pool)
            .computeCurrentVirtualBalances();

        // Events:
        // - Virtual balances update
        // - Timestamp update
        // - Price ratio state update
        vm.expectEmit(pool);
        emit IReClammPool.VirtualBalancesUpdated(currentVirtualBalanceA, currentVirtualBalanceB);

        vm.expectEmit(address(vault));
        emit IVaultEvents.VaultAuxiliary(
            pool,
            "VirtualBalancesUpdated",
            abi.encode(currentVirtualBalanceA, currentVirtualBalanceB)
        );

        vm.expectEmit();
        emit IReClammPool.LastTimestampUpdated(block.timestamp.toUint32());

        vm.expectEmit(address(vault));
        emit IVaultEvents.VaultAuxiliary(pool, "LastTimestampUpdated", abi.encode(block.timestamp.toUint32()));

        // Price ratio update event with current value and timestamp.
        vm.expectEmit();
        emit IReClammPool.PriceRatioStateUpdated(
            fourthRootPriceRatio,
            fourthRootPriceRatio,
            block.timestamp,
            block.timestamp
        );

        vm.expectEmit();
        emit IVaultEvents.VaultAuxiliary(
            pool,
            "PriceRatioStateUpdated",
            abi.encode(fourthRootPriceRatio, fourthRootPriceRatio, block.timestamp, block.timestamp)
        );

        vm.prank(admin);
        ReClammPool(pool).stopPriceRatioUpdate();

        uint96 fourthRootPriceRatioAfterStop = ReClammPool(pool).computeCurrentFourthRootPriceRatio().toUint96();
        assertEq(fourthRootPriceRatio, fourthRootPriceRatioAfterStop, "FourthRootPriceRatio changed after stop");

        // Now warp a bit longer and check that it didn't keep changing.
        skip(duration / 2 + 1);

        uint96 fourthRootPriceRatioAfterWarp = ReClammPool(pool).computeCurrentFourthRootPriceRatio().toUint96();
        assertEq(
            fourthRootPriceRatio,
            fourthRootPriceRatioAfterWarp,
            "FourthRootPriceRatio changed after stop and warp"
        );
    }

    function testGetRate() public {
        vm.expectRevert(IReClammPool.ReClammPoolBptRateUnsupported.selector);
        ReClammPool(pool).getRate();
    }

    function testComputeBalance() public {
        vm.expectRevert(IReClammPool.NotImplemented.selector);
        ReClammPool(pool).computeBalance(new uint256[](0), 0, 0);
    }

    function testSetDailyPriceShiftExponentVaultUnlocked() public {
        vault.forceUnlock();

        uint256 newDailyPriceShiftExponent = 200e16;
        vm.prank(admin);
        vm.expectRevert(IReClammPool.VaultIsNotLocked.selector);
        ReClammPool(pool).setDailyPriceShiftExponent(newDailyPriceShiftExponent);
    }

    function testSetDailyPriceShiftExponentPoolNotInitialized() public {
        vault.manualSetInitializedPool(pool, false);

        uint256 newDailyPriceShiftExponent = 200e16;
        vm.prank(admin);
        vm.expectRevert(IReClammPool.PoolNotInitialized.selector);
        ReClammPool(pool).setDailyPriceShiftExponent(newDailyPriceShiftExponent);
    }

    function testSetDailyPriceShiftExponent() public {
        uint256 newDailyPriceShiftExponent = 200e16;

        uint256 dailyPriceShiftBase = ReClammMath.toDailyPriceShiftBase(newDailyPriceShiftExponent);
        uint256 actualNewDailyPriceShiftExponent = ReClammMath.toDailyPriceShiftExponent(dailyPriceShiftBase);

        vm.expectEmit();
        emit IReClammPool.LastTimestampUpdated(block.timestamp.toUint32());

        vm.expectEmit(address(vault));
        emit IVaultEvents.VaultAuxiliary(pool, "LastTimestampUpdated", abi.encode(block.timestamp.toUint32()));

        vm.expectEmit();
        emit IReClammPool.DailyPriceShiftExponentUpdated(actualNewDailyPriceShiftExponent, dailyPriceShiftBase);

        vm.expectEmit();
        emit IVaultEvents.VaultAuxiliary(
            pool,
            "DailyPriceShiftExponentUpdated",
            abi.encode(actualNewDailyPriceShiftExponent, dailyPriceShiftBase)
        );

        vm.prank(admin);
        ReClammPool(pool).setDailyPriceShiftExponent(newDailyPriceShiftExponent);
    }

    function testSetDailyPriceShiftExponentPermissioned() public {
        uint256 newDailyPriceShiftExponent = 200e16;
        vm.prank(alice);
        vm.expectRevert(IAuthentication.SenderNotAllowed.selector);
        ReClammPool(pool).setDailyPriceShiftExponent(newDailyPriceShiftExponent);
    }

    function testSetDailyPriceShiftExponentUpdatingVirtualBalance() public {
        // Move the pool to the edge of the price interval, so the virtual balances will change over time.
        _setPoolBalances(0, 100e18);
        ReClammPoolMock(pool).setLastTimestamp(block.timestamp);

        vm.warp(block.timestamp + 6 hours);

        // Check if the last virtual balances stored in the pool are different from the current virtual balances.
        (uint256[] memory virtualBalancesBefore, ) = _computeCurrentVirtualBalances(pool);
        uint256[] memory lastVirtualBalancesBeforeSet = _getLastVirtualBalances(pool);

        assertNotEq(
            virtualBalancesBefore[daiIdx],
            lastVirtualBalancesBeforeSet[daiIdx],
            "DAI virtual balance remains unchanged"
        );
        assertNotEq(
            virtualBalancesBefore[usdcIdx],
            lastVirtualBalancesBeforeSet[usdcIdx],
            "USDC virtual balance remains unchanged"
        );

        uint256 newDailyPriceShiftExponent = 200e16;
        uint128 dailyPriceShiftBase = ReClammMath.toDailyPriceShiftBase(newDailyPriceShiftExponent).toUint128();
        uint256 actualNewDailyPriceShiftExponent = ReClammMath.toDailyPriceShiftExponent(dailyPriceShiftBase);

        vm.expectEmit(address(pool));
        emit IReClammPool.LastTimestampUpdated(block.timestamp.toUint32());

        vm.expectEmit(address(vault));
        emit IVaultEvents.VaultAuxiliary(pool, "LastTimestampUpdated", abi.encode(block.timestamp.toUint32()));

        vm.expectEmit(address(pool));
        emit IReClammPool.DailyPriceShiftExponentUpdated(actualNewDailyPriceShiftExponent, dailyPriceShiftBase);

        vm.expectEmit(address(vault));
        emit IVaultEvents.VaultAuxiliary(
            pool,
            "DailyPriceShiftExponentUpdated",
            abi.encode(actualNewDailyPriceShiftExponent, dailyPriceShiftBase)
        );

        vm.prank(admin);
        ReClammPool(pool).setDailyPriceShiftExponent(newDailyPriceShiftExponent);

        assertEq(ReClammPool(pool).getLastTimestamp(), block.timestamp, "Last timestamp was not updated");

        // Check if the last virtual balances were updated and are matching the current virtual balances.
        uint256[] memory lastVirtualBalances = _getLastVirtualBalances(pool);

        assertEq(lastVirtualBalances[daiIdx], virtualBalancesBefore[daiIdx], "DAI virtual balances do not match");
        assertEq(lastVirtualBalances[usdcIdx], virtualBalancesBefore[usdcIdx], "USDC virtual balances do not match");
    }

    function testSetCenterednessMarginVaultUnlocked() public {
        vault.forceUnlock();

        vm.prank(admin);
        vm.expectRevert(IReClammPool.VaultIsNotLocked.selector);
        ReClammPool(pool).setCenterednessMargin(_NEW_CENTEREDNESS_MARGIN);
    }

    function testSetCenterednessMarginPoolNotInitialized() public {
        vault.manualSetInitializedPool(pool, false);

        vm.prank(admin);
        vm.expectRevert(IReClammPool.PoolNotInitialized.selector);
        ReClammPool(pool).setCenterednessMargin(_NEW_CENTEREDNESS_MARGIN);
    }

    function testSetCenterednessMargin() public {
        vm.expectEmit();
        emit IReClammPool.LastTimestampUpdated(uint32(block.timestamp));

        vm.expectEmit(address(vault));
        emit IVaultEvents.VaultAuxiliary(pool, "LastTimestampUpdated", abi.encode(block.timestamp.toUint32()));

        vm.expectEmit();
        emit IReClammPool.CenterednessMarginUpdated(_NEW_CENTEREDNESS_MARGIN);

        vm.expectEmit();
        emit IVaultEvents.VaultAuxiliary(pool, "CenterednessMarginUpdated", abi.encode(_NEW_CENTEREDNESS_MARGIN));

        vm.prank(admin);
        ReClammPool(pool).setCenterednessMargin(_NEW_CENTEREDNESS_MARGIN);
    }

    function testSetCenterednessMarginAbove100() public {
        uint64 centerednessMarginAbove100 = uint64(FixedPoint.ONE + 1);
        vm.prank(admin);
        vm.expectRevert(IReClammPool.InvalidCenterednessMargin.selector);
        ReClammPool(pool).setCenterednessMargin(centerednessMarginAbove100);
    }

    function testSetCenterednessMarginPermissioned() public {
        vm.prank(alice);
        vm.expectRevert(IAuthentication.SenderNotAllowed.selector);
        ReClammPool(pool).setCenterednessMargin(_NEW_CENTEREDNESS_MARGIN);
    }

    function testOutOfRangeBeforeSetCenterednessMargin() public {
        // Move the pool to the edge of the price interval, so it's out of range.
        _setPoolBalances(0, 100e18);
        ReClammPoolMock(pool).setLastTimestamp(block.timestamp);

        vm.warp(block.timestamp + 6 hours);

        uint256 newCenterednessMargin = 50e16;
        vm.prank(admin);
        vm.expectRevert(IReClammPool.PoolOutsideTargetRange.selector);
        ReClammPool(pool).setCenterednessMargin(newCenterednessMargin);
    }

    function testOutOfRangeAfterSetCenterednessMargin() public {
        // Move the pool close to the current margin.
        (uint256[] memory virtualBalances, ) = _computeCurrentVirtualBalances(pool);
        uint256 newBalanceB = 100e18;

        // Pool Centeredness = Ra * Vb / (Rb * Va). Make centeredness = margin, and you have the equation below.
        uint256 newBalanceA = (_DEFAULT_CENTEREDNESS_MARGIN * newBalanceB).mulDown(virtualBalances[a]) /
            virtualBalances[b];

        (uint256 newDaiBalance, uint256 newUsdcBalance) = _balanceABtoDaiUsdcBalances(newBalanceA, newBalanceB);
        _setPoolBalances(newDaiBalance, newUsdcBalance);
        ReClammPoolMock(pool).setLastTimestamp(block.timestamp);

        // Exactly at boundary is still in range.
        assertTrue(ReClammPoolMock(pool).isPoolWithinTargetRange(), "Pool is out of range");
        (uint256 centeredness, ) = ReClammPoolMock(pool).computeCurrentPoolCenteredness();

        assertApproxEqRel(
            centeredness,
            _DEFAULT_CENTEREDNESS_MARGIN,
            1e16,
            "Pool centeredness is not close from margin"
        );

        // Margin will make the pool be out of range (since the current centeredness is near the default margin).
        vm.prank(admin);
        vm.expectRevert(IReClammPool.PoolOutsideTargetRange.selector);
        ReClammPool(pool).setCenterednessMargin(_NEW_CENTEREDNESS_MARGIN);
    }

    function testIsPoolInTargetRange() public {
        (, , , uint256[] memory balancesScaled18) = vault.getPoolTokenInfo(pool);
        (uint256 lastVirtualBalanceA, uint256 lastVirtualBalanceB) = ReClammPool(pool).getLastVirtualBalances();
        (uint256 virtualBalanceA, uint256 virtualBalanceB, ) = ReClammPool(pool).computeCurrentVirtualBalances();
        uint256 centerednessMargin = ReClammPool(pool).getCenterednessMargin();

        // Last should equal current.
        assertEq(lastVirtualBalanceA, virtualBalanceA, "last != current (A)");
        assertEq(lastVirtualBalanceB, virtualBalanceB, "last != current (B)");

        bool resultWithCurrentBalances = ReClammMath.isPoolWithinTargetRange(
            balancesScaled18,
            virtualBalanceA,
            virtualBalanceB,
            centerednessMargin
        );
        assertTrue(resultWithCurrentBalances, "Expected value not in range");

        assertTrue(ReClammPool(pool).isPoolWithinTargetRange(), "Actual value not in range");

        uint256[] memory newLastVirtualBalances = new uint256[](2);
        newLastVirtualBalances[a] = lastVirtualBalanceA / 1000;
        newLastVirtualBalances[b] = lastVirtualBalanceB;

        bool resultWithLastBalances = ReClammMath.isPoolWithinTargetRange(
            balancesScaled18,
            newLastVirtualBalances[a],
            newLastVirtualBalances[b],
            centerednessMargin
        );

        assertFalse(resultWithLastBalances, "Expected value still in range");

        ReClammPoolMock(pool).setLastVirtualBalances(newLastVirtualBalances);

        assertFalse(ReClammPool(pool).isPoolWithinTargetRange(), "Actual value still in range");

        // Must advance time, or it will return the last virtual balances. If the calculation used the last virtual
        // balances, it would return false (per calculation above).
        //
        // Since it is using the current price ratio, it should return false and the virtual balances should be
        // updated.
        vm.warp(block.timestamp + 100);
        (bool resultWithAlternateGetter, bool virtualBalancesChanged) = ReClammPool(pool)
            .isPoolWithinTargetRangeUsingCurrentVirtualBalances();

        assertFalse(resultWithAlternateGetter, "Actual value still in range with alternate getter");
        assertTrue(virtualBalancesChanged, "Last != current virtual balances");
    }

    function testInRangeUpdatingVirtualBalancesSetCenterednessMargin() public {
        vm.prank(admin);
        // Start updating virtual balances.
        ReClammPool(pool).startPriceRatioUpdate(16e18, block.timestamp, block.timestamp + 1 days);

        vm.warp(block.timestamp + 6 hours);

        // Check if the last virtual balances stored in the pool are different from the current virtual balances.
        (uint256[] memory virtualBalancesBefore, ) = _computeCurrentVirtualBalances(pool);
        uint256[] memory lastVirtualBalancesBeforeSet = _getLastVirtualBalances(pool);

        assertNotEq(
            virtualBalancesBefore[daiIdx],
            lastVirtualBalancesBeforeSet[daiIdx],
            "DAI virtual balance remains unchanged"
        );
        assertNotEq(
            virtualBalancesBefore[usdcIdx],
            lastVirtualBalancesBeforeSet[usdcIdx],
            "USDC virtual balance remains unchanged"
        );

        vm.expectEmit(address(pool));
        emit IReClammPool.LastTimestampUpdated(block.timestamp.toUint32());

        vm.expectEmit(address(vault));
        emit IVaultEvents.VaultAuxiliary(pool, "LastTimestampUpdated", abi.encode(block.timestamp.toUint32()));

        vm.expectEmit(address(pool));
        emit IReClammPool.CenterednessMarginUpdated(_NEW_CENTEREDNESS_MARGIN);

        vm.expectEmit(address(vault));
        emit IVaultEvents.VaultAuxiliary(pool, "CenterednessMarginUpdated", abi.encode(_NEW_CENTEREDNESS_MARGIN));

        vm.prank(admin);
        ReClammPool(pool).setCenterednessMargin(_NEW_CENTEREDNESS_MARGIN);

        assertEq(ReClammPool(pool).getLastTimestamp(), block.timestamp, "Last timestamp was not updated");

        // Check if the last virtual balances were updated and are matching the current virtual balances.
        uint256[] memory lastVirtualBalances = _getLastVirtualBalances(pool);
        assertEq(lastVirtualBalances[daiIdx], virtualBalancesBefore[daiIdx], "DAI virtual balance does not match");
        assertEq(lastVirtualBalances[usdcIdx], virtualBalancesBefore[usdcIdx], "USDC virtual balance does not match");
    }

    function testDynamicGetterBeforeInitialized() public {
        IERC20[] memory sortedTokens = InputHelpers.sortTokens(tokens);

        (address pool, ) = _createPool(
            [address(sortedTokens[a]), address(sortedTokens[b])].toMemoryArray(),
            "BeforeInitTest"
        );

        // Should not revert.
        ReClammPool(pool).getReClammPoolDynamicData();
    }

    function testComputePriceRangeBeforeInitialized() public {
        IERC20[] memory sortedTokens = InputHelpers.sortTokens(tokens);

        (address pool, ) = _createPool(
            [address(sortedTokens[a]), address(sortedTokens[b])].toMemoryArray(),
            "BeforeInitTest"
        );

        assertFalse(vault.isPoolInitialized(pool), "Pool is initialized");

        (uint256 minPrice, uint256 maxPrice) = ReClammPool(pool).computeCurrentPriceRange();
        assertEq(minPrice, _DEFAULT_MIN_PRICE);
        assertEq(maxPrice, _DEFAULT_MAX_PRICE);
    }

    function testComputePriceRangeAfterInitialized() public view {
        assertTrue(vault.isPoolInitialized(pool), "Pool is initialized");
        assertFalse(vault.isUnlocked(), "Vault is unlocked");

        // Should still be the initial values as nothing has changed.
        (uint256 minPrice, uint256 maxPrice) = ReClammPool(pool).computeCurrentPriceRange();
        assertApproxEqRel(minPrice, _DEFAULT_MIN_PRICE, 0.01e16, "Incorrect min price");
        assertApproxEqRel(maxPrice, _DEFAULT_MAX_PRICE, 0.01e16, "Incorrect max price");
    }

    function testCreateWithInvalidMinPrice() public {
        ReClammPoolParams memory params = ReClammPoolParams({
            name: "ReClamm Pool",
            symbol: "FAIL_POOL",
            version: "1",
            dailyPriceShiftExponent: 1e18,
            centerednessMargin: 0.2e18,
            initialMinPrice: 0,
            initialMaxPrice: 2000e18,
            initialTargetPrice: 1500e18,
            tokenAPriceIncludesRate: false,
            tokenBPriceIncludesRate: false
        });

        vm.expectRevert(IReClammPool.InvalidInitialPrice.selector);
        new ReClammPool(params, vault);
    }

    function testCreateWithTargetUnderMinPrice() public {
        ReClammPoolParams memory params = ReClammPoolParams({
            name: "ReClamm Pool",
            symbol: "FAIL_POOL",
            version: "1",
            dailyPriceShiftExponent: 1e18,
            centerednessMargin: 0.2e18,
            initialMinPrice: 1750e18,
            initialMaxPrice: 2000e18,
            initialTargetPrice: 1500e18,
            tokenAPriceIncludesRate: false,
            tokenBPriceIncludesRate: false
        });

        vm.expectRevert(IReClammPool.InvalidInitialPrice.selector);
        new ReClammPool(params, vault);
    }

    function testCreateWithInvalidMaxPrice() public {
        ReClammPoolParams memory params = ReClammPoolParams({
            name: "ReClamm Pool",
            symbol: "FAIL_POOL",
            version: "1",
            dailyPriceShiftExponent: 1e18,
            centerednessMargin: 0.2e18,
            initialMinPrice: 1000e18,
            initialMaxPrice: 0,
            initialTargetPrice: 1500e18,
            tokenAPriceIncludesRate: false,
            tokenBPriceIncludesRate: false
        });

        vm.expectRevert(IReClammPool.InvalidInitialPrice.selector);
        new ReClammPool(params, vault);
    }

    function testCreateWithTargetOverMaxPrice() public {
        ReClammPoolParams memory params = ReClammPoolParams({
            name: "ReClamm Pool",
            symbol: "FAIL_POOL",
            version: "1",
            dailyPriceShiftExponent: 1e18,
            centerednessMargin: 0.2e18,
            initialMinPrice: 1000e18,
            initialMaxPrice: 2000e18,
            initialTargetPrice: 3500e18,
            tokenAPriceIncludesRate: false,
            tokenBPriceIncludesRate: false
        });

        vm.expectRevert(IReClammPool.InvalidInitialPrice.selector);
        new ReClammPool(params, vault);
    }

    function testCreateWithInvalidTargetPrice() public {
        ReClammPoolParams memory params = ReClammPoolParams({
            name: "ReClamm Pool",
            symbol: "FAIL_POOL",
            version: "1",
            dailyPriceShiftExponent: 1e18,
            centerednessMargin: 0.2e18,
            initialMinPrice: 1000e18,
            initialMaxPrice: 2000e18,
            initialTargetPrice: 0,
            tokenAPriceIncludesRate: false,
            tokenBPriceIncludesRate: false
        });

        vm.expectRevert(IReClammPool.InvalidInitialPrice.selector);
        new ReClammPool(params, vault);
    }

    function testOnBeforeInitializeEvents() public {
        (address newPool, ) = _createPool([address(usdc), address(dai)].toMemoryArray(), "New Test Pool");
        (IERC20[] memory tokens, , , ) = vault.getPoolTokenInfo(newPool);

        ReClammPoolImmutableData memory data = ReClammPool(newPool).getReClammPoolImmutableData();

        (, , , uint256 priceRatio) = ReClammMath.computeTheoreticalPriceRatioAndBalances(
            data.initialMinPrice,
            data.initialMaxPrice,
            data.initialTargetPrice
        );

        uint256 fourthRootPriceRatio = ReClammMath.fourthRootScaled18(priceRatio);

        uint128 dailyPriceShiftBase = ReClammMath
            .toDailyPriceShiftBase(data.initialDailyPriceShiftExponent)
            .toUint128();
        uint256 actualDailyPriceShiftExponent = ReClammMath.toDailyPriceShiftExponent(dailyPriceShiftBase);

        vm.expectEmit(newPool);
        emit IReClammPool.PriceRatioStateUpdated(
            fourthRootPriceRatio,
            fourthRootPriceRatio,
            block.timestamp,
            block.timestamp
        );

        vm.expectEmit(address(vault));
        emit IVaultEvents.VaultAuxiliary(
            newPool,
            "PriceRatioStateUpdated",
            abi.encode(fourthRootPriceRatio, fourthRootPriceRatio, block.timestamp, block.timestamp)
        );

        vm.expectEmit(newPool);
        emit IReClammPool.DailyPriceShiftExponentUpdated(actualDailyPriceShiftExponent, dailyPriceShiftBase);

        vm.expectEmit(address(vault));
        emit IVaultEvents.VaultAuxiliary(
            newPool,
            "DailyPriceShiftExponentUpdated",
            abi.encode(actualDailyPriceShiftExponent, dailyPriceShiftBase)
        );

        vm.expectEmit(newPool);
        emit IReClammPool.CenterednessMarginUpdated(data.initialCenterednessMargin);

        vm.expectEmit(address(vault));
        emit IVaultEvents.VaultAuxiliary(
            newPool,
            "CenterednessMarginUpdated",
            abi.encode(data.initialCenterednessMargin)
        );

        vm.expectEmit(newPool);
        emit IReClammPool.LastTimestampUpdated(block.timestamp.toUint32());

        vm.expectEmit(address(vault));
        emit IVaultEvents.VaultAuxiliary(newPool, "LastTimestampUpdated", abi.encode(block.timestamp.toUint32()));

        vm.prank(alice);
        router.initialize(newPool, tokens, _initialBalances, 0, false, bytes(""));
    }

    function testSetDailyPriceShiftExponentTooHigh() public {
        ReClammPoolImmutableData memory data = ReClammPool(pool).getReClammPoolImmutableData();

        uint256 newDailyPriceShiftExponent = data.maxDailyPriceShiftExponent + 1;

        vm.prank(admin);
        vm.expectRevert(IReClammPool.DailyPriceShiftExponentTooHigh.selector);
        ReClammPool(pool).setDailyPriceShiftExponent(newDailyPriceShiftExponent);
    }

    function testSetLastVirtualBalances() public {
        uint256 virtualBalanceA = 10000e18;
        uint256 virtualBalanceB = 12000e18;

        vm.expectEmit(pool);
        emit IReClammPool.VirtualBalancesUpdated(virtualBalanceA, virtualBalanceB);

        vm.expectEmit(address(vault));
        emit IVaultEvents.VaultAuxiliary(pool, "VirtualBalancesUpdated", abi.encode(virtualBalanceA, virtualBalanceB));

        ReClammPoolMock(pool).setLastVirtualBalances([virtualBalanceA, virtualBalanceB].toMemoryArray());
        uint256[] memory lastVirtualBalances = _getLastVirtualBalances(pool);

        assertEq(lastVirtualBalances[a], virtualBalanceA, "Invalid last virtual balance A");
        assertEq(lastVirtualBalances[b], virtualBalanceB, "Invalid last virtual balance B");
    }

    function testSetLastVirtualBalances__Fuzz(uint256 virtualBalanceA, uint256 virtualBalanceB) public {
        virtualBalanceA = bound(virtualBalanceA, 1, type(uint128).max);
        virtualBalanceB = bound(virtualBalanceB, 1, type(uint128).max);

        ReClammPoolMock(pool).setLastVirtualBalances([virtualBalanceA, virtualBalanceB].toMemoryArray());
        uint256[] memory lastVirtualBalances = _getLastVirtualBalances(pool);

        assertEq(lastVirtualBalances[a], virtualBalanceA, "Invalid last virtual balance A");
        assertEq(lastVirtualBalances[b], virtualBalanceB, "Invalid last virtual balance B");
    }

    function testInitializeRangeErrors() public {
        (address newPool, ) = _createPool([address(usdc), address(dai)].toMemoryArray(), "New Test Pool");
        (IERC20[] memory tokens, , , ) = vault.getPoolTokenInfo(newPool);

        uint256[] memory highRatioAmounts = _initialBalances;
        highRatioAmounts[a] = 1e18;

        uint256 snapshotId = vm.snapshot();

        vm.expectRevert(IReClammPool.BalanceRatioExceedsTolerance.selector);
        vm.prank(alice);
        router.initialize(newPool, tokens, highRatioAmounts, 0, false, bytes(""));

        vm.revertTo(snapshotId);

        uint256[] memory lowRatioAmounts = _initialBalances;
        lowRatioAmounts[b] = 1e18;

        vm.expectRevert(IReClammPool.BalanceRatioExceedsTolerance.selector);
        vm.prank(alice);
        router.initialize(newPool, tokens, lowRatioAmounts, 0, false, bytes(""));
    }

    function testInitializationTokenErrors() public {
        string memory name = "ReClamm Pool";
        string memory symbol = "RECLAMM_POOL";

        address[] memory tokens = [address(usdc), address(dai)].toMemoryArray();
        IERC20[] memory sortedTokens = InputHelpers.sortTokens(tokens.asIERC20());
        TokenConfig[] memory tokenConfig = vault.buildTokenConfig(sortedTokens);

        PoolRoleAccounts memory roleAccounts;

        // Standard tokens, one includes rate in the price.
        ReClammPriceParams memory priceParams = ReClammPriceParams({
            initialMinPrice: _initialMinPrice,
            initialMaxPrice: _initialMaxPrice,
            initialTargetPrice: _initialTargetPrice,
            tokenAPriceIncludesRate: true,
            tokenBPriceIncludesRate: false
        });

        vm.expectRevert(IVaultErrors.InvalidTokenType.selector);
        ReClammPoolFactoryMock(poolFactory).create(
            name,
            symbol,
            tokenConfig,
            roleAccounts,
            _DEFAULT_SWAP_FEE,
            priceParams,
            _DEFAULT_DAILY_PRICE_SHIFT_EXPONENT,
            _DEFAULT_CENTEREDNESS_MARGIN,
            bytes32(saltNumber++)
        );

        // Repeat for the other one.
        priceParams = ReClammPriceParams({
            initialMinPrice: _initialMinPrice,
            initialMaxPrice: _initialMaxPrice,
            initialTargetPrice: _initialTargetPrice,
            tokenAPriceIncludesRate: false,
            tokenBPriceIncludesRate: true
        });

        vm.expectRevert(IVaultErrors.InvalidTokenType.selector);
        ReClammPoolFactoryMock(poolFactory).create(
            name,
            symbol,
            tokenConfig,
            roleAccounts,
            _DEFAULT_SWAP_FEE,
            priceParams,
            _DEFAULT_DAILY_PRICE_SHIFT_EXPONENT,
            _DEFAULT_CENTEREDNESS_MARGIN,
            bytes32(saltNumber++)
        );
    }

    function testInvalidStartTime() public {
        ReClammPoolDynamicData memory data = IReClammPool(pool).getReClammPoolDynamicData();

        uint256 priceRatioUpdateStartTime = block.timestamp;
        uint256 priceRatioUpdateEndTime = block.timestamp - 100; // invalid

        // Fail `priceRatioUpdateStartTime > priceRatioUpdateEndTime`.
        vm.expectRevert(IReClammPool.InvalidStartTime.selector);
        ReClammPoolMock(pool).manualStartPriceRatioUpdate(
            data.endFourthRootPriceRatio,
            priceRatioUpdateStartTime,
            priceRatioUpdateEndTime
        );

        priceRatioUpdateEndTime = block.timestamp + 100; // valid

        // Fail `priceRatioUpdateStartTime < block.timestamp`.
        vm.warp(priceRatioUpdateStartTime + 1);

        vm.expectRevert(IReClammPool.InvalidStartTime.selector);
        ReClammPoolMock(pool).manualStartPriceRatioUpdate(
            data.endFourthRootPriceRatio,
            priceRatioUpdateStartTime,
            priceRatioUpdateEndTime
        );
    }

    function testDailyPriceShiftExponentHighPrice__Fuzz(uint256 exponent) public {
        // 1. Fuzz the exponent in the range [10e16, _MAX_DAILY_PRICE_SHIFT_EXPONENT]
        exponent = bound(exponent, 10e16, _MAX_DAILY_PRICE_SHIFT_EXPONENT);

        // 2. Set the daily price shift exponent on the pool (must be admin, and the vault must be locked)
        vm.prank(admin);
        ReClammPool(pool).setDailyPriceShiftExponent(exponent);

        // 3. Swap all of token B for token A using the router, with amountOut = current balance of A
        (IERC20[] memory tokens, , uint256[] memory balances, ) = vault.getPoolTokenInfo(pool);

        vm.prank(alice);
        router.swapSingleTokenExactOut(
            pool,
            tokens[b],
            tokens[a],
            balances[a],
            MAX_UINT256,
            MAX_UINT256,
            false,
            bytes("")
        );

        // Skip 1 second, so the virtual balances are updated in the pool.
        skip(1 seconds);

        (uint256 minPriceBefore, uint256 maxPriceBefore) = ReClammPool(pool).computeCurrentPriceRange();

        skip(1 days);

        (uint256 minPriceAfter, uint256 maxPriceAfter) = ReClammPool(pool).computeCurrentPriceRange();

        // Calculate expected min price after 1 day
        // The price should move by a factor of 2^exponent (using exp2 from FixedPoint)
        uint256 expectedMinPrice = minPriceBefore.mulDown(uint256(2e18).powDown(exponent));
        uint256 expectedMaxPrice = maxPriceBefore.mulDown(uint256(2e18).powDown(exponent));

        // Allow for some rounding error
        assertApproxEqRel(minPriceAfter, expectedMinPrice, 1e14, "Min price did not move as expected");
        assertApproxEqRel(maxPriceAfter, expectedMaxPrice, 1e14, "Max price did not move as expected");
    }

    function testDailyPriceShiftExponentLowPrice__Fuzz(uint256 exponent) public {
        // 1. Fuzz the exponent in the range [10e16, _MAX_DAILY_PRICE_SHIFT_EXPONENT]
        exponent = bound(exponent, 10e16, _MAX_DAILY_PRICE_SHIFT_EXPONENT);

        // 2. Set the daily price shift exponent on the pool (must be admin and vault locked)
        vm.prank(admin);
        ReClammPool(pool).setDailyPriceShiftExponent(exponent);

        // 3. Swap all of token B for token A using the router, with amountOut = current balance of A
        (IERC20[] memory tokens, , uint256[] memory balances, ) = vault.getPoolTokenInfo(pool);

        vm.prank(alice);
        router.swapSingleTokenExactOut(
            pool,
            tokens[a],
            tokens[b],
            balances[b],
            MAX_UINT256,
            MAX_UINT256,
            false,
            bytes("")
        );

        // Skip 1 second, so the virtual balances are updated in the pool.
        skip(1 seconds);

        // Get min price before swap
        (uint256 minPriceBefore, uint256 maxPriceBefore) = ReClammPool(pool).computeCurrentPriceRange();

        // 4. Advance time by 1 day
        skip(1 days);

        // 5. Check that the new min price is minPriceBefore * 2^exponent
        (uint256 minPriceAfter, uint256 maxPriceAfter) = ReClammPool(pool).computeCurrentPriceRange();

        // Calculate expected min price after 1 day
        // The price should move by a factor of 2^exponent (using exp2 from FixedPoint)
        uint256 expectedMinPrice = minPriceBefore.divDown(uint256(2e18).powDown(exponent));
        uint256 expectedMaxPrice = maxPriceBefore.divDown(uint256(2e18).powDown(exponent));

        // Allow for some rounding error
        assertApproxEqRel(minPriceAfter, expectedMinPrice, 1e14, "Min price did not move as expected");
        assertApproxEqRel(maxPriceAfter, expectedMaxPrice, 1e14, "Max price did not move as expected");
    }

    function testPriceRangeShiftStop() public {
<<<<<<< HEAD
        uint256 SHORT_DELAY = 5 hours;
        uint256 LONG_DELAY = 20 * 365 days;

        // 50% margin, 100% price shift exponent
=======
        // 50% margin, 100% price shift exponent.
>>>>>>> 4da09f8c
        uint256 margin = 50e16;
        vm.startPrank(admin);
        ReClammPool(pool).setDailyPriceShiftExponent(300e16); // Set to the maximum value to stress test powDown
        ReClammPoolMock(pool).manualSetCenterednessMargin(margin);
        vm.stopPrank();

        // Swap all of token B for token A using the router, getting almost all of the balance of B.
        (IERC20[] memory tokens, , uint256[] memory balances, ) = vault.getPoolTokenInfo(pool);

        vm.prank(alice);
        router.swapSingleTokenExactOut(
            pool,
            tokens[a],
            tokens[b],
            balances[b] - 1e18, // Swap almost all of B
            MAX_UINT256,
            MAX_UINT256,
            false,
            bytes("")
        );

        (, , , uint256[] memory balancesScaled18AfterSwap) = vault.getPoolTokenInfo(pool);

        (uint256 poolCenterednessAfterSwap, ) = ReClammPool(pool).computeCurrentPoolCenteredness();
        assertApproxEqAbs(poolCenterednessAfterSwap, 0, 0.5e16, "Pool centeredness after swap is not close to 0%");
        assertFalse(ReClammPool(pool).isPoolWithinTargetRange(), "Pool is still within target range after swap");

<<<<<<< HEAD
        // Wait some time, verify that the price is moving
        skip(SHORT_DELAY);
=======
        // Wait some time, verify that the price is moving.
        skip(5 hours);
>>>>>>> 4da09f8c

        (uint256 currentVirtualBalanceA, uint256 currentVirtualBalanceB, bool changed) = ReClammPool(pool)
            .computeCurrentVirtualBalances();

<<<<<<< HEAD
        assertTrue(changed, "Virtual balances did not change after short delay");
=======
        assertTrue(changed, "Virtual balances did not change");
>>>>>>> 4da09f8c
        (uint256 centerednessAfterShortDelay, bool isPoolAboveCenter) = ReClammMath.computeCenteredness(
            balancesScaled18AfterSwap,
            currentVirtualBalanceA,
            currentVirtualBalanceB
        );
        assertGt(
            centerednessAfterShortDelay,
            poolCenterednessAfterSwap,
            "Centeredness did not increase with respect to the starting point"
        );
        assertGt(centerednessAfterShortDelay, poolCenterednessAfterSwap, "Centeredness did not increase");
        assertLt(centerednessAfterShortDelay, margin, "Centeredness increased past the margin");
        assertTrue(isPoolAboveCenter, "Pool is not above the center");

        // Wait an absurd amount of time to stress test the duration-handling code.
        // We're way past the margin right now, but we should not go past 100%.
        skip(LONG_DELAY);

        (currentVirtualBalanceA, currentVirtualBalanceB, changed) = ReClammPool(pool).computeCurrentVirtualBalances();
<<<<<<< HEAD
        assertTrue(changed, "Virtual balances did not change after long delay");
=======
        assertTrue(changed, "Virtual balances did not change (2)");
>>>>>>> 4da09f8c
        uint256 centerednessAfterLongDelay;
        (centerednessAfterLongDelay, isPoolAboveCenter) = ReClammMath.computeCenteredness(
            balancesScaled18AfterSwap,
            currentVirtualBalanceA,
            currentVirtualBalanceB
        );
        assertGt(
            centerednessAfterLongDelay,
            centerednessAfterShortDelay,
<<<<<<< HEAD
            "Centeredness did not increase after long delay"
        );
        assertApproxEqAbs(centerednessAfterLongDelay, 100e16, 0.0000001e16, "Centeredness did not stop at 100%");
        assertLt(centerednessAfterLongDelay, 100e16, "Centeredness did not stay below 100%");
=======
            "Centeredness did not increase after 30 days"
        );
        assertApproxEqAbs(centerednessAfterLongDelay, 100e16, 0.0000001e16, "Centeredness did not stop at 100%");
>>>>>>> 4da09f8c
        assertTrue(isPoolAboveCenter, "Pool is not above the center (changed sides)");
        assertLt(centerednessAfterLongDelay, 100e16, "Centeredness did not stay below 100%");

        // Wait even more; the virtual balances should not change anymore.
        skip(10 days);
        (uint256 finalVirtualBalanceA, uint256 finalVirtualBalanceB, ) = ReClammPool(pool)
            .computeCurrentVirtualBalances();
        assertEq(finalVirtualBalanceA, currentVirtualBalanceA, "Final virtual balance A changed");
        assertEq(finalVirtualBalanceB, currentVirtualBalanceB, "Final virtual balance B changed");
    }

    function _createStandardPool(
        bool tokenAPriceIncludesRate,
        bool tokenBPriceIncludesRate,
        string memory label
    ) internal returns (address newPool) {
        string memory name = "ReClamm Pool";
        string memory symbol = "RECLAMM_POOL";

        address[] memory tokens = [address(usdc), address(dai)].toMemoryArray();
        IERC20[] memory sortedTokens = InputHelpers.sortTokens(tokens.asIERC20());
        PoolRoleAccounts memory roleAccounts;

        ReClammPriceParams memory priceParams = ReClammPriceParams({
            initialMinPrice: _initialMinPrice,
            initialMaxPrice: _initialMaxPrice,
            initialTargetPrice: _initialTargetPrice,
            tokenAPriceIncludesRate: tokenAPriceIncludesRate,
            tokenBPriceIncludesRate: tokenBPriceIncludesRate
        });

        newPool = ReClammPoolFactoryMock(poolFactory).create(
            name,
            symbol,
            vault.buildTokenConfig(sortedTokens),
            roleAccounts,
            _DEFAULT_SWAP_FEE,
            priceParams,
            _DEFAULT_DAILY_PRICE_SHIFT_EXPONENT,
            _DEFAULT_CENTEREDNESS_MARGIN,
            bytes32(saltNumber++)
        );
        vm.label(newPool, label);
    }
}<|MERGE_RESOLUTION|>--- conflicted
+++ resolved
@@ -1458,14 +1458,10 @@
     }
 
     function testPriceRangeShiftStop() public {
-<<<<<<< HEAD
         uint256 SHORT_DELAY = 5 hours;
         uint256 LONG_DELAY = 20 * 365 days;
 
         // 50% margin, 100% price shift exponent
-=======
-        // 50% margin, 100% price shift exponent.
->>>>>>> 4da09f8c
         uint256 margin = 50e16;
         vm.startPrank(admin);
         ReClammPool(pool).setDailyPriceShiftExponent(300e16); // Set to the maximum value to stress test powDown
@@ -1493,22 +1489,13 @@
         assertApproxEqAbs(poolCenterednessAfterSwap, 0, 0.5e16, "Pool centeredness after swap is not close to 0%");
         assertFalse(ReClammPool(pool).isPoolWithinTargetRange(), "Pool is still within target range after swap");
 
-<<<<<<< HEAD
         // Wait some time, verify that the price is moving
         skip(SHORT_DELAY);
-=======
-        // Wait some time, verify that the price is moving.
-        skip(5 hours);
->>>>>>> 4da09f8c
 
         (uint256 currentVirtualBalanceA, uint256 currentVirtualBalanceB, bool changed) = ReClammPool(pool)
             .computeCurrentVirtualBalances();
 
-<<<<<<< HEAD
         assertTrue(changed, "Virtual balances did not change after short delay");
-=======
-        assertTrue(changed, "Virtual balances did not change");
->>>>>>> 4da09f8c
         (uint256 centerednessAfterShortDelay, bool isPoolAboveCenter) = ReClammMath.computeCenteredness(
             balancesScaled18AfterSwap,
             currentVirtualBalanceA,
@@ -1528,11 +1515,7 @@
         skip(LONG_DELAY);
 
         (currentVirtualBalanceA, currentVirtualBalanceB, changed) = ReClammPool(pool).computeCurrentVirtualBalances();
-<<<<<<< HEAD
         assertTrue(changed, "Virtual balances did not change after long delay");
-=======
-        assertTrue(changed, "Virtual balances did not change (2)");
->>>>>>> 4da09f8c
         uint256 centerednessAfterLongDelay;
         (centerednessAfterLongDelay, isPoolAboveCenter) = ReClammMath.computeCenteredness(
             balancesScaled18AfterSwap,
@@ -1542,16 +1525,10 @@
         assertGt(
             centerednessAfterLongDelay,
             centerednessAfterShortDelay,
-<<<<<<< HEAD
             "Centeredness did not increase after long delay"
         );
         assertApproxEqAbs(centerednessAfterLongDelay, 100e16, 0.0000001e16, "Centeredness did not stop at 100%");
         assertLt(centerednessAfterLongDelay, 100e16, "Centeredness did not stay below 100%");
-=======
-            "Centeredness did not increase after 30 days"
-        );
-        assertApproxEqAbs(centerednessAfterLongDelay, 100e16, 0.0000001e16, "Centeredness did not stop at 100%");
->>>>>>> 4da09f8c
         assertTrue(isPoolAboveCenter, "Pool is not above the center (changed sides)");
         assertLt(centerednessAfterLongDelay, 100e16, "Centeredness did not stay below 100%");
 
