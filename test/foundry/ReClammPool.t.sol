// SPDX-License-Identifier: GPL-3.0-or-later

pragma solidity ^0.8.24;

import { SafeCast } from "@openzeppelin/contracts/utils/math/SafeCast.sol";
import { IERC20 } from "@openzeppelin/contracts/token/ERC20/IERC20.sol";
import { Math } from "@openzeppelin/contracts/utils/math/Math.sol";

import { IAuthentication } from "@balancer-labs/v3-interfaces/contracts/solidity-utils/helpers/IAuthentication.sol";
import { IVaultErrors } from "@balancer-labs/v3-interfaces/contracts/vault/IVaultErrors.sol";
<<<<<<< HEAD
=======
import { FixedPoint } from "@balancer-labs/v3-solidity-utils/contracts/math/FixedPoint.sol";
>>>>>>> 65327e43
import {
    AddLiquidityKind,
    PoolSwapParams,
    RemoveLiquidityKind
} from "@balancer-labs/v3-interfaces/contracts/vault/VaultTypes.sol";
<<<<<<< HEAD

import { CastingHelpers } from "@balancer-labs/v3-solidity-utils/contracts/helpers/CastingHelpers.sol";
import { InputHelpers } from "@balancer-labs/v3-solidity-utils/contracts/helpers/InputHelpers.sol";
import { ArrayHelpers } from "@balancer-labs/v3-solidity-utils/contracts/test/ArrayHelpers.sol";
import { FixedPoint } from "@balancer-labs/v3-solidity-utils/contracts/math/FixedPoint.sol";
=======
>>>>>>> 65327e43

import { PriceRatioState, ReClammMath } from "../../contracts/lib/ReClammMath.sol";
import { ReClammPoolMock } from "../../contracts/test/ReClammPoolMock.sol";
import { BaseReClammTest } from "./utils/BaseReClammTest.sol";
import { ReClammPool } from "../../contracts/ReClammPool.sol";
import {
    IReClammPool,
    ReClammPoolDynamicData,
    ReClammPoolImmutableData,
    ReClammPoolParams
} from "../../contracts/interfaces/IReClammPool.sol";

contract ReClammPoolTest is BaseReClammTest {
<<<<<<< HEAD
    using CastingHelpers for IERC20[];
    using ArrayHelpers for *;
=======
>>>>>>> 65327e43
    using FixedPoint for uint256;
    using SafeCast for *;

    uint256 private constant _NEW_CENTEREDNESS_MARGIN = 30e16;

    function testOnSwapOnlyVault() public {
        PoolSwapParams memory request;
        vm.expectRevert(abi.encodeWithSelector(IVaultErrors.SenderIsNotVault.selector, address(this)));
        ReClammPool(pool).onSwap(request);
    }

    function testOnBeforeInitializeOnlyVault() public {
        vm.expectRevert(abi.encodeWithSelector(IVaultErrors.SenderIsNotVault.selector, address(this)));
        ReClammPool(pool).onBeforeInitialize(new uint256[](2), bytes(""));
    }

    function testOnBeforeAddLiquidityOnlyVault() public {
        vm.expectRevert(abi.encodeWithSelector(IVaultErrors.SenderIsNotVault.selector, address(this)));
        ReClammPool(pool).onBeforeAddLiquidity(
            address(this),
            address(this),
            AddLiquidityKind.PROPORTIONAL,
            new uint256[](2),
            0,
            new uint256[](2),
            bytes("")
        );
    }

    function testOnBeforeRemoveLiquidityOnlyVault() public {
        vm.expectRevert(abi.encodeWithSelector(IVaultErrors.SenderIsNotVault.selector, address(this)));
        ReClammPool(pool).onBeforeRemoveLiquidity(
            address(this),
            address(this),
            RemoveLiquidityKind.PROPORTIONAL,
            1,
            new uint256[](2),
            new uint256[](2),
            bytes("")
        );
    }

    function testComputeCurrentFourthRootPriceRatio() public view {
        uint256 fourthRootPriceRatio = ReClammPool(pool).computeCurrentFourthRootPriceRatio();
        assertEq(fourthRootPriceRatio, _initialFourthRootPriceRatio, "Invalid default fourthRootPriceRatio");
    }

    function testGetCenterednessMargin() public {
        uint256 centerednessMargin = ReClammPool(pool).getCenterednessMargin();
        assertEq(centerednessMargin, _DEFAULT_CENTEREDNESS_MARGIN, "Invalid default centerednessMargin");

        vm.prank(admin);
        ReClammPool(pool).setCenterednessMargin(_NEW_CENTEREDNESS_MARGIN);

        centerednessMargin = ReClammPool(pool).getCenterednessMargin();
        assertEq(centerednessMargin, _NEW_CENTEREDNESS_MARGIN, "Invalid new centerednessMargin");
    }

    function testGetLastTimestamp() public {
        // Call any function that updates the last timestamp.
        vm.prank(admin);
        ReClammPool(pool).setPriceShiftDailyRate(20e16);

        uint256 lastTimestampBeforeWarp = ReClammPool(pool).getLastTimestamp();
        assertEq(lastTimestampBeforeWarp, block.timestamp, "Invalid lastTimestamp before warp");

        skip(1 hours);
        uint256 lastTimestampAfterWarp = ReClammPool(pool).getLastTimestamp();
        assertEq(lastTimestampAfterWarp, lastTimestampBeforeWarp, "Invalid lastTimestamp after warp");

        // Call any function that updates the last timestamp.
        vm.prank(admin);
        ReClammPool(pool).setPriceShiftDailyRate(30e16);

        uint256 lastTimestampAfterSetPriceShiftDailyRate = ReClammPool(pool).getLastTimestamp();
        assertEq(
            lastTimestampAfterSetPriceShiftDailyRate,
            block.timestamp,
            "Invalid lastTimestamp after setPriceShiftDailyRate"
        );
    }

    function testGetPriceShiftDailyRateInSeconds() public {
        uint256 priceShiftDailyRate = 20e16;
        uint256 expectedPriceShiftDailyRateInSeconds = ReClammMath.computePriceShiftDailyRate(priceShiftDailyRate);
        vm.prank(admin);
        ReClammPool(pool).setPriceShiftDailyRate(priceShiftDailyRate);

        uint256 actualPriceShiftDailyRateInSeconds = ReClammPool(pool).getPriceShiftDailyRateInSeconds();
        assertEq(
            actualPriceShiftDailyRateInSeconds,
            expectedPriceShiftDailyRateInSeconds,
            "Invalid priceShiftDailyRangeInSeconds"
        );
    }

    function testGetPriceRatioState() public {
        PriceRatioState memory priceRatioState = ReClammPool(pool).getPriceRatioState();
        assertEq(priceRatioState.startFourthRootPriceRatio, 0, "Invalid default startFourthRootPriceRatio");
        assertEq(
            priceRatioState.endFourthRootPriceRatio,
            _initialFourthRootPriceRatio,
            "Invalid default endFourthRootPriceRatio"
        );
        assertEq(
            priceRatioState.priceRatioUpdateStartTime,
            block.timestamp,
            "Invalid default priceRatioUpdateStartTime"
        );
        assertEq(priceRatioState.priceRatioUpdateEndTime, block.timestamp, "Invalid default priceRatioUpdateEndTime");

        uint256 oldFourthRootPriceRatio = priceRatioState.endFourthRootPriceRatio;
        uint256 newFourthRootPriceRatio = 5e18;
        uint256 newPriceRatioUpdateStartTime = block.timestamp;
        uint256 newPriceRatioUpdateEndTime = block.timestamp + 6 hours;
        vm.prank(admin);
        ReClammPool(pool).setPriceRatioState(
            newFourthRootPriceRatio,
            newPriceRatioUpdateStartTime,
            newPriceRatioUpdateEndTime
        );

        priceRatioState = ReClammPool(pool).getPriceRatioState();
        assertEq(
            priceRatioState.startFourthRootPriceRatio,
            oldFourthRootPriceRatio,
            "Invalid new startFourthRootPriceRatio"
        );
        assertEq(
            priceRatioState.endFourthRootPriceRatio,
            newFourthRootPriceRatio,
            "Invalid new endFourthRootPriceRatio"
        );
        assertEq(
            priceRatioState.priceRatioUpdateStartTime,
            newPriceRatioUpdateStartTime,
            "Invalid new priceRatioUpdateStartTime"
        );
        assertEq(
            priceRatioState.priceRatioUpdateEndTime,
            newPriceRatioUpdateEndTime,
            "Invalid new priceRatioUpdateEndTime"
        );
    }

    function testGetReClammPoolDynamicData() public {
        // Modify values using setters
        uint256 newPriceShiftDailyRate = 200e16;
        uint256 endFourthRootPriceRatio = 8e18;
        uint256 newStaticSwapFeePercentage = 5e16;

        PriceRatioState memory state = PriceRatioState({
            startFourthRootPriceRatio: ReClammPool(pool).computeCurrentFourthRootPriceRatio().toUint96(),
            endFourthRootPriceRatio: endFourthRootPriceRatio.toUint96(),
            priceRatioUpdateStartTime: block.timestamp.toUint32(),
            priceRatioUpdateEndTime: (block.timestamp + 1 days).toUint32()
        });

        (uint256[] memory currentVirtualBalances, ) = ReClammPool(pool).computeCurrentVirtualBalances();

        vm.startPrank(admin);
        ReClammPool(pool).setPriceRatioState(
            state.endFourthRootPriceRatio,
            state.priceRatioUpdateStartTime,
            state.priceRatioUpdateEndTime
        );
        ReClammPool(pool).setPriceShiftDailyRate(newPriceShiftDailyRate);
        ReClammPool(pool).setCenterednessMargin(_NEW_CENTEREDNESS_MARGIN);
        vault.setStaticSwapFeePercentage(pool, newStaticSwapFeePercentage);
        vm.stopPrank();

        vm.warp(block.timestamp + 6 hours);

        uint96 currentFourthRootPriceRatio = ReClammMath.computeFourthRootPriceRatio(
            block.timestamp.toUint32(),
            state.startFourthRootPriceRatio,
            state.endFourthRootPriceRatio,
            state.priceRatioUpdateStartTime,
            state.priceRatioUpdateEndTime
        );

        // Get initial dynamic data.
        ReClammPoolDynamicData memory data = ReClammPool(pool).getReClammPoolDynamicData();

        // Check balances.
        assertEq(data.balancesLiveScaled18.length, 2, "Invalid number of balances");
        (, , , uint256[] memory balancesLiveScaled18) = vault.getPoolTokenInfo(pool);
        assertEq(data.balancesLiveScaled18[daiIdx], balancesLiveScaled18[daiIdx], "Invalid DAI balance");
        assertEq(data.balancesLiveScaled18[usdcIdx], balancesLiveScaled18[usdcIdx], "Invalid USDC balance");

        // Check token rates.
        assertEq(data.tokenRates.length, 2, "Invalid number of token rates");
        (, uint256[] memory tokenRates) = vault.getPoolTokenRates(pool);
        assertEq(data.tokenRates[daiIdx], tokenRates[daiIdx], "Invalid DAI token rate");
        assertEq(data.tokenRates[usdcIdx], tokenRates[usdcIdx], "Invalid USDC token rate");

        assertEq(data.staticSwapFeePercentage, newStaticSwapFeePercentage, "Invalid static swap fee percentage");
        assertEq(data.totalSupply, ReClammPool(pool).totalSupply(), "Invalid total supply");

        // Check pool specific parameters.
        assertEq(data.lastTimestamp, block.timestamp - 6 hours, "Invalid last timestamp");
        assertEq(
            data.currentFourthRootPriceRatio,
            currentFourthRootPriceRatio,
            "Invalid current fourth root price ratio"
        );
        assertEq(
            data.startFourthRootPriceRatio,
            state.startFourthRootPriceRatio,
            "Invalid start fourth root price ratio"
        );
        assertEq(data.endFourthRootPriceRatio, state.endFourthRootPriceRatio, "Invalid end fourth root price ratio");
        assertEq(data.priceRatioUpdateStartTime, state.priceRatioUpdateStartTime, "Invalid start time");
        assertEq(data.priceRatioUpdateEndTime, state.priceRatioUpdateEndTime, "Invalid end time");

        assertEq(data.centerednessMargin, _NEW_CENTEREDNESS_MARGIN, "Invalid centeredness margin");
        assertEq(data.priceShiftDailyRangeInSeconds, newPriceShiftDailyRate / 124649, "Invalid price shift daily rate");
        assertEq(data.lastVirtualBalances.length, 2, "Invalid number of last virtual balances");
        assertEq(data.lastVirtualBalances[daiIdx], currentVirtualBalances[daiIdx], "Invalid DAI last virtual balance");
        assertEq(
            data.lastVirtualBalances[usdcIdx],
            currentVirtualBalances[usdcIdx],
            "Invalid USDC last virtual balance"
        );

        assertEq(data.isPoolInitialized, true, "Pool should remain initialized");
        assertEq(data.isPoolPaused, false, "Pool should remain unpaused");
        assertEq(data.isPoolInRecoveryMode, false, "Pool should remain not in recovery mode");
    }

    function testGetReClammPoolImmutableData() public view {
        ReClammPoolImmutableData memory data = ReClammPool(pool).getReClammPoolImmutableData();
        assertEq(data.tokens.length, 2, "Invalid number of tokens");
        assertEq(data.decimalScalingFactors.length, 2, "Invalid number of decimal scaling factors");

        assertEq(address(data.tokens[daiIdx]), address(dai), "Invalid DAI token");
        assertEq(address(data.tokens[usdcIdx]), address(usdc), "Invalid USDC token");

        // Tokens with 18 decimals do not scale, so the scaling factor is 1.
        assertEq(data.decimalScalingFactors[daiIdx], 1, "Invalid DAI decimal scaling factor");
        assertEq(data.decimalScalingFactors[usdcIdx], 1, "Invalid USDC decimal scaling factor");

        assertEq(data.minCenterednessMargin, 0, "Invalid min centeredness margin");
        assertEq(data.maxCenterednessMargin, FixedPoint.ONE, "Invalid max centeredness margin");

        // Ensure that centeredness margin parameters fit in uint64
        assertEq(data.minCenterednessMargin, uint64(data.minCenterednessMargin), "Min centeredness margin not uint64");
        assertEq(data.maxCenterednessMargin, uint64(data.maxCenterednessMargin), "Max centeredness margin not uint64");

        assertEq(data.minTokenBalanceScaled18, _MIN_TOKEN_BALANCE, "Invalid min token balance");
        assertEq(data.minPoolCenteredness, _MIN_POOL_CENTEREDNESS, "Invalid min pool centeredness");
        assertEq(data.maxPriceShiftDailyRate, 500e16, "Invalid max price shift daily rate");
        assertEq(data.minPriceRatioUpdateDuration, 6 hours, "Invalid min price ratio update duration");
    }

    function testSetFourthRootPriceRatioPoolNotInitialized() public {
        vault.manualSetInitializedPool(pool, false);

        vm.expectRevert(IReClammPool.PoolNotInitialized.selector);
        vm.prank(admin);
        ReClammPool(pool).setPriceRatioState(1, block.timestamp, block.timestamp);
    }

    function testSetFourthRootPriceRatioShortDuration() public {
        uint96 endFourthRootPriceRatio = 2e18;
        uint32 timeOffset = 1 hours;
        uint32 priceRatioUpdateStartTime = uint32(block.timestamp) - timeOffset;
        uint32 duration = 6 hours;
        uint32 priceRatioUpdateEndTime = priceRatioUpdateStartTime + duration;

        vm.expectRevert(IReClammPool.PriceRatioUpdateDurationTooShort.selector);
        vm.prank(admin);
        ReClammPool(pool).setPriceRatioState(
            endFourthRootPriceRatio,
            priceRatioUpdateStartTime,
            priceRatioUpdateEndTime
        );
    }

    function testSetFourthRootPriceRatioSmallDelta() public {
        uint256 delta = _MIN_FOURTH_ROOT_PRICE_RATIO_DELTA - 1;
        uint96 startFourthRootPriceRatio = ReClammPool(pool).computeCurrentFourthRootPriceRatio().toUint96();
        uint96 endFourthRootPriceRatio = startFourthRootPriceRatio + delta.toUint96();
        uint32 priceRatioUpdateStartTime = uint32(block.timestamp);
        uint32 duration = 6 hours;
        uint32 priceRatioUpdateEndTime = priceRatioUpdateStartTime + duration;

        vm.expectRevert(abi.encodeWithSelector(IReClammPool.FourthRootPriceRatioDeltaBelowMin.selector, delta));
        vm.prank(admin);
        ReClammPool(pool).setPriceRatioState(
            endFourthRootPriceRatio,
            priceRatioUpdateStartTime,
            priceRatioUpdateEndTime
        );
    }

    function testSetFourthRootPriceRatio() public {
        uint96 endFourthRootPriceRatio = 2e18;
        uint32 timeOffset = 1 hours;
        uint32 priceRatioUpdateStartTime = uint32(block.timestamp) - timeOffset;
        uint32 duration = 6 hours;
        uint32 priceRatioUpdateEndTime = uint32(block.timestamp) + duration;

        uint96 startFourthRootPriceRatio = ReClammPool(pool).computeCurrentFourthRootPriceRatio().toUint96();
        vm.prank(admin);
        vm.expectEmit();
        emit IReClammPool.PriceRatioStateUpdated(
            startFourthRootPriceRatio,
            endFourthRootPriceRatio,
            block.timestamp,
            priceRatioUpdateEndTime
        );
        uint256 actualPriceRatioUpdateStartTime = ReClammPool(pool).setPriceRatioState(
            endFourthRootPriceRatio,
            priceRatioUpdateStartTime,
            priceRatioUpdateEndTime
        );
        assertEq(actualPriceRatioUpdateStartTime, block.timestamp, "Invalid updated actual price ratio start time");

        skip(duration / 2);
        uint96 fourthRootPriceRatio = ReClammPool(pool).computeCurrentFourthRootPriceRatio().toUint96();
        uint96 mathFourthRootPriceRatio = ReClammMath.computeFourthRootPriceRatio(
            uint32(block.timestamp),
            startFourthRootPriceRatio,
            endFourthRootPriceRatio,
            actualPriceRatioUpdateStartTime.toUint32(),
            priceRatioUpdateEndTime
        );

        assertEq(fourthRootPriceRatio, mathFourthRootPriceRatio, "FourthRootPriceRatio not updated correctly");

        skip(duration / 2 + 1);
        fourthRootPriceRatio = ReClammPool(pool).computeCurrentFourthRootPriceRatio().toUint96();
        assertEq(fourthRootPriceRatio, endFourthRootPriceRatio, "FourthRootPriceRatio does not match new value");
    }

    function testGetRate() public {
        vm.expectRevert(IReClammPool.ReClammPoolBptRateUnsupported.selector);
        ReClammPool(pool).getRate();
    }

    function testSetPriceShiftDailyRateVaultUnlocked() public {
        vault.forceUnlock();

        uint256 newPriceShiftDailyRate = 200e16;
        vm.prank(admin);
        vm.expectRevert(IReClammPool.VaultIsNotLocked.selector);
        ReClammPool(pool).setPriceShiftDailyRate(newPriceShiftDailyRate);
    }

    function testSetPriceShiftDailyRatePoolNotInitialized() public {
        vault.manualSetInitializedPool(pool, false);

        uint256 newPriceShiftDailyRate = 200e16;
        vm.prank(admin);
        vm.expectRevert(IReClammPool.PoolNotInitialized.selector);
        ReClammPool(pool).setPriceShiftDailyRate(newPriceShiftDailyRate);
    }

    function testSetPriceShiftDailyRate() public {
        uint256 newPriceShiftDailyRate = 200e16;
        vm.prank(admin);
        vm.expectEmit();
        emit IReClammPool.PriceShiftDailyRateUpdated(
            newPriceShiftDailyRate,
            ReClammMath.computePriceShiftDailyRate(newPriceShiftDailyRate)
        );
        emit IReClammPool.LastTimestampUpdated(block.timestamp.toUint32());
        ReClammPool(pool).setPriceShiftDailyRate(newPriceShiftDailyRate);
    }

    function testSetPriceShiftDailyRatePermissioned() public {
        uint256 newPriceShiftDailyRate = 200e16;
        vm.prank(alice);
        vm.expectRevert(IAuthentication.SenderNotAllowed.selector);
        ReClammPool(pool).setPriceShiftDailyRate(newPriceShiftDailyRate);
    }

    function testSetPriceShiftDailyRateUpdatingVirtualBalance() public {
        // Move the pool to the edge of the price interval, so the virtual balances will change over time.
        _setPoolBalances(_MIN_TOKEN_BALANCE, 100e18);
        ReClammPoolMock(pool).setLastTimestamp(block.timestamp);

        vm.warp(block.timestamp + 6 hours);

        // Check if the last virtual balances stored in the pool are different from the current virtual balances.
        (uint256[] memory virtualBalancesBefore, ) = ReClammPool(pool).computeCurrentVirtualBalances();
        uint256[] memory lastVirtualBalancesBeforeSet = ReClammPoolMock(pool).getLastVirtualBalances();

        assertNotEq(
            virtualBalancesBefore[daiIdx],
            lastVirtualBalancesBeforeSet[daiIdx],
            "DAI virtual balance remains unchanged"
        );
        assertNotEq(
            virtualBalancesBefore[usdcIdx],
            lastVirtualBalancesBeforeSet[usdcIdx],
            "USDC virtual balance remains unchanged"
        );

        uint256 newPriceShiftDailyRate = 200e16;
        vm.prank(admin);
        vm.expectEmit();
        emit IReClammPool.PriceShiftDailyRateUpdated(
            newPriceShiftDailyRate,
            ReClammMath.computePriceShiftDailyRate(newPriceShiftDailyRate)
        );
        emit IReClammPool.LastTimestampUpdated(block.timestamp.toUint32());
        ReClammPool(pool).setPriceShiftDailyRate(newPriceShiftDailyRate);

        assertEq(ReClammPool(pool).getLastTimestamp(), block.timestamp, "Last timestamp was not updated");

        // Check if the last virtual balances were updated and are matching the current virtual balances.
        uint256[] memory lastVirtualBalances = ReClammPoolMock(pool).getLastVirtualBalances();

        assertEq(lastVirtualBalances[daiIdx], virtualBalancesBefore[daiIdx], "DAI virtual balances do not match");
        assertEq(lastVirtualBalances[usdcIdx], virtualBalancesBefore[usdcIdx], "USDC virtual balances do not match");
    }

    function testSetCenterednessMarginVaultUnlocked() public {
        vault.forceUnlock();

        vm.prank(admin);
        vm.expectRevert(IReClammPool.VaultIsNotLocked.selector);
        ReClammPool(pool).setCenterednessMargin(_NEW_CENTEREDNESS_MARGIN);
    }

    function testSetCenterednessMarginPoolNotInitialized() public {
        vault.manualSetInitializedPool(pool, false);

        vm.prank(admin);
        vm.expectRevert(IReClammPool.PoolNotInitialized.selector);
        ReClammPool(pool).setCenterednessMargin(_NEW_CENTEREDNESS_MARGIN);
    }

    function testSetCenterednessMargin() public {
        vm.prank(admin);
        vm.expectEmit();
        emit IReClammPool.CenterednessMarginUpdated(_NEW_CENTEREDNESS_MARGIN);
        emit IReClammPool.LastTimestampUpdated(block.timestamp.toUint32());
        ReClammPool(pool).setCenterednessMargin(_NEW_CENTEREDNESS_MARGIN);
    }

    function testSetCenterednessMarginAbove100() public {
        uint64 centerednessMarginAbove100 = uint64(FixedPoint.ONE + 1);
        vm.prank(admin);
        vm.expectRevert(IReClammPool.InvalidCenterednessMargin.selector);
        ReClammPool(pool).setCenterednessMargin(centerednessMarginAbove100);
    }

    function testSetCenterednessMarginPermissioned() public {
        vm.prank(alice);
        vm.expectRevert(IAuthentication.SenderNotAllowed.selector);
        ReClammPool(pool).setCenterednessMargin(_NEW_CENTEREDNESS_MARGIN);
    }

    function testOutOfRangeBeforeSetCenterednessMargin() public {
        // Move the pool to the edge of the price interval, so it's out of range.
        _setPoolBalances(_MIN_TOKEN_BALANCE, 100e18);
        ReClammPoolMock(pool).setLastTimestamp(block.timestamp);

        vm.warp(block.timestamp + 6 hours);

        uint256 newCenterednessMargin = 50e16;
        vm.prank(admin);
        vm.expectRevert(IReClammPool.PoolIsOutOfRange.selector);
        ReClammPool(pool).setCenterednessMargin(newCenterednessMargin);
    }

    function testOutOfRangeAfterSetCenterednessMargin() public {
        // Move the pool close to the current margin.
        (uint256[] memory virtualBalances, ) = ReClammPool(pool).computeCurrentVirtualBalances();
        uint256 newBalanceB = 100e18;

        // Pool Centeredness = Ra * Vb / (Rb * Va). Make centeredness = margin, and you have the equation below.
        uint256 newBalanceA = (_DEFAULT_CENTEREDNESS_MARGIN * newBalanceB).mulDown(virtualBalances[0]) /
            virtualBalances[1];
        _setPoolBalances(newBalanceA, newBalanceB);
        ReClammPoolMock(pool).setLastTimestamp(block.timestamp);

        assertTrue(ReClammPoolMock(pool).isPoolInRange(), "Pool is out of range");
        assertApproxEqRel(
            ReClammPoolMock(pool).computeCurrentPoolCenteredness(),
            _DEFAULT_CENTEREDNESS_MARGIN,
            1e16,
            "Pool centeredness is not close from margin"
        );

        // Margin will make the pool be out of range (since the current centeredness is near the default margin).
        vm.prank(admin);
        vm.expectRevert(IReClammPool.PoolIsOutOfRange.selector);
        ReClammPool(pool).setCenterednessMargin(_NEW_CENTEREDNESS_MARGIN);
    }

    function testInRangeUpdatingVirtualBalancesSetCenterednessMargin() public {
        vm.prank(admin);
        // Start updating virtual balances.
        ReClammPool(pool).setPriceRatioState(2e18, block.timestamp, block.timestamp + 1 days);

        vm.warp(block.timestamp + 6 hours);

        // Check if the last virtual balances stored in the pool are different from the current virtual balances.
        (uint256[] memory virtualBalancesBefore, ) = ReClammPool(pool).computeCurrentVirtualBalances();
        uint256[] memory lastVirtualBalancesBeforeSet = ReClammPoolMock(pool).getLastVirtualBalances();

        assertNotEq(
            virtualBalancesBefore[daiIdx],
            lastVirtualBalancesBeforeSet[daiIdx],
            "DAI virtual balance remains unchanged"
        );
        assertNotEq(
            virtualBalancesBefore[usdcIdx],
            lastVirtualBalancesBeforeSet[usdcIdx],
            "USDC virtual balance remains unchanged"
        );

        vm.prank(admin);
        vm.expectEmit();
        emit IReClammPool.CenterednessMarginUpdated(_NEW_CENTEREDNESS_MARGIN);
        emit IReClammPool.LastTimestampUpdated(block.timestamp.toUint32());
        ReClammPool(pool).setCenterednessMargin(_NEW_CENTEREDNESS_MARGIN);

        assertEq(ReClammPool(pool).getLastTimestamp(), block.timestamp, "Last timestamp was not updated");

        // Check if the last virtual balances were updated and are matching the current virtual balances.
        uint256[] memory lastVirtualBalances = ReClammPoolMock(pool).getLastVirtualBalances();
        assertEq(lastVirtualBalances[daiIdx], virtualBalancesBefore[daiIdx], "DAI virtual balance does not match");
        assertEq(lastVirtualBalances[usdcIdx], virtualBalancesBefore[usdcIdx], "USDC virtual balance does not match");
    }

<<<<<<< HEAD
    function testComputePriceRangeBeforeInitialized() public {
        IERC20[] memory sortedTokens = InputHelpers.sortTokens(tokens);

        (address pool, ) = _createPool(
            [address(sortedTokens[0]), address(sortedTokens[1])].toMemoryArray(),
            "BeforeInitTest"
        );

        assertFalse(vault.isPoolInitialized(pool), "Pool is initialized");

        (uint256 minPrice, uint256 maxPrice) = ReClammPool(pool).computeCurrentPriceRange();
        assertEq(minPrice, _DEFAULT_MIN_PRICE);
        assertEq(maxPrice, _DEFAULT_MAX_PRICE);
    }

    function testComputePriceRangeAfterInitialized() public view {
        assertTrue(vault.isPoolInitialized(pool), "Pool is initialized");
        assertFalse(vault.isUnlocked(), "Vault is unlocked");

        // Should still be the initial values as nothing has changed.
        (uint256 minPrice, uint256 maxPrice) = ReClammPool(pool).computeCurrentPriceRange();
        assertApproxEqAbs(minPrice, _DEFAULT_MIN_PRICE, 2e6);
        assertApproxEqAbs(maxPrice, _DEFAULT_MAX_PRICE, 2e6);
=======
    function testCreateWithInvalidMinPrice() public {
        ReClammPoolParams memory params = ReClammPoolParams({
            name: "ReClamm Pool",
            symbol: "FAIL_POOL",
            version: "1",
            priceShiftDailyRate: 1e18,
            centerednessMargin: 0.2e18,
            initialMinPrice: 0,
            initialMaxPrice: 2000e18,
            initialTargetPrice: 1500e18
        });

        vm.expectRevert(IReClammPool.InvalidInitialPrice.selector);
        new ReClammPool(params, vault);
    }

    function testCreateWithInvalidTargetPrice() public {
        ReClammPoolParams memory params = ReClammPoolParams({
            name: "ReClamm Pool",
            symbol: "FAIL_POOL",
            version: "1",
            priceShiftDailyRate: 1e18,
            centerednessMargin: 0.2e18,
            initialMinPrice: 1000e18,
            initialMaxPrice: 2000e18,
            initialTargetPrice: 0
        });

        vm.expectRevert(IReClammPool.InvalidInitialPrice.selector);
        new ReClammPool(params, vault);
>>>>>>> 65327e43
    }
}<|MERGE_RESOLUTION|>--- conflicted
+++ resolved
@@ -8,23 +8,16 @@
 
 import { IAuthentication } from "@balancer-labs/v3-interfaces/contracts/solidity-utils/helpers/IAuthentication.sol";
 import { IVaultErrors } from "@balancer-labs/v3-interfaces/contracts/vault/IVaultErrors.sol";
-<<<<<<< HEAD
-=======
 import { FixedPoint } from "@balancer-labs/v3-solidity-utils/contracts/math/FixedPoint.sol";
->>>>>>> 65327e43
 import {
     AddLiquidityKind,
     PoolSwapParams,
     RemoveLiquidityKind
 } from "@balancer-labs/v3-interfaces/contracts/vault/VaultTypes.sol";
-<<<<<<< HEAD
 
 import { CastingHelpers } from "@balancer-labs/v3-solidity-utils/contracts/helpers/CastingHelpers.sol";
 import { InputHelpers } from "@balancer-labs/v3-solidity-utils/contracts/helpers/InputHelpers.sol";
 import { ArrayHelpers } from "@balancer-labs/v3-solidity-utils/contracts/test/ArrayHelpers.sol";
-import { FixedPoint } from "@balancer-labs/v3-solidity-utils/contracts/math/FixedPoint.sol";
-=======
->>>>>>> 65327e43
 
 import { PriceRatioState, ReClammMath } from "../../contracts/lib/ReClammMath.sol";
 import { ReClammPoolMock } from "../../contracts/test/ReClammPoolMock.sol";
@@ -38,12 +31,9 @@
 } from "../../contracts/interfaces/IReClammPool.sol";
 
 contract ReClammPoolTest is BaseReClammTest {
-<<<<<<< HEAD
     using CastingHelpers for IERC20[];
+    using FixedPoint for uint256;
     using ArrayHelpers for *;
-=======
->>>>>>> 65327e43
-    using FixedPoint for uint256;
     using SafeCast for *;
 
     uint256 private constant _NEW_CENTEREDNESS_MARGIN = 30e16;
@@ -573,7 +563,6 @@
         assertEq(lastVirtualBalances[usdcIdx], virtualBalancesBefore[usdcIdx], "USDC virtual balance does not match");
     }
 
-<<<<<<< HEAD
     function testComputePriceRangeBeforeInitialized() public {
         IERC20[] memory sortedTokens = InputHelpers.sortTokens(tokens);
 
@@ -597,7 +586,8 @@
         (uint256 minPrice, uint256 maxPrice) = ReClammPool(pool).computeCurrentPriceRange();
         assertApproxEqAbs(minPrice, _DEFAULT_MIN_PRICE, 2e6);
         assertApproxEqAbs(maxPrice, _DEFAULT_MAX_PRICE, 2e6);
-=======
+    }
+
     function testCreateWithInvalidMinPrice() public {
         ReClammPoolParams memory params = ReClammPoolParams({
             name: "ReClamm Pool",
@@ -628,6 +618,5 @@
 
         vm.expectRevert(IReClammPool.InvalidInitialPrice.selector);
         new ReClammPool(params, vault);
->>>>>>> 65327e43
     }
 }