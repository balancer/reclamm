// SPDX-License-Identifier: GPL-3.0-or-later

pragma solidity ^0.8.24;

import "forge-std/Test.sol";

import { SafeCast } from "@openzeppelin/contracts/utils/math/SafeCast.sol";
import { IERC20 } from "@openzeppelin/contracts/token/ERC20/IERC20.sol";
import { IERC20Metadata } from "@openzeppelin/contracts/token/ERC20/extensions/IERC20Metadata.sol";
import { Math } from "@openzeppelin/contracts/utils/math/Math.sol";

import { IAuthentication } from "@balancer-labs/v3-interfaces/contracts/solidity-utils/helpers/IAuthentication.sol";
import { IVaultEvents } from "@balancer-labs/v3-interfaces/contracts/vault/IVaultEvents.sol";
import { IVaultErrors } from "@balancer-labs/v3-interfaces/contracts/vault/IVaultErrors.sol";
import { FixedPoint } from "@balancer-labs/v3-solidity-utils/contracts/math/FixedPoint.sol";
import "@balancer-labs/v3-interfaces/contracts/vault/VaultTypes.sol";

import { CastingHelpers } from "@balancer-labs/v3-solidity-utils/contracts/helpers/CastingHelpers.sol";
import { InputHelpers } from "@balancer-labs/v3-solidity-utils/contracts/helpers/InputHelpers.sol";
import { ArrayHelpers } from "@balancer-labs/v3-solidity-utils/contracts/test/ArrayHelpers.sol";

import { PriceRatioState, ReClammMath, a, b } from "../../contracts/lib/ReClammMath.sol";
import { ReClammPriceParams } from "../../contracts/lib/ReClammPoolFactoryLib.sol";
import { ReClammPoolFactoryMock } from "../../contracts/test/ReClammPoolFactoryMock.sol";
import { ReClammPoolMock } from "../../contracts/test/ReClammPoolMock.sol";
import { ReClammMathMock } from "../../contracts/test/ReClammMathMock.sol";
import { BaseReClammTest } from "./utils/BaseReClammTest.sol";
import { ReClammPool } from "../../contracts/ReClammPool.sol";
import {
    IReClammPool,
    ReClammPoolDynamicData,
    ReClammPoolImmutableData,
    ReClammPoolParams
} from "../../contracts/interfaces/IReClammPool.sol";

contract ReClammPoolTest is BaseReClammTest {
    using FixedPoint for uint256;
    using CastingHelpers for *;
    using ArrayHelpers for *;
    using SafeCast for *;

    uint256 private constant _NEW_CENTEREDNESS_MARGIN = 30e16;
    uint256 private constant _INITIAL_AMOUNT = 1000e18;

    // Tokens with decimals introduces some rounding imprecisions, so we need to be more tolerant with the inverse
    // initialization error.
    uint256 private constant _INVERSE_INITIALIZATION_ERROR = 1e12;
    uint256 private constant _MIN_SWAP_FEE_PERCENTAGE = 0.001e16; // 0.001%
    uint256 private constant _MAX_SWAP_FEE_PERCENTAGE = 10e16; // 10%

    uint256 private constant _MAX_CENTEREDNESS_MARGIN = 50e16; // 50%

    uint256 private constant _MIN_TOKEN_BALANCE_SCALED18 = 1e12;

    uint256 private constant _MIN_PRICE_RATIO_UPDATE_DURATION = 1 days;
    uint256 private constant _BALANCE_RATIO_AND_PRICE_TOLERANCE = 0.01e16; // 0.01%

    ReClammMathMock mathMock = new ReClammMathMock();

    function testOnSwapOnlyVault() public {
        PoolSwapParams memory request;
        vm.expectRevert(abi.encodeWithSelector(IVaultErrors.SenderIsNotVault.selector, address(this)));
        ReClammPool(pool).onSwap(request);
    }

    function testOnBeforeInitializeOnlyVault() public {
        vm.expectRevert(abi.encodeWithSelector(IVaultErrors.SenderIsNotVault.selector, address(this)));
        ReClammPool(pool).onBeforeInitialize(new uint256[](2), bytes(""));
    }

    function testOnBeforeAddLiquidityOnlyVault() public {
        vm.expectRevert(abi.encodeWithSelector(IVaultErrors.SenderIsNotVault.selector, address(this)));
        ReClammPool(pool).onBeforeAddLiquidity(
            address(this),
            address(this),
            AddLiquidityKind.PROPORTIONAL,
            new uint256[](2),
            0,
            new uint256[](2),
            bytes("")
        );
    }

    function testOnBeforeRemoveLiquidityOnlyVault() public {
        vm.expectRevert(abi.encodeWithSelector(IVaultErrors.SenderIsNotVault.selector, address(this)));
        ReClammPool(pool).onBeforeRemoveLiquidity(
            address(this),
            address(this),
            RemoveLiquidityKind.PROPORTIONAL,
            1,
            new uint256[](2),
            new uint256[](2),
            bytes("")
        );
    }

    function testComputeCurrentFourthRootPriceRatio() public view {
        uint256 fourthRootPriceRatio = ReClammPool(pool).computeCurrentFourthRootPriceRatio();
        assertEq(fourthRootPriceRatio, _initialFourthRootPriceRatio, "Invalid default fourthRootPriceRatio");
    }

    function testGetCenterednessMargin() public {
        uint256 centerednessMargin = ReClammPool(pool).getCenterednessMargin();
        assertEq(centerednessMargin, _DEFAULT_CENTEREDNESS_MARGIN, "Invalid default centerednessMargin");

        vm.prank(admin);
        ReClammPool(pool).setCenterednessMargin(_NEW_CENTEREDNESS_MARGIN);

        centerednessMargin = ReClammPool(pool).getCenterednessMargin();
        assertEq(centerednessMargin, _NEW_CENTEREDNESS_MARGIN, "Invalid new centerednessMargin");
    }

    function testGetLastTimestamp() public {
        // Call any function that updates the last timestamp.
        vm.prank(admin);
        ReClammPool(pool).setDailyPriceShiftExponent(20e16);

        uint256 lastTimestampBeforeWarp = ReClammPool(pool).getLastTimestamp();
        assertEq(lastTimestampBeforeWarp, block.timestamp, "Invalid lastTimestamp before warp");

        skip(1 hours);
        uint256 lastTimestampAfterWarp = ReClammPool(pool).getLastTimestamp();
        assertEq(lastTimestampAfterWarp, lastTimestampBeforeWarp, "Invalid lastTimestamp after warp");

        // Call any function that updates the last timestamp.
        vm.prank(admin);
        ReClammPool(pool).setDailyPriceShiftExponent(30e16);

        uint256 lastTimestampAfterSetDailyPriceShiftExponent = ReClammPool(pool).getLastTimestamp();
        assertEq(
            lastTimestampAfterSetDailyPriceShiftExponent,
            block.timestamp,
            "Invalid lastTimestamp after setDailyPriceShiftExponent"
        );
    }

    function testGetDailyPriceShiftBase() public {
        uint256 dailyPriceShiftExponent = 20e16;
        uint256 expectedDailyPriceShiftBase = ReClammMath.toDailyPriceShiftBase(dailyPriceShiftExponent);
        vm.prank(admin);
        ReClammPool(pool).setDailyPriceShiftExponent(dailyPriceShiftExponent);

        uint256 actualDailyPriceShiftDailyBase = ReClammPool(pool).getDailyPriceShiftBase();
        assertEq(actualDailyPriceShiftDailyBase, expectedDailyPriceShiftBase, "Invalid DailyPriceShiftBase");
    }

    function testGetDailyPriceShiftExponentToBase() public {
        uint256 dailyPriceRateExponent = 30e16;
        vm.prank(admin);
        uint256 actualDailyPriceShiftExponentReturned = ReClammPool(pool).setDailyPriceShiftExponent(
            dailyPriceRateExponent
        );

        uint256 actualDailyPriceShiftBase = ReClammPool(pool).getDailyPriceShiftBase();
        uint256 actualDailyPriceShiftExponent = ReClammPool(pool).getDailyPriceShiftExponent();
        assertEq(
            FixedPoint.ONE - actualDailyPriceShiftExponent / _PRICE_SHIFT_EXPONENT_INTERNAL_ADJUSTMENT,
            actualDailyPriceShiftBase,
            "Invalid dailyPriceShiftBase"
        );

        assertApproxEqRel(
            actualDailyPriceShiftExponent,
            dailyPriceRateExponent,
            1e16,
            "Invalid dailyPriceRateExponent"
        );

        assertEq(
            actualDailyPriceShiftExponentReturned,
            actualDailyPriceShiftExponent,
            "Invalid dailyPriceRateExponent returned"
        );
    }

    function testGetPriceRatioState() public {
        PriceRatioState memory priceRatioState = ReClammPool(pool).getPriceRatioState();
        assertEq(priceRatioState.startFourthRootPriceRatio, 0, "Invalid default startFourthRootPriceRatio");
        // Error tolerance of 1 million wei (price ratio is computed using the pool balances and may have a small error).
        assertApproxEqAbs(
            priceRatioState.endFourthRootPriceRatio,
            _initialFourthRootPriceRatio,
            1e6,
            "Invalid default endFourthRootPriceRatio"
        );
        assertEq(
            priceRatioState.priceRatioUpdateStartTime,
            block.timestamp,
            "Invalid default priceRatioUpdateStartTime"
        );
        assertEq(priceRatioState.priceRatioUpdateEndTime, block.timestamp, "Invalid default priceRatioUpdateEndTime");

<<<<<<< HEAD
        uint256 oldFourthRootPriceRatio = priceRatioState.endFourthRootPriceRatio;
        uint256 newPriceRatio = 16e18;
        uint256 newFourthRootPriceRatio = 2e18; // 4th root of 16
=======
        uint256 oldFourthRootPriceRatio = ReClammPool(pool).computeCurrentFourthRootPriceRatio();
        uint256 newFourthRootPriceRatio = oldFourthRootPriceRatio.mulDown(90e16);
>>>>>>> ad1d1fd9
        uint256 newPriceRatioUpdateStartTime = block.timestamp;
        uint256 newPriceRatioUpdateEndTime = block.timestamp + 1 days;
        vm.prank(admin);
        ReClammPool(pool).setPriceRatioState(newPriceRatio, newPriceRatioUpdateStartTime, newPriceRatioUpdateEndTime);

        priceRatioState = ReClammPool(pool).getPriceRatioState();
        assertEq(
            priceRatioState.startFourthRootPriceRatio,
            oldFourthRootPriceRatio,
            "Invalid new startFourthRootPriceRatio"
        );
        assertEq(
            priceRatioState.endFourthRootPriceRatio,
            newFourthRootPriceRatio,
            "Invalid new endFourthRootPriceRatio"
        );
        assertEq(
            priceRatioState.priceRatioUpdateStartTime,
            newPriceRatioUpdateStartTime,
            "Invalid new priceRatioUpdateStartTime"
        );
        assertEq(
            priceRatioState.priceRatioUpdateEndTime,
            newPriceRatioUpdateEndTime,
            "Invalid new priceRatioUpdateEndTime"
        );
    }

    function testGetReClammPoolDynamicData() public {
        // Modify values using setters
        uint256 newDailyPriceShiftExponent = 200e16;
        uint256 endPriceRatio = 16e18;
        uint256 endFourthRootPriceRatio = 2e18;
        uint256 newStaticSwapFeePercentage = 5e16;

        PriceRatioState memory state = PriceRatioState({
            startFourthRootPriceRatio: ReClammPool(pool).computeCurrentFourthRootPriceRatio().toUint96(),
            endFourthRootPriceRatio: endFourthRootPriceRatio.toUint96(),
            priceRatioUpdateStartTime: block.timestamp.toUint32(),
            priceRatioUpdateEndTime: (block.timestamp + 1 days).toUint32()
        });

        (uint256[] memory currentVirtualBalances, ) = _computeCurrentVirtualBalances(pool);

        vm.startPrank(admin);
        ReClammPool(pool).setPriceRatioState(
            endPriceRatio,
            state.priceRatioUpdateStartTime,
            state.priceRatioUpdateEndTime
        );
        ReClammPool(pool).setDailyPriceShiftExponent(newDailyPriceShiftExponent);
        ReClammPool(pool).setCenterednessMargin(_NEW_CENTEREDNESS_MARGIN);
        vault.setStaticSwapFeePercentage(pool, newStaticSwapFeePercentage);
        vm.stopPrank();

        vm.warp(block.timestamp + 6 hours);

        uint96 currentFourthRootPriceRatio = ReClammPool(pool).computeCurrentFourthRootPriceRatio().toUint96();

        // Get initial dynamic data.
        ReClammPoolDynamicData memory data = ReClammPool(pool).getReClammPoolDynamicData();

        // Check balances.
        assertEq(data.balancesLiveScaled18.length, 2, "Invalid number of balances");
        (, , , uint256[] memory balancesLiveScaled18) = vault.getPoolTokenInfo(pool);
        assertEq(data.balancesLiveScaled18[daiIdx], balancesLiveScaled18[daiIdx], "Invalid DAI balance");
        assertEq(data.balancesLiveScaled18[usdcIdx], balancesLiveScaled18[usdcIdx], "Invalid USDC balance");

        // Check token rates.
        assertEq(data.tokenRates.length, 2, "Invalid number of token rates");
        (, uint256[] memory tokenRates) = vault.getPoolTokenRates(pool);
        assertEq(data.tokenRates[daiIdx], tokenRates[daiIdx], "Invalid DAI token rate");
        assertEq(data.tokenRates[usdcIdx], tokenRates[usdcIdx], "Invalid USDC token rate");

        assertEq(data.staticSwapFeePercentage, newStaticSwapFeePercentage, "Invalid static swap fee percentage");
        assertEq(data.totalSupply, ReClammPool(pool).totalSupply(), "Invalid total supply");

        // Check pool specific parameters.
        assertEq(data.lastTimestamp, block.timestamp - 6 hours, "Invalid last timestamp");
        assertEq(
            data.currentFourthRootPriceRatio,
            currentFourthRootPriceRatio,
            "Invalid current fourth root price ratio"
        );
        assertEq(
            data.startFourthRootPriceRatio,
            state.startFourthRootPriceRatio,
            "Invalid start fourth root price ratio"
        );
        assertEq(data.endFourthRootPriceRatio, state.endFourthRootPriceRatio, "Invalid end fourth root price ratio");
        assertEq(data.priceRatioUpdateStartTime, state.priceRatioUpdateStartTime, "Invalid start time");
        assertEq(data.priceRatioUpdateEndTime, state.priceRatioUpdateEndTime, "Invalid end time");

        assertEq(data.centerednessMargin, _NEW_CENTEREDNESS_MARGIN, "Invalid centeredness margin");
        assertEq(
            data.dailyPriceShiftBase,
            FixedPoint.ONE - newDailyPriceShiftExponent / 124649,
            "Invalid daily price shift base"
        );
        assertEq(
            data.dailyPriceShiftExponent,
            mathMock.toDailyPriceShiftExponent(data.dailyPriceShiftBase),
            "Invalid daily price shift exponent"
        );
        assertEq(data.lastVirtualBalances.length, 2, "Invalid number of last virtual balances");
        assertEq(data.lastVirtualBalances[daiIdx], currentVirtualBalances[daiIdx], "Invalid DAI last virtual balance");
        assertEq(
            data.lastVirtualBalances[usdcIdx],
            currentVirtualBalances[usdcIdx],
            "Invalid USDC last virtual balance"
        );

        assertEq(data.isPoolInitialized, true, "Pool should remain initialized");
        assertEq(data.isPoolPaused, false, "Pool should remain unpaused");
        assertEq(data.isPoolInRecoveryMode, false, "Pool should remain not in recovery mode");
    }

    function testGetReClammPoolImmutableData() public view {
        ReClammPoolImmutableData memory data = ReClammPool(pool).getReClammPoolImmutableData();
        // Check Base Pool parameters.
        assertEq(data.tokens.length, 2, "Invalid number of tokens");
        assertEq(data.minSwapFeePercentage, _MIN_SWAP_FEE_PERCENTAGE, "Invalid minimum swap fee");
        assertEq(data.maxSwapFeePercentage, _MAX_SWAP_FEE_PERCENTAGE, "Invalid maximum swap fee");

        assertEq(address(data.tokens[daiIdx]), address(dai), "Invalid DAI token");
        assertEq(address(data.tokens[usdcIdx]), address(usdc), "Invalid USDC token");

        // Tokens with 18 decimals do not scale, so the scaling factor is 1.
        assertEq(data.decimalScalingFactors.length, 2, "Invalid number of decimal scaling factors");
        assertEq(data.decimalScalingFactors[daiIdx], 1, "Invalid DAI decimal scaling factor");
        assertEq(data.decimalScalingFactors[usdcIdx], 1, "Invalid USDC decimal scaling factor");

        assertFalse(data.tokenAPriceIncludesRate, "Token A priced with rate");
        assertFalse(data.tokenBPriceIncludesRate, "Token B priced with rate");

        // Check initialization parameters.
        assertEq(data.initialMinPrice, _DEFAULT_MIN_PRICE, "Invalid initial minimum price");
        assertEq(data.initialMaxPrice, _DEFAULT_MAX_PRICE, "Invalid initial maximum price");
        assertEq(data.initialTargetPrice, _DEFAULT_TARGET_PRICE, "Invalid initial target price");
        assertEq(
            data.initialDailyPriceShiftExponent,
            _DEFAULT_DAILY_PRICE_SHIFT_EXPONENT,
            "Invalid initial price shift exponent"
        );
        assertEq(data.initialCenterednessMargin, _DEFAULT_CENTEREDNESS_MARGIN, "Invalid initial centeredness margin");

        // Check operating limit parameters.
        assertEq(data.maxCenterednessMargin, _MAX_CENTEREDNESS_MARGIN, "Invalid max centeredness margin");

        // Ensure that the max centeredness margin parameter fits in uint64.
        assertEq(data.maxCenterednessMargin, uint64(data.maxCenterednessMargin), "Max centeredness margin not uint64");
        assertEq(data.minTokenBalanceScaled18, _MIN_TOKEN_BALANCE, "Invalid min token balance");
        assertEq(data.minPoolCenteredness, _MIN_POOL_CENTEREDNESS, "Invalid min pool centeredness");
        assertEq(
            data.maxDailyPriceShiftExponent,
            _MAX_DAILY_PRICE_SHIFT_EXPONENT,
            "Invalid max daily price shift exponent"
        );
        uint256 maxUpdateRate = FixedPoint.powUp(2e18, _MAX_DAILY_PRICE_SHIFT_EXPONENT);

        assertEq(data.maxDailyPriceRatioUpdateRate, maxUpdateRate, "Invalid max daily price ratio update rate");
        assertEq(
            data.minPriceRatioUpdateDuration,
            _MIN_PRICE_RATIO_UPDATE_DURATION,
            "Invalid min price ratio update duration"
        );
        assertEq(
            data.minFourthRootPriceRatioDelta,
            _MIN_FOURTH_ROOT_PRICE_RATIO_DELTA,
            "Invalid min fourth root price ratio delta"
        );
        assertEq(
            data.balanceRatioAndPriceTolerance,
            _BALANCE_RATIO_AND_PRICE_TOLERANCE,
            "Invalid balance ratio and price tolerance"
        );
    }

    function testSetFourthRootPriceRatioPermissioned() public {
        vm.expectRevert(IAuthentication.SenderNotAllowed.selector);
        vm.prank(alice);
        ReClammPool(pool).setPriceRatioState(1, block.timestamp, block.timestamp);
    }

    function testSetFourthRootPriceRatioPoolNotInitialized() public {
        vault.manualSetInitializedPool(pool, false);

        vm.expectRevert(IReClammPool.PoolNotInitialized.selector);
        vm.prank(admin);
        ReClammPool(pool).setPriceRatioState(1, block.timestamp, block.timestamp);
    }

    function testSetFourthRootPriceRatioShortDuration() public {
        uint96 endPriceRatio = 16e18;
        uint32 timeOffset = 1 hours;
        uint32 priceRatioUpdateStartTime = uint32(block.timestamp) - timeOffset;
        uint32 duration = 1 days;
        uint32 priceRatioUpdateEndTime = priceRatioUpdateStartTime + duration;

        vm.expectRevert(IReClammPool.PriceRatioUpdateDurationTooShort.selector);
        vm.prank(admin);
        ReClammPool(pool).setPriceRatioState(endPriceRatio, priceRatioUpdateStartTime, priceRatioUpdateEndTime);
    }

    function testSetFourthRootPriceRatioSmallDelta() public {
        uint256 delta = _MIN_FOURTH_ROOT_PRICE_RATIO_DELTA - 1;
        uint96 startFourthRootPriceRatio = ReClammPool(pool).computeCurrentFourthRootPriceRatio().toUint96();
        uint96 endFourthRootPriceRatio = startFourthRootPriceRatio + delta.toUint96();
        uint32 priceRatioUpdateStartTime = uint32(block.timestamp);
        uint32 duration = 1 days;
        uint32 priceRatioUpdateEndTime = priceRatioUpdateStartTime + duration;

        (uint256 fourthRootPriceRatioDelta, ) = ReClammPoolMock(pool).manualSetPriceRatioState(
            endFourthRootPriceRatio,
            priceRatioUpdateStartTime,
            priceRatioUpdateEndTime
        );

        // The error in `pow` is greater than the very small delta, so there's no way to make this fail in the main
        // function that passes in the raw price ratio. We can't increase the size of the delta for the test because
        // it's a constant that is read directly in the code. Mocking the exception is a bit silly, since it's not
        // testing the actual code.
        //
        // So I think the best we can do is verify that the actual code reproduces the delta, since that value is
        // directly compared to the limit in the code to trigger the exception. Since it is returning a number less
        // than the minimum, we can see by inspection that the main function would revert.
        assertEq(fourthRootPriceRatioDelta, delta, "Wrong delta");
    }

    function testSetFourthRootPriceRatioTooFast() public {
        uint256 newPriceRatio = 64e18;
        uint256 priceRatioUpdateStartTime = block.timestamp;
        uint256 priceRatioUpdateEndTime = block.timestamp + 1 days;

        // The previous approach (calculating the exact point where it would be too fast) no longer works when we're
        // passing in the actual price ratio, since the error in pow >> 1-2 wei delta that would meaningfully check the
        // boundary. And the error is only raised in the external function, so we can't use the mock here. Best we can
        // do is set a large update that would be too fast, and show that the error is triggered.
        vm.expectRevert(IReClammPool.PriceRatioUpdateTooFast.selector);
        vm.prank(admin);
        ReClammPool(pool).setPriceRatioState(newPriceRatio, priceRatioUpdateStartTime, priceRatioUpdateEndTime);
    }

    function testSetFourthRootPriceRatio() public {
        uint96 endPriceRatio = 16e18;
        uint96 endFourthRootPriceRatio = 2e18;
        uint32 timeOffset = 1 hours;
        uint32 priceRatioUpdateStartTime = uint32(block.timestamp) - timeOffset;
        uint32 duration = 1 days;
        uint32 priceRatioUpdateEndTime = uint32(block.timestamp) + duration;

        uint96 startFourthRootPriceRatio = ReClammPool(pool).computeCurrentFourthRootPriceRatio().toUint96();

        vm.expectEmit();
        emit IReClammPool.LastTimestampUpdated(block.timestamp.toUint32());

        vm.expectEmit(address(vault));
        emit IVaultEvents.VaultAuxiliary(pool, "LastTimestampUpdated", abi.encode(block.timestamp.toUint32()));

        vm.expectEmit();
        emit IReClammPool.PriceRatioStateUpdated(
            startFourthRootPriceRatio,
            endFourthRootPriceRatio,
            block.timestamp,
            priceRatioUpdateEndTime
        );

        vm.expectEmit();
        emit IVaultEvents.VaultAuxiliary(
            pool,
            "PriceRatioStateUpdated",
            abi.encode(startFourthRootPriceRatio, endFourthRootPriceRatio, block.timestamp, priceRatioUpdateEndTime)
        );

        vm.prank(admin);
        uint256 actualPriceRatioUpdateStartTime = ReClammPool(pool).setPriceRatioState(
            endPriceRatio,
            priceRatioUpdateStartTime,
            priceRatioUpdateEndTime
        );
        assertEq(actualPriceRatioUpdateStartTime, block.timestamp, "Invalid updated actual price ratio start time");

        skip(duration / 2);
        uint96 fourthRootPriceRatio = ReClammPool(pool).computeCurrentFourthRootPriceRatio().toUint96();
        uint96 mathFourthRootPriceRatio = mathMock.computeFourthRootPriceRatio(
            uint32(block.timestamp),
            startFourthRootPriceRatio,
            endFourthRootPriceRatio,
            actualPriceRatioUpdateStartTime.toUint32(),
            priceRatioUpdateEndTime
        );

        // Allows a 5 wei error, since the current fourth root price ratio of the pool is computed using the pool
        // current balances and virtual balances.
        assertApproxEqAbs(
            fourthRootPriceRatio,
            mathFourthRootPriceRatio,
            5,
            "FourthRootPriceRatio not updated correctly"
        );

        skip(duration / 2 + 1);
        fourthRootPriceRatio = ReClammPool(pool).computeCurrentFourthRootPriceRatio().toUint96();
        // Allows a 5 wei error, since the current fourth root price ratio of the pool is computed using the pool
        // current balances and virtual balances.
        assertApproxEqAbs(
            fourthRootPriceRatio,
            endFourthRootPriceRatio,
            5,
            "FourthRootPriceRatio does not match new value"
        );
    }

    /// @dev Trigger a price ratio update while another one is ongoing.
    function testSetFourthRootPriceRatioOverride() public {
        uint96 endPriceRatio = 16e18;
        uint96 endFourthRootPriceRatio = 2e18;
        uint32 timeOffset = 1 hours;
        uint32 priceRatioUpdateStartTime = uint32(block.timestamp) - timeOffset;
        uint32 duration = 1 days;
        uint32 priceRatioUpdateEndTime = uint32(block.timestamp) + duration;

        uint96 startFourthRootPriceRatio = ReClammPool(pool).computeCurrentFourthRootPriceRatio().toUint96();

        // Events:
        // - Timestamp update
        // - Price ratio state update
        // Virtual balances don't change in this case.
        vm.expectEmit();
        emit IReClammPool.LastTimestampUpdated(block.timestamp.toUint32());

        vm.expectEmit(address(vault));
        emit IVaultEvents.VaultAuxiliary(pool, "LastTimestampUpdated", abi.encode(block.timestamp.toUint32()));

        vm.expectEmit();
        emit IReClammPool.PriceRatioStateUpdated(
            startFourthRootPriceRatio,
            endFourthRootPriceRatio,
            block.timestamp,
            priceRatioUpdateEndTime
        );

        vm.expectEmit();
        emit IVaultEvents.VaultAuxiliary(
            pool,
            "PriceRatioStateUpdated",
            abi.encode(startFourthRootPriceRatio, endFourthRootPriceRatio, block.timestamp, priceRatioUpdateEndTime)
        );

        vm.prank(admin);
        uint256 actualPriceRatioUpdateStartTime = ReClammPool(pool).setPriceRatioState(
            endPriceRatio,
            priceRatioUpdateStartTime,
            priceRatioUpdateEndTime
        );
        assertEq(actualPriceRatioUpdateStartTime, block.timestamp, "Invalid updated actual price ratio start time");

        skip(duration / 2);
        uint96 fourthRootPriceRatio = ReClammPool(pool).computeCurrentFourthRootPriceRatio().toUint96();
        uint96 mathFourthRootPriceRatio = mathMock.computeFourthRootPriceRatio(
            uint32(block.timestamp),
            startFourthRootPriceRatio,
            endFourthRootPriceRatio,
            actualPriceRatioUpdateStartTime.toUint32(),
            priceRatioUpdateEndTime
        );

        // Allows a 5 wei error, since the current fourth root price ratio of the pool is computed using the pool
        // current balances and virtual balances, and the mathFourthRootPriceRatio is an interpolation.
        assertApproxEqAbs(
            fourthRootPriceRatio,
            mathFourthRootPriceRatio,
            5,
            "FourthRootPriceRatio not updated correctly"
        );

        // While the update is ongoing, we'll trigger a second one.
        // This one will update virtual balances too.
        endPriceRatio = 81e18;
        endFourthRootPriceRatio = 3e18;
        timeOffset = 1 hours;
        priceRatioUpdateStartTime = uint32(block.timestamp) - timeOffset;
        duration = 2 days;
        priceRatioUpdateEndTime = uint32(block.timestamp) + duration;

        startFourthRootPriceRatio = ReClammPool(pool).computeCurrentFourthRootPriceRatio().toUint96();

        (uint256 currentVirtualBalanceA, uint256 currentVirtualBalanceB, ) = ReClammPool(pool)
            .computeCurrentVirtualBalances();

        // Events:
        // - Virtual balances update
        // - Timestamp update
        // - Price ratio state update
        vm.expectEmit(pool);
        emit IReClammPool.VirtualBalancesUpdated(currentVirtualBalanceA, currentVirtualBalanceB);

        vm.expectEmit(address(vault));
        emit IVaultEvents.VaultAuxiliary(
            pool,
            "VirtualBalancesUpdated",
            abi.encode(currentVirtualBalanceA, currentVirtualBalanceB)
        );

        vm.expectEmit();
        emit IReClammPool.LastTimestampUpdated(block.timestamp.toUint32());

        vm.expectEmit(address(vault));
        emit IVaultEvents.VaultAuxiliary(pool, "LastTimestampUpdated", abi.encode(block.timestamp.toUint32()));

        vm.expectEmit();
        emit IReClammPool.PriceRatioStateUpdated(
            startFourthRootPriceRatio,
            endFourthRootPriceRatio,
            block.timestamp,
            priceRatioUpdateEndTime
        );

        vm.expectEmit();
        emit IVaultEvents.VaultAuxiliary(
            pool,
            "PriceRatioStateUpdated",
            abi.encode(startFourthRootPriceRatio, endFourthRootPriceRatio, block.timestamp, priceRatioUpdateEndTime)
        );

        vm.prank(admin);
        actualPriceRatioUpdateStartTime = ReClammPool(pool).setPriceRatioState(
            endPriceRatio,
            priceRatioUpdateStartTime,
            priceRatioUpdateEndTime
        );

        vm.warp(priceRatioUpdateEndTime + 1);
        fourthRootPriceRatio = ReClammPool(pool).computeCurrentFourthRootPriceRatio().toUint96();
        // Allows a 15 wei error, since the current fourth root price ratio of the pool is computed using the pool
        // current balances and virtual balances.
        assertApproxEqAbs(
            fourthRootPriceRatio,
            endFourthRootPriceRatio,
            15,
            "FourthRootPriceRatio does not match new value"
        );
    }

    function testStopPriceRatioUpdatePermissioned() public {
        vm.expectRevert(IAuthentication.SenderNotAllowed.selector);
        vm.prank(alice);
        ReClammPool(pool).stopPriceRatioUpdate();
    }

    function testStopPriceRatioUpdatePoolNotInitialized() public {
        vault.manualSetInitializedPool(pool, false);

        vm.expectRevert(IReClammPool.PoolNotInitialized.selector);
        vm.prank(admin);
        ReClammPool(pool).stopPriceRatioUpdate();
    }

    function testStopPriceRatioUpdatePriceRatioNotUpdating() public {
        skip(1 hours);
        vm.expectRevert(IReClammPool.PriceRatioNotUpdating.selector);
        vm.prank(admin);
        ReClammPool(pool).stopPriceRatioUpdate();
    }

    function testStopPriceRatioUpdate() public {
        uint96 endPriceRatio = 16e18;
        uint96 endFourthRootPriceRatio = 2e18;
        uint32 timeOffset = 1 hours;
        uint32 priceRatioUpdateStartTime = uint32(block.timestamp) - timeOffset;
        uint32 duration = 1 days;
        uint32 priceRatioUpdateEndTime = uint32(block.timestamp) + duration;

        uint96 startFourthRootPriceRatio = ReClammPool(pool).computeCurrentFourthRootPriceRatio().toUint96();

        vm.prank(admin);
        uint256 actualPriceRatioUpdateStartTime = ReClammPool(pool).setPriceRatioState(
            endPriceRatio,
            priceRatioUpdateStartTime,
            priceRatioUpdateEndTime
        );

        skip(duration / 2);
        uint96 fourthRootPriceRatio = ReClammPool(pool).computeCurrentFourthRootPriceRatio().toUint96();
        uint96 mathFourthRootPriceRatio = mathMock.computeFourthRootPriceRatio(
            uint32(block.timestamp),
            startFourthRootPriceRatio,
            endFourthRootPriceRatio,
            actualPriceRatioUpdateStartTime.toUint32(),
            priceRatioUpdateEndTime
        );

        // Allows a 5 wei error, since the current fourth root price ratio of the pool is computed using the pool
        // current balances and virtual balances, and the mathFourthRootPriceRatio is an interpolation.
        assertApproxEqAbs(
            fourthRootPriceRatio,
            mathFourthRootPriceRatio,
            5,
            "FourthRootPriceRatio not updated correctly"
        );

        (uint256 currentVirtualBalanceA, uint256 currentVirtualBalanceB, ) = ReClammPool(pool)
            .computeCurrentVirtualBalances();

        // Events:
        // - Virtual balances update
        // - Timestamp update
        // - Price ratio state update
        vm.expectEmit(pool);
        emit IReClammPool.VirtualBalancesUpdated(currentVirtualBalanceA, currentVirtualBalanceB);

        vm.expectEmit(address(vault));
        emit IVaultEvents.VaultAuxiliary(
            pool,
            "VirtualBalancesUpdated",
            abi.encode(currentVirtualBalanceA, currentVirtualBalanceB)
        );

        vm.expectEmit();
        emit IReClammPool.LastTimestampUpdated(block.timestamp.toUint32());

        vm.expectEmit(address(vault));
        emit IVaultEvents.VaultAuxiliary(pool, "LastTimestampUpdated", abi.encode(block.timestamp.toUint32()));

        // Price ratio update event with current value and timestamp.
        vm.expectEmit();
        emit IReClammPool.PriceRatioStateUpdated(
            fourthRootPriceRatio,
            fourthRootPriceRatio,
            block.timestamp,
            block.timestamp
        );

        vm.expectEmit();
        emit IVaultEvents.VaultAuxiliary(
            pool,
            "PriceRatioStateUpdated",
            abi.encode(fourthRootPriceRatio, fourthRootPriceRatio, block.timestamp, block.timestamp)
        );

        vm.prank(admin);
        ReClammPool(pool).stopPriceRatioUpdate();

        uint96 fourthRootPriceRatioAfterStop = ReClammPool(pool).computeCurrentFourthRootPriceRatio().toUint96();
        assertEq(fourthRootPriceRatio, fourthRootPriceRatioAfterStop, "FourthRootPriceRatio changed after stop");

        // Now warp a bit longer and check that it didn't keep changing.
        skip(duration / 2 + 1);

        uint96 fourthRootPriceRatioAfterWarp = ReClammPool(pool).computeCurrentFourthRootPriceRatio().toUint96();
        assertEq(
            fourthRootPriceRatio,
            fourthRootPriceRatioAfterWarp,
            "FourthRootPriceRatio changed after stop and warp"
        );
    }

    function testGetRate() public {
        vm.expectRevert(IReClammPool.ReClammPoolBptRateUnsupported.selector);
        ReClammPool(pool).getRate();
    }

    function testComputeBalance() public {
        vm.expectRevert(IReClammPool.NotImplemented.selector);
        ReClammPool(pool).computeBalance(new uint256[](0), 0, 0);
    }

    function testSetDailyPriceShiftExponentVaultUnlocked() public {
        vault.forceUnlock();

        uint256 newDailyPriceShiftExponent = 200e16;
        vm.prank(admin);
        vm.expectRevert(IReClammPool.VaultIsNotLocked.selector);
        ReClammPool(pool).setDailyPriceShiftExponent(newDailyPriceShiftExponent);
    }

    function testSetDailyPriceShiftExponentPoolNotInitialized() public {
        vault.manualSetInitializedPool(pool, false);

        uint256 newDailyPriceShiftExponent = 200e16;
        vm.prank(admin);
        vm.expectRevert(IReClammPool.PoolNotInitialized.selector);
        ReClammPool(pool).setDailyPriceShiftExponent(newDailyPriceShiftExponent);
    }

    function testSetDailyPriceShiftExponent() public {
        uint256 newDailyPriceShiftExponent = 200e16;

        uint256 dailyPriceShiftBase = ReClammMath.toDailyPriceShiftBase(newDailyPriceShiftExponent);
        uint256 actualNewDailyPriceShiftExponent = ReClammMath.toDailyPriceShiftExponent(dailyPriceShiftBase);

        vm.expectEmit();
        emit IReClammPool.LastTimestampUpdated(block.timestamp.toUint32());

        vm.expectEmit(address(vault));
        emit IVaultEvents.VaultAuxiliary(pool, "LastTimestampUpdated", abi.encode(block.timestamp.toUint32()));

        vm.expectEmit();
        emit IReClammPool.DailyPriceShiftExponentUpdated(actualNewDailyPriceShiftExponent, dailyPriceShiftBase);

        vm.expectEmit();
        emit IVaultEvents.VaultAuxiliary(
            pool,
            "DailyPriceShiftExponentUpdated",
            abi.encode(actualNewDailyPriceShiftExponent, dailyPriceShiftBase)
        );

        vm.prank(admin);
        ReClammPool(pool).setDailyPriceShiftExponent(newDailyPriceShiftExponent);
    }

    function testSetDailyPriceShiftExponentPermissioned() public {
        uint256 newDailyPriceShiftExponent = 200e16;
        vm.prank(alice);
        vm.expectRevert(IAuthentication.SenderNotAllowed.selector);
        ReClammPool(pool).setDailyPriceShiftExponent(newDailyPriceShiftExponent);
    }

    function testSetDailyPriceShiftExponentUpdatingVirtualBalance() public {
        // Move the pool to the edge of the price interval, so the virtual balances will change over time.
        _setPoolBalances(_MIN_TOKEN_BALANCE, 100e18);
        ReClammPoolMock(pool).setLastTimestamp(block.timestamp);

        vm.warp(block.timestamp + 6 hours);

        // Check if the last virtual balances stored in the pool are different from the current virtual balances.
        (uint256[] memory virtualBalancesBefore, ) = _computeCurrentVirtualBalances(pool);
        uint256[] memory lastVirtualBalancesBeforeSet = _getLastVirtualBalances(pool);

        assertNotEq(
            virtualBalancesBefore[daiIdx],
            lastVirtualBalancesBeforeSet[daiIdx],
            "DAI virtual balance remains unchanged"
        );
        assertNotEq(
            virtualBalancesBefore[usdcIdx],
            lastVirtualBalancesBeforeSet[usdcIdx],
            "USDC virtual balance remains unchanged"
        );

        uint256 newDailyPriceShiftExponent = 200e16;
        uint128 dailyPriceShiftBase = ReClammMath.toDailyPriceShiftBase(newDailyPriceShiftExponent).toUint128();
        uint256 actualNewDailyPriceShiftExponent = ReClammMath.toDailyPriceShiftExponent(dailyPriceShiftBase);

        vm.expectEmit(address(pool));
        emit IReClammPool.LastTimestampUpdated(block.timestamp.toUint32());

        vm.expectEmit(address(vault));
        emit IVaultEvents.VaultAuxiliary(pool, "LastTimestampUpdated", abi.encode(block.timestamp.toUint32()));

        vm.expectEmit(address(pool));
        emit IReClammPool.DailyPriceShiftExponentUpdated(actualNewDailyPriceShiftExponent, dailyPriceShiftBase);

        vm.expectEmit(address(vault));
        emit IVaultEvents.VaultAuxiliary(
            pool,
            "DailyPriceShiftExponentUpdated",
            abi.encode(actualNewDailyPriceShiftExponent, dailyPriceShiftBase)
        );

        vm.prank(admin);
        ReClammPool(pool).setDailyPriceShiftExponent(newDailyPriceShiftExponent);

        assertEq(ReClammPool(pool).getLastTimestamp(), block.timestamp, "Last timestamp was not updated");

        // Check if the last virtual balances were updated and are matching the current virtual balances.
        uint256[] memory lastVirtualBalances = _getLastVirtualBalances(pool);

        assertEq(lastVirtualBalances[daiIdx], virtualBalancesBefore[daiIdx], "DAI virtual balances do not match");
        assertEq(lastVirtualBalances[usdcIdx], virtualBalancesBefore[usdcIdx], "USDC virtual balances do not match");
    }

    function testSetCenterednessMarginVaultUnlocked() public {
        vault.forceUnlock();

        vm.prank(admin);
        vm.expectRevert(IReClammPool.VaultIsNotLocked.selector);
        ReClammPool(pool).setCenterednessMargin(_NEW_CENTEREDNESS_MARGIN);
    }

    function testSetCenterednessMarginPoolNotInitialized() public {
        vault.manualSetInitializedPool(pool, false);

        vm.prank(admin);
        vm.expectRevert(IReClammPool.PoolNotInitialized.selector);
        ReClammPool(pool).setCenterednessMargin(_NEW_CENTEREDNESS_MARGIN);
    }

    function testSetCenterednessMargin() public {
        vm.expectEmit();
        emit IReClammPool.LastTimestampUpdated(uint32(block.timestamp));

        vm.expectEmit(address(vault));
        emit IVaultEvents.VaultAuxiliary(pool, "LastTimestampUpdated", abi.encode(block.timestamp.toUint32()));

        vm.expectEmit();
        emit IReClammPool.CenterednessMarginUpdated(_NEW_CENTEREDNESS_MARGIN);

        vm.expectEmit();
        emit IVaultEvents.VaultAuxiliary(pool, "CenterednessMarginUpdated", abi.encode(_NEW_CENTEREDNESS_MARGIN));

        vm.prank(admin);
        ReClammPool(pool).setCenterednessMargin(_NEW_CENTEREDNESS_MARGIN);
    }

    function testSetCenterednessMarginAbove100() public {
        uint64 centerednessMarginAbove100 = uint64(FixedPoint.ONE + 1);
        vm.prank(admin);
        vm.expectRevert(IReClammPool.InvalidCenterednessMargin.selector);
        ReClammPool(pool).setCenterednessMargin(centerednessMarginAbove100);
    }

    function testSetCenterednessMarginPermissioned() public {
        vm.prank(alice);
        vm.expectRevert(IAuthentication.SenderNotAllowed.selector);
        ReClammPool(pool).setCenterednessMargin(_NEW_CENTEREDNESS_MARGIN);
    }

    function testOutOfRangeBeforeSetCenterednessMargin() public {
        // Move the pool to the edge of the price interval, so it's out of range.
        _setPoolBalances(_MIN_TOKEN_BALANCE, 100e18);
        ReClammPoolMock(pool).setLastTimestamp(block.timestamp);

        vm.warp(block.timestamp + 6 hours);

        uint256 newCenterednessMargin = 50e16;
        vm.prank(admin);
        vm.expectRevert(IReClammPool.PoolOutsideTargetRange.selector);
        ReClammPool(pool).setCenterednessMargin(newCenterednessMargin);
    }

    function testOutOfRangeAfterSetCenterednessMargin() public {
        // Move the pool close to the current margin.
        (uint256[] memory virtualBalances, ) = _computeCurrentVirtualBalances(pool);
        uint256 newBalanceB = 100e18;

        // Pool Centeredness = Ra * Vb / (Rb * Va). Make centeredness = margin, and you have the equation below.
        uint256 newBalanceA = (_DEFAULT_CENTEREDNESS_MARGIN * newBalanceB).mulDown(virtualBalances[a]) /
            virtualBalances[b];

        (uint256 newDaiBalance, uint256 newUsdcBalance) = _balanceABtoDaiUsdcBalances(newBalanceA, newBalanceB);
        _setPoolBalances(newDaiBalance, newUsdcBalance);
        ReClammPoolMock(pool).setLastTimestamp(block.timestamp);

        // Exactly at boundary is still in range.
        assertTrue(ReClammPoolMock(pool).isPoolWithinTargetRange(), "Pool is out of range");
        assertApproxEqRel(
            ReClammPoolMock(pool).computeCurrentPoolCenteredness(),
            _DEFAULT_CENTEREDNESS_MARGIN,
            1e16,
            "Pool centeredness is not close from margin"
        );

        // Margin will make the pool be out of range (since the current centeredness is near the default margin).
        vm.prank(admin);
        vm.expectRevert(IReClammPool.PoolOutsideTargetRange.selector);
        ReClammPool(pool).setCenterednessMargin(_NEW_CENTEREDNESS_MARGIN);
    }

    function testIsPoolInTargetRange() public {
        (, , , uint256[] memory balancesScaled18) = vault.getPoolTokenInfo(pool);
        (uint256 lastVirtualBalanceA, uint256 lastVirtualBalanceB) = ReClammPool(pool).getLastVirtualBalances();
        (uint256 virtualBalanceA, uint256 virtualBalanceB, ) = ReClammPool(pool).computeCurrentVirtualBalances();
        uint256 centerednessMargin = ReClammPool(pool).getCenterednessMargin();

        // Last should equal current.
        assertEq(lastVirtualBalanceA, virtualBalanceA, "last != current (A)");
        assertEq(lastVirtualBalanceB, virtualBalanceB, "last != current (B)");

        bool resultWithCurrentBalances = ReClammMath.isPoolWithinTargetRange(
            balancesScaled18,
            virtualBalanceA,
            virtualBalanceB,
            centerednessMargin
        );
        assertTrue(resultWithCurrentBalances, "Expected value not in range");

        assertTrue(ReClammPool(pool).isPoolWithinTargetRange(), "Actual value not in range");

        uint256[] memory newLastVirtualBalances = new uint256[](2);
        newLastVirtualBalances[a] = lastVirtualBalanceA / 1000;
        newLastVirtualBalances[b] = lastVirtualBalanceB;

        bool resultWithLastBalances = ReClammMath.isPoolWithinTargetRange(
            balancesScaled18,
            newLastVirtualBalances[a],
            newLastVirtualBalances[b],
            centerednessMargin
        );

        assertFalse(resultWithLastBalances, "Expected value still in range");

        ReClammPoolMock(pool).setLastVirtualBalances(newLastVirtualBalances);

        assertFalse(ReClammPool(pool).isPoolWithinTargetRange(), "Actual value still in range");

        // Must advance time, or it will return the last virtual balances. If the calculation used the last virtual
        // balances, it would return false (per calculation above).
        //
        // Since it is using the current price ratio, it should return false and the virtual balances should be
        // updated.
        vm.warp(block.timestamp + 100);
        (bool resultWithAlternateGetter, bool virtualBalancesChanged) = ReClammPool(pool)
            .isPoolWithinTargetRangeUsingCurrentVirtualBalances();

        assertFalse(resultWithAlternateGetter, "Actual value still in range with alternate getter");
        assertTrue(virtualBalancesChanged, "Last != current virtual balances");
    }

    function testInRangeUpdatingVirtualBalancesSetCenterednessMargin() public {
        vm.prank(admin);
        // Start updating virtual balances.
        ReClammPool(pool).setPriceRatioState(16e18, block.timestamp, block.timestamp + 1 days);

        vm.warp(block.timestamp + 6 hours);

        // Check if the last virtual balances stored in the pool are different from the current virtual balances.
        (uint256[] memory virtualBalancesBefore, ) = _computeCurrentVirtualBalances(pool);
        uint256[] memory lastVirtualBalancesBeforeSet = _getLastVirtualBalances(pool);

        assertNotEq(
            virtualBalancesBefore[daiIdx],
            lastVirtualBalancesBeforeSet[daiIdx],
            "DAI virtual balance remains unchanged"
        );
        assertNotEq(
            virtualBalancesBefore[usdcIdx],
            lastVirtualBalancesBeforeSet[usdcIdx],
            "USDC virtual balance remains unchanged"
        );

        vm.expectEmit(address(pool));
        emit IReClammPool.LastTimestampUpdated(block.timestamp.toUint32());

        vm.expectEmit(address(vault));
        emit IVaultEvents.VaultAuxiliary(pool, "LastTimestampUpdated", abi.encode(block.timestamp.toUint32()));

        vm.expectEmit(address(pool));
        emit IReClammPool.CenterednessMarginUpdated(_NEW_CENTEREDNESS_MARGIN);

        vm.expectEmit(address(vault));
        emit IVaultEvents.VaultAuxiliary(pool, "CenterednessMarginUpdated", abi.encode(_NEW_CENTEREDNESS_MARGIN));

        vm.prank(admin);
        ReClammPool(pool).setCenterednessMargin(_NEW_CENTEREDNESS_MARGIN);

        assertEq(ReClammPool(pool).getLastTimestamp(), block.timestamp, "Last timestamp was not updated");

        // Check if the last virtual balances were updated and are matching the current virtual balances.
        uint256[] memory lastVirtualBalances = _getLastVirtualBalances(pool);
        assertEq(lastVirtualBalances[daiIdx], virtualBalancesBefore[daiIdx], "DAI virtual balance does not match");
        assertEq(lastVirtualBalances[usdcIdx], virtualBalancesBefore[usdcIdx], "USDC virtual balance does not match");
    }

    function testComputePriceRangeBeforeInitialized() public {
        IERC20[] memory sortedTokens = InputHelpers.sortTokens(tokens);

        (address pool, ) = _createPool(
            [address(sortedTokens[a]), address(sortedTokens[b])].toMemoryArray(),
            "BeforeInitTest"
        );

        assertFalse(vault.isPoolInitialized(pool), "Pool is initialized");

        (uint256 minPrice, uint256 maxPrice) = ReClammPool(pool).computeCurrentPriceRange();
        assertEq(minPrice, _DEFAULT_MIN_PRICE);
        assertEq(maxPrice, _DEFAULT_MAX_PRICE);
    }

    function testComputePriceRangeAfterInitialized() public view {
        assertTrue(vault.isPoolInitialized(pool), "Pool is initialized");
        assertFalse(vault.isUnlocked(), "Vault is unlocked");

        // Should still be the initial values as nothing has changed.
        (uint256 minPrice, uint256 maxPrice) = ReClammPool(pool).computeCurrentPriceRange();
        assertApproxEqRel(minPrice, _DEFAULT_MIN_PRICE, 0.01e16, "Incorrect min price");
        assertApproxEqRel(maxPrice, _DEFAULT_MAX_PRICE, 0.01e16, "Incorrect max price");
    }

    function testCreateWithInvalidMinPrice() public {
        ReClammPoolParams memory params = ReClammPoolParams({
            name: "ReClamm Pool",
            symbol: "FAIL_POOL",
            version: "1",
            dailyPriceShiftExponent: 1e18,
            centerednessMargin: 0.2e18,
            initialMinPrice: 0,
            initialMaxPrice: 2000e18,
            initialTargetPrice: 1500e18,
            tokenAPriceIncludesRate: false,
            tokenBPriceIncludesRate: false
        });

        vm.expectRevert(IReClammPool.InvalidInitialPrice.selector);
        new ReClammPool(params, vault);
    }

    function testCreateWithTargetUnderMinPrice() public {
        ReClammPoolParams memory params = ReClammPoolParams({
            name: "ReClamm Pool",
            symbol: "FAIL_POOL",
            version: "1",
            dailyPriceShiftExponent: 1e18,
            centerednessMargin: 0.2e18,
            initialMinPrice: 1750e18,
            initialMaxPrice: 2000e18,
            initialTargetPrice: 1500e18,
            tokenAPriceIncludesRate: false,
            tokenBPriceIncludesRate: false
        });

        vm.expectRevert(IReClammPool.InvalidInitialPrice.selector);
        new ReClammPool(params, vault);
    }

    function testCreateWithInvalidMaxPrice() public {
        ReClammPoolParams memory params = ReClammPoolParams({
            name: "ReClamm Pool",
            symbol: "FAIL_POOL",
            version: "1",
            dailyPriceShiftExponent: 1e18,
            centerednessMargin: 0.2e18,
            initialMinPrice: 1000e18,
            initialMaxPrice: 0,
            initialTargetPrice: 1500e18,
            tokenAPriceIncludesRate: false,
            tokenBPriceIncludesRate: false
        });

        vm.expectRevert(IReClammPool.InvalidInitialPrice.selector);
        new ReClammPool(params, vault);
    }

    function testCreateWithTargetOverMaxPrice() public {
        ReClammPoolParams memory params = ReClammPoolParams({
            name: "ReClamm Pool",
            symbol: "FAIL_POOL",
            version: "1",
            dailyPriceShiftExponent: 1e18,
            centerednessMargin: 0.2e18,
            initialMinPrice: 1000e18,
            initialMaxPrice: 2000e18,
            initialTargetPrice: 3500e18,
            tokenAPriceIncludesRate: false,
            tokenBPriceIncludesRate: false
        });

        vm.expectRevert(IReClammPool.InvalidInitialPrice.selector);
        new ReClammPool(params, vault);
    }

    function testCreateWithInvalidTargetPrice() public {
        ReClammPoolParams memory params = ReClammPoolParams({
            name: "ReClamm Pool",
            symbol: "FAIL_POOL",
            version: "1",
            dailyPriceShiftExponent: 1e18,
            centerednessMargin: 0.2e18,
            initialMinPrice: 1000e18,
            initialMaxPrice: 2000e18,
            initialTargetPrice: 0,
            tokenAPriceIncludesRate: false,
            tokenBPriceIncludesRate: false
        });

        vm.expectRevert(IReClammPool.InvalidInitialPrice.selector);
        new ReClammPool(params, vault);
    }

    function testToPoolCenterAboveEnum() public pure {
        assertEq(
            uint256(ReClammMath.toEnum(false)),
            uint256(ReClammMath.PoolAboveCenter.FALSE),
            "Invalid enum value (false)"
        );
        assertEq(
            uint256(ReClammMath.toEnum(true)),
            uint256(ReClammMath.PoolAboveCenter.TRUE),
            "Invalid enum value (true)"
        );
        assertNotEq(
            uint256(ReClammMath.toEnum(false)),
            uint256(ReClammMath.PoolAboveCenter.TRUE),
            "Invalid enum value (false/true)"
        );
        assertNotEq(
            uint256(ReClammMath.toEnum(true)),
            uint256(ReClammMath.PoolAboveCenter.FALSE),
            "Invalid enum value (true/false)"
        );
    }

    function testOnBeforeInitializeEvents() public {
        (address newPool, ) = _createPool([address(usdc), address(dai)].toMemoryArray(), "New Test Pool");
        (IERC20[] memory tokens, , , ) = vault.getPoolTokenInfo(newPool);

        ReClammPoolImmutableData memory data = ReClammPool(newPool).getReClammPoolImmutableData();

        (, , , uint256 fourthRootPriceRatio) = ReClammMath.computeTheoreticalPriceRatioAndBalances(
            data.initialMinPrice,
            data.initialMaxPrice,
            data.initialTargetPrice
        );

        uint128 dailyPriceShiftBase = ReClammMath
            .toDailyPriceShiftBase(data.initialDailyPriceShiftExponent)
            .toUint128();
        uint256 actualDailyPriceShiftExponent = ReClammMath.toDailyPriceShiftExponent(dailyPriceShiftBase);

        vm.expectEmit(newPool);
        emit IReClammPool.PriceRatioStateUpdated(0, fourthRootPriceRatio, block.timestamp, block.timestamp);

        vm.expectEmit(address(vault));
        emit IVaultEvents.VaultAuxiliary(
            newPool,
            "PriceRatioStateUpdated",
            abi.encode(0, fourthRootPriceRatio, block.timestamp, block.timestamp)
        );

        vm.expectEmit(newPool);
        emit IReClammPool.DailyPriceShiftExponentUpdated(actualDailyPriceShiftExponent, dailyPriceShiftBase);

        vm.expectEmit(address(vault));
        emit IVaultEvents.VaultAuxiliary(
            newPool,
            "DailyPriceShiftExponentUpdated",
            abi.encode(actualDailyPriceShiftExponent, dailyPriceShiftBase)
        );

        vm.expectEmit(newPool);
        emit IReClammPool.CenterednessMarginUpdated(data.initialCenterednessMargin);

        vm.expectEmit(address(vault));
        emit IVaultEvents.VaultAuxiliary(
            newPool,
            "CenterednessMarginUpdated",
            abi.encode(data.initialCenterednessMargin)
        );

        vm.expectEmit(newPool);
        emit IReClammPool.LastTimestampUpdated(block.timestamp.toUint32());

        vm.expectEmit(address(vault));
        emit IVaultEvents.VaultAuxiliary(newPool, "LastTimestampUpdated", abi.encode(block.timestamp.toUint32()));

        vm.prank(alice);
        router.initialize(newPool, tokens, _initialBalances, 0, false, bytes(""));
    }

    function testSetDailyPriceShiftExponentTooHigh() public {
        ReClammPoolImmutableData memory data = ReClammPool(pool).getReClammPoolImmutableData();

        uint256 newDailyPriceShiftExponent = data.maxDailyPriceShiftExponent + 1;

        vm.prank(admin);
        vm.expectRevert(IReClammPool.DailyPriceShiftExponentTooHigh.selector);
        ReClammPool(pool).setDailyPriceShiftExponent(newDailyPriceShiftExponent);
    }

    function testSetLastVirtualBalances() public {
        uint256 virtualBalanceA = 10000e18;
        uint256 virtualBalanceB = 12000e18;

        vm.expectEmit(pool);
        emit IReClammPool.VirtualBalancesUpdated(virtualBalanceA, virtualBalanceB);

        vm.expectEmit(address(vault));
        emit IVaultEvents.VaultAuxiliary(pool, "VirtualBalancesUpdated", abi.encode(virtualBalanceA, virtualBalanceB));

        ReClammPoolMock(pool).setLastVirtualBalances([virtualBalanceA, virtualBalanceB].toMemoryArray());
        uint256[] memory lastVirtualBalances = _getLastVirtualBalances(pool);

        assertEq(lastVirtualBalances[a], virtualBalanceA, "Invalid last virtual balance A");
        assertEq(lastVirtualBalances[b], virtualBalanceB, "Invalid last virtual balance B");
    }

    function testSetLastVirtualBalances__Fuzz(uint256 virtualBalanceA, uint256 virtualBalanceB) public {
        virtualBalanceA = bound(virtualBalanceA, 1, type(uint128).max);
        virtualBalanceB = bound(virtualBalanceB, 1, type(uint128).max);

        ReClammPoolMock(pool).setLastVirtualBalances([virtualBalanceA, virtualBalanceB].toMemoryArray());
        uint256[] memory lastVirtualBalances = _getLastVirtualBalances(pool);

        assertEq(lastVirtualBalances[a], virtualBalanceA, "Invalid last virtual balance A");
        assertEq(lastVirtualBalances[b], virtualBalanceB, "Invalid last virtual balance B");
    }

    function testInitializeRangeErrors() public {
        (address newPool, ) = _createPool([address(usdc), address(dai)].toMemoryArray(), "New Test Pool");
        (IERC20[] memory tokens, , , ) = vault.getPoolTokenInfo(newPool);

        uint256[] memory highRatioAmounts = _initialBalances;
        highRatioAmounts[a] = 1e18;

        uint256 snapshotId = vm.snapshot();

        vm.expectRevert(IReClammPool.BalanceRatioExceedsTolerance.selector);
        vm.prank(alice);
        router.initialize(newPool, tokens, highRatioAmounts, 0, false, bytes(""));

        vm.revertTo(snapshotId);

        uint256[] memory lowRatioAmounts = _initialBalances;
        lowRatioAmounts[b] = 1e18;

        vm.expectRevert(IReClammPool.BalanceRatioExceedsTolerance.selector);
        vm.prank(alice);
        router.initialize(newPool, tokens, lowRatioAmounts, 0, false, bytes(""));
    }

    function testInitializationTokenErrors() public {
        string memory name = "ReClamm Pool";
        string memory symbol = "RECLAMM_POOL";

        address[] memory tokens = [address(usdc), address(dai)].toMemoryArray();
        IERC20[] memory sortedTokens = InputHelpers.sortTokens(tokens.asIERC20());
        TokenConfig[] memory tokenConfig = vault.buildTokenConfig(sortedTokens);

        PoolRoleAccounts memory roleAccounts;

        // Standard tokens, one includes rate in the price.
        ReClammPriceParams memory priceParams = ReClammPriceParams({
            initialMinPrice: _initialMinPrice,
            initialMaxPrice: _initialMaxPrice,
            initialTargetPrice: _initialTargetPrice,
            tokenAPriceIncludesRate: true,
            tokenBPriceIncludesRate: false
        });

        vm.expectRevert(IVaultErrors.InvalidTokenType.selector);
        ReClammPoolFactoryMock(poolFactory).create(
            name,
            symbol,
            tokenConfig,
            roleAccounts,
            _DEFAULT_SWAP_FEE,
            priceParams,
            _DEFAULT_DAILY_PRICE_SHIFT_EXPONENT,
            _DEFAULT_CENTEREDNESS_MARGIN,
            bytes32(saltNumber++)
        );

        // Repeat for the other one.
        priceParams = ReClammPriceParams({
            initialMinPrice: _initialMinPrice,
            initialMaxPrice: _initialMaxPrice,
            initialTargetPrice: _initialTargetPrice,
            tokenAPriceIncludesRate: false,
            tokenBPriceIncludesRate: true
        });

        vm.expectRevert(IVaultErrors.InvalidTokenType.selector);
        ReClammPoolFactoryMock(poolFactory).create(
            name,
            symbol,
            tokenConfig,
            roleAccounts,
            _DEFAULT_SWAP_FEE,
            priceParams,
            _DEFAULT_DAILY_PRICE_SHIFT_EXPONENT,
            _DEFAULT_CENTEREDNESS_MARGIN,
            bytes32(saltNumber++)
        );
    }

    function testInitializationCenteredness() public {
        (address newPool, ) = _createPool([address(usdc), address(dai)].toMemoryArray(), "New Test Pool");
        (IERC20[] memory tokens, , , ) = vault.getPoolTokenInfo(newPool);

        ReClammPoolMock(newPool).manualSetCenterednessMargin(FixedPoint.ONE);

        vm.expectRevert(IReClammPool.PoolCenterednessTooLow.selector);
        vm.prank(alice);
        router.initialize(newPool, tokens, _initialBalances, 0, false, bytes(""));
    }

    function testInvalidStartTime() public {
        ReClammPoolDynamicData memory data = IReClammPool(pool).getReClammPoolDynamicData();

        uint256 priceRatioUpdateStartTime = block.timestamp;
        uint256 priceRatioUpdateEndTime = block.timestamp - 100; // invalid

        // Fail `priceRatioUpdateStartTime > priceRatioUpdateEndTime`.
        vm.expectRevert(IReClammPool.InvalidStartTime.selector);
        ReClammPoolMock(pool).manualSetPriceRatioState(
            data.endFourthRootPriceRatio,
            priceRatioUpdateStartTime,
            priceRatioUpdateEndTime
        );

        priceRatioUpdateEndTime = block.timestamp + 100; // valid

        // Fail `priceRatioUpdateStartTime < block.timestamp`.
        vm.warp(priceRatioUpdateStartTime + 1);

        vm.expectRevert(IReClammPool.InvalidStartTime.selector);
        ReClammPoolMock(pool).manualSetPriceRatioState(
            data.endFourthRootPriceRatio,
            priceRatioUpdateStartTime,
            priceRatioUpdateEndTime
        );
    }

    function testDailyPriceShiftExponentHighPrice__Fuzz(uint256 exponent) public {
        // 1. Fuzz the exponent in the range [10e16, _MAX_DAILY_PRICE_SHIFT_EXPONENT]
        exponent = bound(exponent, 10e16, _MAX_DAILY_PRICE_SHIFT_EXPONENT);

        // 2. Set the daily price shift exponent on the pool (must be admin, and the vault must be locked)
        vm.prank(admin);
        ReClammPool(pool).setDailyPriceShiftExponent(exponent);

        // 3. Swap all of token B for token A using the router, with amountOut = current balance of A
        (IERC20[] memory tokens, , uint256[] memory balances, ) = vault.getPoolTokenInfo(pool);

        vm.prank(alice);
        router.swapSingleTokenExactOut(
            pool,
            tokens[b],
            tokens[a],
            balances[a] - _MIN_TOKEN_BALANCE,
            MAX_UINT256,
            MAX_UINT256,
            false,
            bytes("")
        );

        // Skip 1 second, so the virtual balances are updated in the pool.
        skip(1 seconds);

        (uint256 minPriceBefore, uint256 maxPriceBefore) = ReClammPool(pool).computeCurrentPriceRange();

        skip(1 days);

        (uint256 minPriceAfter, uint256 maxPriceAfter) = ReClammPool(pool).computeCurrentPriceRange();

        // Calculate expected min price after 1 day
        // The price should move by a factor of 2^exponent (using exp2 from FixedPoint)
        uint256 expectedMinPrice = minPriceBefore.mulDown(uint256(2e18).powDown(exponent));
        uint256 expectedMaxPrice = maxPriceBefore.mulDown(uint256(2e18).powDown(exponent));

        // Allow for some rounding error
        assertApproxEqRel(minPriceAfter, expectedMinPrice, 1e14, "Min price did not move as expected");
        assertApproxEqRel(maxPriceAfter, expectedMaxPrice, 1e14, "Max price did not move as expected");
    }

    function testDailyPriceShiftExponentLowPrice__Fuzz(uint256 exponent) public {
        // 1. Fuzz the exponent in the range [10e16, _MAX_DAILY_PRICE_SHIFT_EXPONENT]
        exponent = bound(exponent, 10e16, _MAX_DAILY_PRICE_SHIFT_EXPONENT);

        // 2. Set the daily price shift exponent on the pool (must be admin and vault locked)
        vm.prank(admin);
        ReClammPool(pool).setDailyPriceShiftExponent(exponent);

        // 3. Swap all of token B for token A using the router, with amountOut = current balance of A
        (IERC20[] memory tokens, , uint256[] memory balances, ) = vault.getPoolTokenInfo(pool);

        vm.prank(alice);
        router.swapSingleTokenExactOut(
            pool,
            tokens[a],
            tokens[b],
            balances[b] - _MIN_TOKEN_BALANCE,
            MAX_UINT256,
            MAX_UINT256,
            false,
            bytes("")
        );

        // Skip 1 second, so the virtual balances are updated in the pool.
        skip(1 seconds);

        // Get min price before swap
        (uint256 minPriceBefore, uint256 maxPriceBefore) = ReClammPool(pool).computeCurrentPriceRange();

        // 4. Advance time by 1 day
        skip(1 days);

        // 5. Check that the new min price is minPriceBefore * 2^exponent
        (uint256 minPriceAfter, uint256 maxPriceAfter) = ReClammPool(pool).computeCurrentPriceRange();

        // Calculate expected min price after 1 day
        // The price should move by a factor of 2^exponent (using exp2 from FixedPoint)
        uint256 expectedMinPrice = minPriceBefore.divDown(uint256(2e18).powDown(exponent));
        uint256 expectedMaxPrice = maxPriceBefore.divDown(uint256(2e18).powDown(exponent));

        // Allow for some rounding error
        assertApproxEqRel(minPriceAfter, expectedMinPrice, 1e14, "Min price did not move as expected");
        assertApproxEqRel(maxPriceAfter, expectedMaxPrice, 1e14, "Max price did not move as expected");
    }

    function _createStandardPool(
        bool tokenAPriceIncludesRate,
        bool tokenBPriceIncludesRate,
        string memory label
    ) internal returns (address newPool) {
        string memory name = "ReClamm Pool";
        string memory symbol = "RECLAMM_POOL";

        address[] memory tokens = [address(usdc), address(dai)].toMemoryArray();
        IERC20[] memory sortedTokens = InputHelpers.sortTokens(tokens.asIERC20());
        PoolRoleAccounts memory roleAccounts;

        ReClammPriceParams memory priceParams = ReClammPriceParams({
            initialMinPrice: _initialMinPrice,
            initialMaxPrice: _initialMaxPrice,
            initialTargetPrice: _initialTargetPrice,
            tokenAPriceIncludesRate: tokenAPriceIncludesRate,
            tokenBPriceIncludesRate: tokenBPriceIncludesRate
        });

        newPool = ReClammPoolFactoryMock(poolFactory).create(
            name,
            symbol,
            vault.buildTokenConfig(sortedTokens),
            roleAccounts,
            _DEFAULT_SWAP_FEE,
            priceParams,
            _DEFAULT_DAILY_PRICE_SHIFT_EXPONENT,
            _DEFAULT_CENTEREDNESS_MARGIN,
            bytes32(saltNumber++)
        );
        vm.label(newPool, label);
    }
}<|MERGE_RESOLUTION|>--- conflicted
+++ resolved
@@ -190,16 +190,12 @@
         );
         assertEq(priceRatioState.priceRatioUpdateEndTime, block.timestamp, "Invalid default priceRatioUpdateEndTime");
 
-<<<<<<< HEAD
-        uint256 oldFourthRootPriceRatio = priceRatioState.endFourthRootPriceRatio;
-        uint256 newPriceRatio = 16e18;
-        uint256 newFourthRootPriceRatio = 2e18; // 4th root of 16
-=======
         uint256 oldFourthRootPriceRatio = ReClammPool(pool).computeCurrentFourthRootPriceRatio();
         uint256 newFourthRootPriceRatio = oldFourthRootPriceRatio.mulDown(90e16);
->>>>>>> ad1d1fd9
+        uint256 newPriceRatio = mathMock.pow4(newFourthRootPriceRatio);
         uint256 newPriceRatioUpdateStartTime = block.timestamp;
         uint256 newPriceRatioUpdateEndTime = block.timestamp + 1 days;
+
         vm.prank(admin);
         ReClammPool(pool).setPriceRatioState(newPriceRatio, newPriceRatioUpdateStartTime, newPriceRatioUpdateEndTime);
 
