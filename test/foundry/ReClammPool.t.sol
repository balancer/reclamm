--- conflicted
+++ resolved
@@ -70,8 +70,8 @@
         );
     }
 
-    function testGetCurrentFourthRootPriceRatio() public view {
-        uint256 fourthRootPriceRatio = ReClammPool(pool).getCurrentFourthRootPriceRatio();
+    function testcomputeCurrentFourthRootPriceRatio() public view {
+        uint256 fourthRootPriceRatio = ReClammPool(pool).computeCurrentFourthRootPriceRatio();
         assertEq(fourthRootPriceRatio, _initialFourthRootPriceRatio, "Invalid default fourthRootPriceRatio");
     }
 
@@ -126,15 +126,11 @@
 
     function testGetPriceRatioState() public {
         PriceRatioState memory priceRatioState = ReClammPool(pool).getPriceRatioState();
-<<<<<<< HEAD
-        assertEq(priceRatioState.startFourthRootPriceRatio, 0, "Invalid default startFourthRootPriceRatio");
-=======
         assertEq(
             priceRatioState.startFourthRootPriceRatio,
-            _initialFourthRootPriceRatio,
+            0,
             "Invalid default startFourthRootPriceRatio"
         );
->>>>>>> 2012fd89
         assertEq(
             priceRatioState.endFourthRootPriceRatio,
             _initialFourthRootPriceRatio,
@@ -142,14 +138,10 @@
         );
         assertEq(
             priceRatioState.priceRatioUpdateStartTime,
-            getTestPoolCreationTimestamp().toUint32(),
+            block.timestamp,
             "Invalid default priceRatioUpdateStartTime"
         );
-        assertEq(
-            priceRatioState.priceRatioUpdateEndTime,
-            getTestPoolCreationTimestamp().toUint32(),
-            "Invalid default priceRatioUpdateEndTime"
-        );
+        assertEq(priceRatioState.priceRatioUpdateEndTime, block.timestamp, "Invalid default priceRatioUpdateEndTime");
 
         uint256 oldFourthRootPriceRatio = priceRatioState.endFourthRootPriceRatio;
         uint256 newFourthRootPriceRatio = 5e18;
@@ -192,13 +184,13 @@
         uint256 newStaticSwapFeePercentage = 5e16;
 
         PriceRatioState memory state = PriceRatioState({
-            startFourthRootPriceRatio: ReClammPool(pool).getCurrentFourthRootPriceRatio().toUint96(),
+            startFourthRootPriceRatio: ReClammPool(pool).computeCurrentFourthRootPriceRatio().toUint96(),
             endFourthRootPriceRatio: endFourthRootPriceRatio.toUint96(),
             priceRatioUpdateStartTime: block.timestamp.toUint32(),
             priceRatioUpdateEndTime: (block.timestamp + 1 days).toUint32()
         });
 
-        (uint256[] memory currentVirtualBalances, ) = ReClammPool(pool).getCurrentVirtualBalances();
+        (uint256[] memory currentVirtualBalances, ) = ReClammPool(pool).computeCurrentVirtualBalances();
 
         vm.startPrank(admin);
         ReClammPool(pool).setPriceRatioState(
@@ -213,7 +205,7 @@
 
         vm.warp(block.timestamp + 6 hours);
 
-        uint96 currentFourthRootPriceRatio = ReClammMath.calculateFourthRootPriceRatio(
+        uint96 currentFourthRootPriceRatio = ReClammMath.computeFourthRootPriceRatio(
             block.timestamp.toUint32(),
             state.startFourthRootPriceRatio,
             state.endFourthRootPriceRatio,
@@ -313,7 +305,7 @@
         uint32 duration = 6 hours;
         uint32 priceRatioUpdateEndTime = uint32(block.timestamp) + duration;
 
-        uint96 startFourthRootPriceRatio = ReClammPool(pool).getCurrentFourthRootPriceRatio().toUint96();
+        uint96 startFourthRootPriceRatio = ReClammPool(pool).computeCurrentFourthRootPriceRatio().toUint96();
         vm.prank(admin);
         vm.expectEmit();
         emit IReClammPool.PriceRatioStateUpdated(
@@ -330,8 +322,8 @@
         assertEq(actualPriceRatioUpdateStartTime, block.timestamp, "Invalid updated actual price ratio start time");
 
         skip(duration / 2);
-        uint96 fourthRootPriceRatio = ReClammPool(pool).getCurrentFourthRootPriceRatio().toUint96();
-        uint96 mathFourthRootPriceRatio = ReClammMath.calculateFourthRootPriceRatio(
+        uint96 fourthRootPriceRatio = ReClammPool(pool).computeCurrentFourthRootPriceRatio().toUint96();
+        uint96 mathFourthRootPriceRatio = ReClammMath.computeFourthRootPriceRatio(
             uint32(block.timestamp),
             startFourthRootPriceRatio,
             endFourthRootPriceRatio,
@@ -342,7 +334,7 @@
         assertEq(fourthRootPriceRatio, mathFourthRootPriceRatio, "FourthRootPriceRatio not updated correctly");
 
         skip(duration / 2 + 1);
-        fourthRootPriceRatio = ReClammPool(pool).getCurrentFourthRootPriceRatio().toUint96();
+        fourthRootPriceRatio = ReClammPool(pool).computeCurrentFourthRootPriceRatio().toUint96();
         assertEq(fourthRootPriceRatio, endFourthRootPriceRatio, "FourthRootPriceRatio does not match new value");
     }
 
@@ -378,7 +370,7 @@
         vm.warp(block.timestamp + 6 hours);
 
         // Check if the last virtual balances stored in the pool are different from the current virtual balances.
-        (uint256[] memory virtualBalancesBefore, ) = ReClammPool(pool).getCurrentVirtualBalances();
+        (uint256[] memory virtualBalancesBefore, ) = ReClammPool(pool).computeCurrentVirtualBalances();
         uint256[] memory lastVirtualBalancesBeforeSet = ReClammPoolMock(pool).getLastVirtualBalances();
 
         assertNotEq(
@@ -447,7 +439,7 @@
 
     function testOutOfRangeAfterSetCenterednessMargin() public {
         // Move the pool close to the current margin.
-        (uint256[] memory virtualBalances, ) = ReClammPool(pool).getCurrentVirtualBalances();
+        (uint256[] memory virtualBalances, ) = ReClammPool(pool).computeCurrentVirtualBalances();
         uint256 newBalanceB = 100e18;
 
         // Pool Centeredness = Ra * Vb / (Rb * Va). Make centeredness = margin, and you have the equation below.
@@ -458,7 +450,7 @@
 
         assertTrue(ReClammPoolMock(pool).isPoolInRange(), "Pool is out of range");
         assertApproxEqRel(
-            ReClammPoolMock(pool).getCurrentPoolCenteredness(),
+            ReClammPoolMock(pool).computeCurrentPoolCenteredness(),
             _DEFAULT_CENTEREDNESS_MARGIN,
             1e16,
             "Pool centeredness is not close from margin"
@@ -478,7 +470,7 @@
         vm.warp(block.timestamp + 6 hours);
 
         // Check if the last virtual balances stored in the pool are different from the current virtual balances.
-        (uint256[] memory virtualBalancesBefore, ) = ReClammPool(pool).getCurrentVirtualBalances();
+        (uint256[] memory virtualBalancesBefore, ) = ReClammPool(pool).computeCurrentVirtualBalances();
         uint256[] memory lastVirtualBalancesBeforeSet = ReClammPoolMock(pool).getLastVirtualBalances();
 
         assertNotEq(
