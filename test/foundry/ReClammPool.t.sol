// SPDX-License-Identifier: GPL-3.0-or-later

pragma solidity ^0.8.24;

import "forge-std/Test.sol";

import { SafeCast } from "@openzeppelin/contracts/utils/math/SafeCast.sol";
import { IERC20 } from "@openzeppelin/contracts/token/ERC20/IERC20.sol";
import { IERC20Metadata } from "@openzeppelin/contracts/token/ERC20/extensions/IERC20Metadata.sol";
import { Math } from "@openzeppelin/contracts/utils/math/Math.sol";

import { IAuthentication } from "@balancer-labs/v3-interfaces/contracts/solidity-utils/helpers/IAuthentication.sol";
import { IVaultEvents } from "@balancer-labs/v3-interfaces/contracts/vault/IVaultEvents.sol";
import { IVaultErrors } from "@balancer-labs/v3-interfaces/contracts/vault/IVaultErrors.sol";
import { FixedPoint } from "@balancer-labs/v3-solidity-utils/contracts/math/FixedPoint.sol";
import "@balancer-labs/v3-interfaces/contracts/vault/VaultTypes.sol";

import { CastingHelpers } from "@balancer-labs/v3-solidity-utils/contracts/helpers/CastingHelpers.sol";
import { InputHelpers } from "@balancer-labs/v3-solidity-utils/contracts/helpers/InputHelpers.sol";
import { ArrayHelpers } from "@balancer-labs/v3-solidity-utils/contracts/test/ArrayHelpers.sol";

import { PriceRatioState, ReClammMath, a, b } from "../../contracts/lib/ReClammMath.sol";
import { ReClammPriceParams } from "../../contracts/lib/ReClammPoolFactoryLib.sol";
import { ReClammPoolFactoryMock } from "../../contracts/test/ReClammPoolFactoryMock.sol";
import { ReClammPoolMock } from "../../contracts/test/ReClammPoolMock.sol";
import { ReClammMathMock } from "../../contracts/test/ReClammMathMock.sol";
import { BaseReClammTest } from "./utils/BaseReClammTest.sol";
import { ReClammPool } from "../../contracts/ReClammPool.sol";
import {
    IReClammPool,
    ReClammPoolDynamicData,
    ReClammPoolImmutableData,
    ReClammPoolParams
} from "../../contracts/interfaces/IReClammPool.sol";

contract ReClammPoolTest is BaseReClammTest {
    using FixedPoint for *;
    using CastingHelpers for *;
    using ArrayHelpers for *;
    using SafeCast for *;

    uint256 private constant _NEW_CENTEREDNESS_MARGIN = 30e16;
    uint256 private constant _INITIAL_AMOUNT = 1000e18;

    // Tokens with decimals introduces some rounding imprecisions, so we need to be more tolerant with the inverse
    // initialization error.
    uint256 private constant _INVERSE_INITIALIZATION_ERROR = 1e12;
    uint256 private constant _MIN_SWAP_FEE_PERCENTAGE = 0.001e16; // 0.001%
    uint256 private constant _MAX_SWAP_FEE_PERCENTAGE = 10e16; // 10%

    uint256 private constant _MAX_CENTEREDNESS_MARGIN = 90e16; // 90%

    uint256 private constant _MIN_PRICE_RATIO_UPDATE_DURATION = 1 days;
    uint256 private constant _BALANCE_RATIO_AND_PRICE_TOLERANCE = 0.01e16; // 0.01%

    ReClammMathMock mathMock = new ReClammMathMock();

    function testOnSwapOnlyVault() public {
        PoolSwapParams memory request;
        vm.expectRevert(abi.encodeWithSelector(IVaultErrors.SenderIsNotVault.selector, address(this)));
        ReClammPool(pool).onSwap(request);
    }

    function testOnBeforeInitializeOnlyVault() public {
        vm.expectRevert(abi.encodeWithSelector(IVaultErrors.SenderIsNotVault.selector, address(this)));
        ReClammPool(pool).onBeforeInitialize(new uint256[](2), bytes(""));
    }

    function testOnBeforeAddLiquidityOnlyVault() public {
        vm.expectRevert(abi.encodeWithSelector(IVaultErrors.SenderIsNotVault.selector, address(this)));
        ReClammPool(pool).onBeforeAddLiquidity(
            address(this),
            address(this),
            AddLiquidityKind.PROPORTIONAL,
            new uint256[](2),
            0,
            new uint256[](2),
            bytes("")
        );
    }

    function testOnBeforeRemoveLiquidityOnlyVault() public {
        vm.expectRevert(abi.encodeWithSelector(IVaultErrors.SenderIsNotVault.selector, address(this)));
        ReClammPool(pool).onBeforeRemoveLiquidity(
            address(this),
            address(this),
            RemoveLiquidityKind.PROPORTIONAL,
            1,
            new uint256[](2),
            new uint256[](2),
            bytes("")
        );
    }

    function testComputeCurrentFourthRootPriceRatio() public view {
        uint256 fourthRootPriceRatio = ReClammPool(pool).computeCurrentFourthRootPriceRatio();
        assertEq(fourthRootPriceRatio, _initialFourthRootPriceRatio, "Invalid default fourthRootPriceRatio");
    }

    function testGetCenterednessMargin() public {
        uint256 centerednessMargin = ReClammPool(pool).getCenterednessMargin();
        assertEq(centerednessMargin, _DEFAULT_CENTEREDNESS_MARGIN, "Invalid default centerednessMargin");

        vm.prank(admin);
        ReClammPool(pool).setCenterednessMargin(_NEW_CENTEREDNESS_MARGIN);

        centerednessMargin = ReClammPool(pool).getCenterednessMargin();
        assertEq(centerednessMargin, _NEW_CENTEREDNESS_MARGIN, "Invalid new centerednessMargin");
    }

    function testGetLastTimestamp() public {
        // Call any function that updates the last timestamp.
        vm.prank(admin);
        ReClammPool(pool).setDailyPriceShiftExponent(20e16);

        uint256 lastTimestampBeforeWarp = ReClammPool(pool).getLastTimestamp();
        assertEq(lastTimestampBeforeWarp, block.timestamp, "Invalid lastTimestamp before warp");

        skip(1 hours);
        uint256 lastTimestampAfterWarp = ReClammPool(pool).getLastTimestamp();
        assertEq(lastTimestampAfterWarp, lastTimestampBeforeWarp, "Invalid lastTimestamp after warp");

        // Call any function that updates the last timestamp.
        vm.prank(admin);
        ReClammPool(pool).setDailyPriceShiftExponent(30e16);

        uint256 lastTimestampAfterSetDailyPriceShiftExponent = ReClammPool(pool).getLastTimestamp();
        assertEq(
            lastTimestampAfterSetDailyPriceShiftExponent,
            block.timestamp,
            "Invalid lastTimestamp after setDailyPriceShiftExponent"
        );
    }

    function testGetDailyPriceShiftBase() public {
        uint256 dailyPriceShiftExponent = 20e16;
        uint256 expectedDailyPriceShiftBase = ReClammMath.toDailyPriceShiftBase(dailyPriceShiftExponent);
        vm.prank(admin);
        ReClammPool(pool).setDailyPriceShiftExponent(dailyPriceShiftExponent);

        uint256 actualDailyPriceShiftDailyBase = ReClammPool(pool).getDailyPriceShiftBase();
        assertEq(actualDailyPriceShiftDailyBase, expectedDailyPriceShiftBase, "Invalid DailyPriceShiftBase");
    }

    function testGetDailyPriceShiftExponentToBase() public {
        uint256 dailyPriceRateExponent = 30e16;
        vm.prank(admin);
        uint256 actualDailyPriceShiftExponentReturned = ReClammPool(pool).setDailyPriceShiftExponent(
            dailyPriceRateExponent
        );

        uint256 actualDailyPriceShiftBase = ReClammPool(pool).getDailyPriceShiftBase();
        uint256 actualDailyPriceShiftExponent = ReClammPool(pool).getDailyPriceShiftExponent();
        assertEq(
            FixedPoint.ONE - actualDailyPriceShiftExponent / _PRICE_SHIFT_EXPONENT_INTERNAL_ADJUSTMENT,
            actualDailyPriceShiftBase,
            "Invalid dailyPriceShiftBase"
        );

        assertApproxEqRel(
            actualDailyPriceShiftExponent,
            dailyPriceRateExponent,
            1e16,
            "Invalid dailyPriceRateExponent"
        );

        assertEq(
            actualDailyPriceShiftExponentReturned,
            actualDailyPriceShiftExponent,
            "Invalid dailyPriceRateExponent returned"
        );
    }

    function testGetPriceRatioState() public {
        PriceRatioState memory priceRatioState = ReClammPool(pool).getPriceRatioState();
        assertApproxEqAbs(
            priceRatioState.startFourthRootPriceRatio,
            _initialFourthRootPriceRatio,
            1e6,
            "Invalid default startFourthRootPriceRatio"
        );
        // Error tolerance of 1 million wei (price ratio is computed using the pool balances and may have a small error).
        assertApproxEqAbs(
            priceRatioState.endFourthRootPriceRatio,
            _initialFourthRootPriceRatio,
            1e6,
            "Invalid default endFourthRootPriceRatio"
        );
        assertEq(
            priceRatioState.priceRatioUpdateStartTime,
            block.timestamp,
            "Invalid default priceRatioUpdateStartTime"
        );
        assertEq(priceRatioState.priceRatioUpdateEndTime, block.timestamp, "Invalid default priceRatioUpdateEndTime");

        uint256 oldFourthRootPriceRatio = ReClammPool(pool).computeCurrentFourthRootPriceRatio();
        uint256 newFourthRootPriceRatio = oldFourthRootPriceRatio.mulDown(90e16);
        uint256 newPriceRatio = _pow4(newFourthRootPriceRatio);
        uint256 newPriceRatioUpdateStartTime = block.timestamp;
        uint256 newPriceRatioUpdateEndTime = block.timestamp + 1 days;

        vm.prank(admin);
        ReClammPool(pool).startPriceRatioUpdate(
            newPriceRatio,
            newPriceRatioUpdateStartTime,
            newPriceRatioUpdateEndTime
        );

        priceRatioState = ReClammPool(pool).getPriceRatioState();
        assertEq(
            priceRatioState.startFourthRootPriceRatio,
            oldFourthRootPriceRatio,
            "Invalid new startFourthRootPriceRatio"
        );
        assertApproxEqRel(
            priceRatioState.endFourthRootPriceRatio,
            newFourthRootPriceRatio,
            1,
            "Invalid new endFourthRootPriceRatio"
        );
        assertEq(
            priceRatioState.priceRatioUpdateStartTime,
            newPriceRatioUpdateStartTime,
            "Invalid new priceRatioUpdateStartTime"
        );
        assertEq(
            priceRatioState.priceRatioUpdateEndTime,
            newPriceRatioUpdateEndTime,
            "Invalid new priceRatioUpdateEndTime"
        );
    }

    function testGetReClammPoolDynamicData() public {
        // Modify values using setters
        uint256 newDailyPriceShiftExponent = 80e16;
        uint256 endPriceRatio = 16e18;
        uint256 endFourthRootPriceRatio = 2e18;
        uint256 newStaticSwapFeePercentage = 5e16;

        PriceRatioState memory state = PriceRatioState({
            startFourthRootPriceRatio: ReClammPool(pool).computeCurrentFourthRootPriceRatio().toUint96(),
            endFourthRootPriceRatio: endFourthRootPriceRatio.toUint96(),
            priceRatioUpdateStartTime: block.timestamp.toUint32(),
            priceRatioUpdateEndTime: (block.timestamp + 3 days).toUint32()
        });

        (uint256[] memory currentVirtualBalances, ) = _computeCurrentVirtualBalances(pool);

        vm.startPrank(admin);
        ReClammPool(pool).startPriceRatioUpdate(
            endPriceRatio,
            state.priceRatioUpdateStartTime,
            state.priceRatioUpdateEndTime
        );
        ReClammPool(pool).setDailyPriceShiftExponent(newDailyPriceShiftExponent);
        ReClammPool(pool).setCenterednessMargin(_NEW_CENTEREDNESS_MARGIN);
        vault.setStaticSwapFeePercentage(pool, newStaticSwapFeePercentage);
        vm.stopPrank();

        vm.warp(block.timestamp + 6 hours);

        uint256 currentPriceRatio = ReClammPool(pool).computeCurrentPriceRatio();
        uint96 currentFourthRootPriceRatio = ReClammPool(pool).computeCurrentFourthRootPriceRatio().toUint96();

        // Get initial dynamic data.
        ReClammPoolDynamicData memory data = ReClammPool(pool).getReClammPoolDynamicData();

        // Check balances.
        assertEq(data.balancesLiveScaled18.length, 2, "Invalid number of balances");
        (, , , uint256[] memory balancesLiveScaled18) = vault.getPoolTokenInfo(pool);
        assertEq(data.balancesLiveScaled18[daiIdx], balancesLiveScaled18[daiIdx], "Invalid DAI balance");
        assertEq(data.balancesLiveScaled18[usdcIdx], balancesLiveScaled18[usdcIdx], "Invalid USDC balance");

        // Check token rates.
        assertEq(data.tokenRates.length, 2, "Invalid number of token rates");
        (, uint256[] memory tokenRates) = vault.getPoolTokenRates(pool);
        assertEq(data.tokenRates[daiIdx], tokenRates[daiIdx], "Invalid DAI token rate");
        assertEq(data.tokenRates[usdcIdx], tokenRates[usdcIdx], "Invalid USDC token rate");

        assertEq(data.staticSwapFeePercentage, newStaticSwapFeePercentage, "Invalid static swap fee percentage");
        assertEq(data.totalSupply, ReClammPool(pool).totalSupply(), "Invalid total supply");

        // Check pool specific parameters.
        assertEq(data.lastTimestamp, block.timestamp - 6 hours, "Invalid last timestamp");
        assertEq(data.currentPriceRatio, currentPriceRatio, "Invalid current price ratio");
        assertEq(
            data.currentFourthRootPriceRatio,
            currentFourthRootPriceRatio,
            "Invalid current fourth root price ratio"
        );
        assertEq(
            data.startFourthRootPriceRatio,
            state.startFourthRootPriceRatio,
            "Invalid start fourth root price ratio"
        );
        assertEq(data.endFourthRootPriceRatio, state.endFourthRootPriceRatio, "Invalid end fourth root price ratio");
        assertEq(data.priceRatioUpdateStartTime, state.priceRatioUpdateStartTime, "Invalid start time");
        assertEq(data.priceRatioUpdateEndTime, state.priceRatioUpdateEndTime, "Invalid end time");

        assertEq(data.centerednessMargin, _NEW_CENTEREDNESS_MARGIN, "Invalid centeredness margin");
        assertEq(
            data.dailyPriceShiftBase,
            FixedPoint.ONE - newDailyPriceShiftExponent / 124649,
            "Invalid daily price shift base"
        );
        assertEq(
            data.dailyPriceShiftExponent,
            mathMock.toDailyPriceShiftExponent(data.dailyPriceShiftBase),
            "Invalid daily price shift exponent"
        );
        assertEq(data.lastVirtualBalances.length, 2, "Invalid number of last virtual balances");
        assertEq(data.lastVirtualBalances[daiIdx], currentVirtualBalances[daiIdx], "Invalid DAI last virtual balance");
        assertEq(
            data.lastVirtualBalances[usdcIdx],
            currentVirtualBalances[usdcIdx],
            "Invalid USDC last virtual balance"
        );

        assertEq(data.isPoolInitialized, true, "Pool should remain initialized");
        assertEq(data.isPoolPaused, false, "Pool should remain unpaused");
        assertEq(data.isPoolInRecoveryMode, false, "Pool should remain not in recovery mode");
    }

    function testGetReClammPoolImmutableData() public view {
        ReClammPoolImmutableData memory data = ReClammPool(pool).getReClammPoolImmutableData();
        // Check Base Pool parameters.
        assertEq(data.tokens.length, 2, "Invalid number of tokens");
        assertEq(data.minSwapFeePercentage, _MIN_SWAP_FEE_PERCENTAGE, "Invalid minimum swap fee");
        assertEq(data.maxSwapFeePercentage, _MAX_SWAP_FEE_PERCENTAGE, "Invalid maximum swap fee");

        assertEq(address(data.tokens[daiIdx]), address(dai), "Invalid DAI token");
        assertEq(address(data.tokens[usdcIdx]), address(usdc), "Invalid USDC token");

        // Tokens with 18 decimals do not scale, so the scaling factor is 1.
        assertEq(data.decimalScalingFactors.length, 2, "Invalid number of decimal scaling factors");
        assertEq(data.decimalScalingFactors[daiIdx], 1, "Invalid DAI decimal scaling factor");
        assertEq(data.decimalScalingFactors[usdcIdx], 1, "Invalid USDC decimal scaling factor");

        assertFalse(data.tokenAPriceIncludesRate, "Token A priced with rate");
        assertFalse(data.tokenBPriceIncludesRate, "Token B priced with rate");

        // Check initialization parameters.
        assertEq(data.initialMinPrice, _DEFAULT_MIN_PRICE, "Invalid initial minimum price");
        assertEq(data.initialMaxPrice, _DEFAULT_MAX_PRICE, "Invalid initial maximum price");
        assertEq(data.initialTargetPrice, _DEFAULT_TARGET_PRICE, "Invalid initial target price");
        assertEq(
            data.initialDailyPriceShiftExponent,
            _DEFAULT_DAILY_PRICE_SHIFT_EXPONENT,
            "Invalid initial price shift exponent"
        );
        assertEq(data.initialCenterednessMargin, _DEFAULT_CENTEREDNESS_MARGIN, "Invalid initial centeredness margin");

        // Check operating limit parameters.
        assertEq(data.maxCenterednessMargin, _MAX_CENTEREDNESS_MARGIN, "Invalid max centeredness margin");

        // Ensure that the max centeredness margin parameter fits in uint64.
        assertEq(data.maxCenterednessMargin, uint64(data.maxCenterednessMargin), "Max centeredness margin not uint64");
        assertEq(
            data.maxDailyPriceShiftExponent,
            _MAX_DAILY_PRICE_SHIFT_EXPONENT,
            "Invalid max daily price shift exponent"
        );
        uint256 maxUpdateRate = FixedPoint.powUp(2e18, _MAX_DAILY_PRICE_SHIFT_EXPONENT);

        assertEq(data.maxDailyPriceRatioUpdateRate, maxUpdateRate, "Invalid max daily price ratio update rate");
        assertEq(
            data.minPriceRatioUpdateDuration,
            _MIN_PRICE_RATIO_UPDATE_DURATION,
            "Invalid min price ratio update duration"
        );
        assertEq(data.minPriceRatioDelta, _MIN_PRICE_RATIO_DELTA, "Invalid min fourth root price ratio delta");
        assertEq(
            data.balanceRatioAndPriceTolerance,
            _BALANCE_RATIO_AND_PRICE_TOLERANCE,
            "Invalid balance ratio and price tolerance"
        );
    }

    function testSetFourthRootPriceRatioPermissioned() public {
        vm.expectRevert(IAuthentication.SenderNotAllowed.selector);
        vm.prank(alice);
        ReClammPool(pool).startPriceRatioUpdate(1, block.timestamp, block.timestamp);
    }

    function testSetFourthRootPriceRatioPoolNotInitialized() public {
        vault.manualSetInitializedPool(pool, false);

        vm.expectRevert(IReClammPool.PoolNotInitialized.selector);
        vm.prank(admin);
        ReClammPool(pool).startPriceRatioUpdate(1, block.timestamp, block.timestamp);
    }

    function testSetFourthRootPriceRatioShortDuration() public {
        uint96 endPriceRatio = 16e18;
        uint32 timeOffset = 1 hours;
        uint32 priceRatioUpdateStartTime = uint32(block.timestamp) - timeOffset;
        uint32 duration = 1 days;
        uint32 priceRatioUpdateEndTime = priceRatioUpdateStartTime + duration;

        vm.expectRevert(IReClammPool.PriceRatioUpdateDurationTooShort.selector);
        vm.prank(admin);
        ReClammPool(pool).startPriceRatioUpdate(endPriceRatio, priceRatioUpdateStartTime, priceRatioUpdateEndTime);
    }

    function testSetFourthRootPriceRatioSmallDelta() public {
        uint256 delta = _MIN_PRICE_RATIO_DELTA - 1;
        uint96 startPriceRatio = ReClammPool(pool).computeCurrentPriceRatio().toUint96();
        uint96 endPriceRatio = startPriceRatio + delta.toUint96();
        uint32 priceRatioUpdateStartTime = uint32(block.timestamp);
        uint32 duration = 1 days;
        uint32 priceRatioUpdateEndTime = priceRatioUpdateStartTime + duration;

        vm.expectRevert(abi.encodeWithSelector(IReClammPool.PriceRatioDeltaBelowMin.selector, delta));
        vm.prank(admin);
        ReClammPool(pool).startPriceRatioUpdate(endPriceRatio, priceRatioUpdateStartTime, priceRatioUpdateEndTime);
    }

    function testSetFourthRootPriceRatioTooFast() public {
        uint256 newPriceRatio = 64e18;
        uint256 priceRatioUpdateStartTime = block.timestamp;
        uint256 priceRatioUpdateEndTime = block.timestamp + 1 days;

        // The previous approach (calculating the exact point where it would be too fast) no longer works when we're
        // passing in the actual price ratio, since the error in pow >> 1-2 wei delta that would meaningfully check the
        // boundary. And the error is only raised in the external function, so we can't use the mock here. Best we can
        // do is set a large update that would be too fast, and show that the error is triggered.
        vm.expectRevert(IReClammPool.PriceRatioUpdateTooFast.selector);
        vm.prank(admin);
        ReClammPool(pool).startPriceRatioUpdate(newPriceRatio, priceRatioUpdateStartTime, priceRatioUpdateEndTime);
    }

    function testSetFourthRootPriceRatio() public {
        uint96 endPriceRatio = 16e18;
        uint96 endFourthRootPriceRatio = 2e18;
        uint32 timeOffset = 1 hours;
        uint32 priceRatioUpdateStartTime = uint32(block.timestamp) - timeOffset;
        uint32 duration = 3 days;
        uint32 priceRatioUpdateEndTime = uint32(block.timestamp) + duration;

        uint96 startFourthRootPriceRatio = ReClammPool(pool).computeCurrentFourthRootPriceRatio().toUint96();

        vm.expectEmit();
        emit IReClammPool.LastTimestampUpdated(block.timestamp.toUint32());

        vm.expectEmit(address(vault));
        emit IVaultEvents.VaultAuxiliary(pool, "LastTimestampUpdated", abi.encode(block.timestamp.toUint32()));

        vm.expectEmit();
        emit IReClammPool.PriceRatioStateUpdated(
            startFourthRootPriceRatio,
            endFourthRootPriceRatio,
            block.timestamp,
            priceRatioUpdateEndTime
        );

        vm.expectEmit();
        emit IVaultEvents.VaultAuxiliary(
            pool,
            "PriceRatioStateUpdated",
            abi.encode(startFourthRootPriceRatio, endFourthRootPriceRatio, block.timestamp, priceRatioUpdateEndTime)
        );

        vm.prank(admin);
        uint256 actualPriceRatioUpdateStartTime = ReClammPool(pool).startPriceRatioUpdate(
            endPriceRatio,
            priceRatioUpdateStartTime,
            priceRatioUpdateEndTime
        );
        assertEq(actualPriceRatioUpdateStartTime, block.timestamp, "Invalid updated actual price ratio start time");

        skip(duration / 2);
        uint96 fourthRootPriceRatio = ReClammPool(pool).computeCurrentFourthRootPriceRatio().toUint96();
        uint96 mathFourthRootPriceRatio = mathMock.computeFourthRootPriceRatio(
            uint32(block.timestamp),
            startFourthRootPriceRatio,
            endFourthRootPriceRatio,
            actualPriceRatioUpdateStartTime.toUint32(),
            priceRatioUpdateEndTime
        );

        // Allows a 5 wei error, since the current fourth root price ratio of the pool is computed using the pool
        // current balances and virtual balances.
        assertApproxEqAbs(
            fourthRootPriceRatio,
            mathFourthRootPriceRatio,
            5,
            "FourthRootPriceRatio not updated correctly"
        );

        skip(duration / 2 + 1);
        fourthRootPriceRatio = ReClammPool(pool).computeCurrentFourthRootPriceRatio().toUint96();
        // Allows a 5 wei error, since the current fourth root price ratio of the pool is computed using the pool
        // current balances and virtual balances.
        assertApproxEqAbs(
            fourthRootPriceRatio,
            endFourthRootPriceRatio,
            5,
            "FourthRootPriceRatio does not match new value"
        );
    }

    /// @dev Trigger a price ratio update while another one is ongoing.
    function testSetFourthRootPriceRatioOverride() public {
        uint96 endPriceRatio = 16e18;
        uint96 endFourthRootPriceRatio = 2e18;
        uint32 timeOffset = 1 hours;
        uint32 priceRatioUpdateStartTime = uint32(block.timestamp) - timeOffset;
        uint32 duration = 3 days;
        uint32 priceRatioUpdateEndTime = uint32(block.timestamp) + duration;

        uint96 startFourthRootPriceRatio = ReClammPool(pool).computeCurrentFourthRootPriceRatio().toUint96();

        // Events:
        // - Timestamp update
        // - Price ratio state update
        // Virtual balances don't change in this case.
        vm.expectEmit();
        emit IReClammPool.LastTimestampUpdated(block.timestamp.toUint32());

        vm.expectEmit(address(vault));
        emit IVaultEvents.VaultAuxiliary(pool, "LastTimestampUpdated", abi.encode(block.timestamp.toUint32()));

        vm.expectEmit();
        emit IReClammPool.PriceRatioStateUpdated(
            startFourthRootPriceRatio,
            endFourthRootPriceRatio,
            block.timestamp,
            priceRatioUpdateEndTime
        );

        vm.expectEmit();
        emit IVaultEvents.VaultAuxiliary(
            pool,
            "PriceRatioStateUpdated",
            abi.encode(startFourthRootPriceRatio, endFourthRootPriceRatio, block.timestamp, priceRatioUpdateEndTime)
        );

        vm.prank(admin);
        uint256 actualPriceRatioUpdateStartTime = ReClammPool(pool).startPriceRatioUpdate(
            endPriceRatio,
            priceRatioUpdateStartTime,
            priceRatioUpdateEndTime
        );
        assertEq(actualPriceRatioUpdateStartTime, block.timestamp, "Invalid updated actual price ratio start time");

        skip(duration / 2);
        uint96 fourthRootPriceRatio = ReClammPool(pool).computeCurrentFourthRootPriceRatio().toUint96();
        uint96 mathFourthRootPriceRatio = mathMock.computeFourthRootPriceRatio(
            uint32(block.timestamp),
            startFourthRootPriceRatio,
            endFourthRootPriceRatio,
            actualPriceRatioUpdateStartTime.toUint32(),
            priceRatioUpdateEndTime
        );

        // Allows a 5 wei error, since the current fourth root price ratio of the pool is computed using the pool
        // current balances and virtual balances, and the mathFourthRootPriceRatio is an interpolation.
        assertApproxEqAbs(
            fourthRootPriceRatio,
            mathFourthRootPriceRatio,
            5,
            "FourthRootPriceRatio not updated correctly"
        );

        // While the update is ongoing, we'll trigger a second one.
        // This one will update virtual balances too.
        endPriceRatio = 81e18;
        endFourthRootPriceRatio = 3e18;
        timeOffset = 1 hours;
        priceRatioUpdateStartTime = uint32(block.timestamp) - timeOffset;
        duration = 6 days;
        priceRatioUpdateEndTime = uint32(block.timestamp) + duration;

        startFourthRootPriceRatio = ReClammPool(pool).computeCurrentFourthRootPriceRatio().toUint96();

        (uint256 currentVirtualBalanceA, uint256 currentVirtualBalanceB, ) = ReClammPool(pool)
            .computeCurrentVirtualBalances();

        // Events:
        // - Virtual balances update
        // - Timestamp update
        // - Price ratio state update
        vm.expectEmit(pool);
        emit IReClammPool.VirtualBalancesUpdated(currentVirtualBalanceA, currentVirtualBalanceB);

        vm.expectEmit(address(vault));
        emit IVaultEvents.VaultAuxiliary(
            pool,
            "VirtualBalancesUpdated",
            abi.encode(currentVirtualBalanceA, currentVirtualBalanceB)
        );

        vm.expectEmit();
        emit IReClammPool.LastTimestampUpdated(block.timestamp.toUint32());

        vm.expectEmit(address(vault));
        emit IVaultEvents.VaultAuxiliary(pool, "LastTimestampUpdated", abi.encode(block.timestamp.toUint32()));

        vm.expectEmit();
        emit IReClammPool.PriceRatioStateUpdated(
            startFourthRootPriceRatio,
            endFourthRootPriceRatio,
            block.timestamp,
            priceRatioUpdateEndTime
        );

        vm.expectEmit();
        emit IVaultEvents.VaultAuxiliary(
            pool,
            "PriceRatioStateUpdated",
            abi.encode(startFourthRootPriceRatio, endFourthRootPriceRatio, block.timestamp, priceRatioUpdateEndTime)
        );

        vm.prank(admin);
        actualPriceRatioUpdateStartTime = ReClammPool(pool).startPriceRatioUpdate(
            endPriceRatio,
            priceRatioUpdateStartTime,
            priceRatioUpdateEndTime
        );

        vm.warp(priceRatioUpdateEndTime + 1);
        fourthRootPriceRatio = ReClammPool(pool).computeCurrentFourthRootPriceRatio().toUint96();
        // Allows a 15 wei error, since the current fourth root price ratio of the pool is computed using the pool
        // current balances and virtual balances.
        assertApproxEqAbs(
            fourthRootPriceRatio,
            endFourthRootPriceRatio,
            15,
            "FourthRootPriceRatio does not match new value"
        );
    }

    function testStopPriceRatioUpdatePermissioned() public {
        vm.expectRevert(IAuthentication.SenderNotAllowed.selector);
        vm.prank(alice);
        ReClammPool(pool).stopPriceRatioUpdate();
    }

    function testStopPriceRatioUpdatePoolNotInitialized() public {
        vault.manualSetInitializedPool(pool, false);

        vm.expectRevert(IReClammPool.PoolNotInitialized.selector);
        vm.prank(admin);
        ReClammPool(pool).stopPriceRatioUpdate();
    }

    function testStopPriceRatioUpdatePriceRatioNotUpdating() public {
        skip(1 hours);
        vm.expectRevert(IReClammPool.PriceRatioNotUpdating.selector);
        vm.prank(admin);
        ReClammPool(pool).stopPriceRatioUpdate();
    }

    function testStopPriceRatioUpdate() public {
        uint96 endPriceRatio = 16e18;
        uint96 endFourthRootPriceRatio = 2e18;
        uint32 timeOffset = 1 hours;
        uint32 priceRatioUpdateStartTime = uint32(block.timestamp) - timeOffset;
        uint32 duration = 3 days;
        uint32 priceRatioUpdateEndTime = uint32(block.timestamp) + duration;

        uint96 startFourthRootPriceRatio = ReClammPool(pool).computeCurrentFourthRootPriceRatio().toUint96();

        vm.prank(admin);
        uint256 actualPriceRatioUpdateStartTime = ReClammPool(pool).startPriceRatioUpdate(
            endPriceRatio,
            priceRatioUpdateStartTime,
            priceRatioUpdateEndTime
        );

        skip(duration / 2);
        uint96 fourthRootPriceRatio = ReClammPool(pool).computeCurrentFourthRootPriceRatio().toUint96();
        uint96 mathFourthRootPriceRatio = mathMock.computeFourthRootPriceRatio(
            uint32(block.timestamp),
            startFourthRootPriceRatio,
            endFourthRootPriceRatio,
            actualPriceRatioUpdateStartTime.toUint32(),
            priceRatioUpdateEndTime
        );

        // Allows a 5 wei error, since the current fourth root price ratio of the pool is computed using the pool
        // current balances and virtual balances, and the mathFourthRootPriceRatio is an interpolation.
        assertApproxEqAbs(
            fourthRootPriceRatio,
            mathFourthRootPriceRatio,
            5,
            "FourthRootPriceRatio not updated correctly"
        );

        (uint256 currentVirtualBalanceA, uint256 currentVirtualBalanceB, ) = ReClammPool(pool)
            .computeCurrentVirtualBalances();

        // Events:
        // - Virtual balances update
        // - Timestamp update
        // - Price ratio state update
        vm.expectEmit(pool);
        emit IReClammPool.VirtualBalancesUpdated(currentVirtualBalanceA, currentVirtualBalanceB);

        vm.expectEmit(address(vault));
        emit IVaultEvents.VaultAuxiliary(
            pool,
            "VirtualBalancesUpdated",
            abi.encode(currentVirtualBalanceA, currentVirtualBalanceB)
        );

        vm.expectEmit();
        emit IReClammPool.LastTimestampUpdated(block.timestamp.toUint32());

        vm.expectEmit(address(vault));
        emit IVaultEvents.VaultAuxiliary(pool, "LastTimestampUpdated", abi.encode(block.timestamp.toUint32()));

        // Price ratio update event with current value and timestamp.
        vm.expectEmit();
        emit IReClammPool.PriceRatioStateUpdated(
            fourthRootPriceRatio,
            fourthRootPriceRatio,
            block.timestamp,
            block.timestamp
        );

        vm.expectEmit();
        emit IVaultEvents.VaultAuxiliary(
            pool,
            "PriceRatioStateUpdated",
            abi.encode(fourthRootPriceRatio, fourthRootPriceRatio, block.timestamp, block.timestamp)
        );

        vm.prank(admin);
        ReClammPool(pool).stopPriceRatioUpdate();

        uint96 fourthRootPriceRatioAfterStop = ReClammPool(pool).computeCurrentFourthRootPriceRatio().toUint96();
        assertEq(fourthRootPriceRatio, fourthRootPriceRatioAfterStop, "FourthRootPriceRatio changed after stop");

        // Now warp a bit longer and check that it didn't keep changing.
        skip(duration / 2 + 1);

        uint96 fourthRootPriceRatioAfterWarp = ReClammPool(pool).computeCurrentFourthRootPriceRatio().toUint96();
        assertEq(
            fourthRootPriceRatio,
            fourthRootPriceRatioAfterWarp,
            "FourthRootPriceRatio changed after stop and warp"
        );
    }

    function testGetRate() public {
        vm.expectRevert(IReClammPool.ReClammPoolBptRateUnsupported.selector);
        ReClammPool(pool).getRate();
    }

    function testComputeBalance() public {
        vm.expectRevert(IReClammPool.NotImplemented.selector);
        ReClammPool(pool).computeBalance(new uint256[](0), 0, 0);
    }

    function testSetDailyPriceShiftExponentVaultUnlocked() public {
        vault.forceUnlock();

        uint256 newDailyPriceShiftExponent = 80e16;
        vm.prank(admin);
        vm.expectRevert(IReClammPool.VaultIsNotLocked.selector);
        ReClammPool(pool).setDailyPriceShiftExponent(newDailyPriceShiftExponent);
    }

    function testSetDailyPriceShiftExponentPoolNotInitialized() public {
        vault.manualSetInitializedPool(pool, false);

        uint256 newDailyPriceShiftExponent = 80e16;
        vm.prank(admin);
        vm.expectRevert(IReClammPool.PoolNotInitialized.selector);
        ReClammPool(pool).setDailyPriceShiftExponent(newDailyPriceShiftExponent);
    }

    function testSetDailyPriceShiftExponent() public {
        uint256 newDailyPriceShiftExponent = 80e16;

        uint256 dailyPriceShiftBase = ReClammMath.toDailyPriceShiftBase(newDailyPriceShiftExponent);
        uint256 actualNewDailyPriceShiftExponent = ReClammMath.toDailyPriceShiftExponent(dailyPriceShiftBase);

        vm.expectEmit();
        emit IReClammPool.LastTimestampUpdated(block.timestamp.toUint32());

        vm.expectEmit(address(vault));
        emit IVaultEvents.VaultAuxiliary(pool, "LastTimestampUpdated", abi.encode(block.timestamp.toUint32()));

        vm.expectEmit();
        emit IReClammPool.DailyPriceShiftExponentUpdated(actualNewDailyPriceShiftExponent, dailyPriceShiftBase);

        vm.expectEmit();
        emit IVaultEvents.VaultAuxiliary(
            pool,
            "DailyPriceShiftExponentUpdated",
            abi.encode(actualNewDailyPriceShiftExponent, dailyPriceShiftBase)
        );

        vm.prank(admin);
        ReClammPool(pool).setDailyPriceShiftExponent(newDailyPriceShiftExponent);
    }

    function testSetDailyPriceShiftExponentPermissioned() public {
        uint256 newDailyPriceShiftExponent = 80e16;
        vm.prank(alice);
        vm.expectRevert(IAuthentication.SenderNotAllowed.selector);
        ReClammPool(pool).setDailyPriceShiftExponent(newDailyPriceShiftExponent);
    }

    function testSetDailyPriceShiftExponentUpdatingVirtualBalance() public {
        // Move the pool to the edge of the price interval, so the virtual balances will change over time.
        _setPoolBalances(0, 100e18);
        ReClammPoolMock(pool).setLastTimestamp(block.timestamp);

        vm.warp(block.timestamp + 6 hours);

        // Check if the last virtual balances stored in the pool are different from the current virtual balances.
        (uint256[] memory virtualBalancesBefore, ) = _computeCurrentVirtualBalances(pool);
        uint256[] memory lastVirtualBalancesBeforeSet = _getLastVirtualBalances(pool);

        assertNotEq(
            virtualBalancesBefore[daiIdx],
            lastVirtualBalancesBeforeSet[daiIdx],
            "DAI virtual balance remains unchanged"
        );
        assertNotEq(
            virtualBalancesBefore[usdcIdx],
            lastVirtualBalancesBeforeSet[usdcIdx],
            "USDC virtual balance remains unchanged"
        );

        uint256 newDailyPriceShiftExponent = 80e16;
        uint128 dailyPriceShiftBase = ReClammMath.toDailyPriceShiftBase(newDailyPriceShiftExponent).toUint128();
        uint256 actualNewDailyPriceShiftExponent = ReClammMath.toDailyPriceShiftExponent(dailyPriceShiftBase);

        vm.expectEmit(address(pool));
        emit IReClammPool.LastTimestampUpdated(block.timestamp.toUint32());

        vm.expectEmit(address(vault));
        emit IVaultEvents.VaultAuxiliary(pool, "LastTimestampUpdated", abi.encode(block.timestamp.toUint32()));

        vm.expectEmit(address(pool));
        emit IReClammPool.DailyPriceShiftExponentUpdated(actualNewDailyPriceShiftExponent, dailyPriceShiftBase);

        vm.expectEmit(address(vault));
        emit IVaultEvents.VaultAuxiliary(
            pool,
            "DailyPriceShiftExponentUpdated",
            abi.encode(actualNewDailyPriceShiftExponent, dailyPriceShiftBase)
        );

        vm.prank(admin);
        ReClammPool(pool).setDailyPriceShiftExponent(newDailyPriceShiftExponent);

        assertEq(ReClammPool(pool).getLastTimestamp(), block.timestamp, "Last timestamp was not updated");

        // Check if the last virtual balances were updated and are matching the current virtual balances.
        uint256[] memory lastVirtualBalances = _getLastVirtualBalances(pool);

        assertEq(lastVirtualBalances[daiIdx], virtualBalancesBefore[daiIdx], "DAI virtual balances do not match");
        assertEq(lastVirtualBalances[usdcIdx], virtualBalancesBefore[usdcIdx], "USDC virtual balances do not match");
    }

    function testSetCenterednessMarginVaultUnlocked() public {
        vault.forceUnlock();

        vm.prank(admin);
        vm.expectRevert(IReClammPool.VaultIsNotLocked.selector);
        ReClammPool(pool).setCenterednessMargin(_NEW_CENTEREDNESS_MARGIN);
    }

    function testSetCenterednessMarginPoolNotInitialized() public {
        vault.manualSetInitializedPool(pool, false);

        vm.prank(admin);
        vm.expectRevert(IReClammPool.PoolNotInitialized.selector);
        ReClammPool(pool).setCenterednessMargin(_NEW_CENTEREDNESS_MARGIN);
    }

    function testSetCenterednessMargin() public {
        vm.expectEmit();
        emit IReClammPool.LastTimestampUpdated(uint32(block.timestamp));

        vm.expectEmit(address(vault));
        emit IVaultEvents.VaultAuxiliary(pool, "LastTimestampUpdated", abi.encode(block.timestamp.toUint32()));

        vm.expectEmit();
        emit IReClammPool.CenterednessMarginUpdated(_NEW_CENTEREDNESS_MARGIN);

        vm.expectEmit();
        emit IVaultEvents.VaultAuxiliary(pool, "CenterednessMarginUpdated", abi.encode(_NEW_CENTEREDNESS_MARGIN));

        vm.prank(admin);
        ReClammPool(pool).setCenterednessMargin(_NEW_CENTEREDNESS_MARGIN);
    }

    function testSetCenterednessMarginAbove100() public {
        uint64 centerednessMarginAbove100 = uint64(FixedPoint.ONE + 1);
        vm.prank(admin);
        vm.expectRevert(IReClammPool.InvalidCenterednessMargin.selector);
        ReClammPool(pool).setCenterednessMargin(centerednessMarginAbove100);
    }

    function testSetCenterednessMarginPermissioned() public {
        vm.prank(alice);
        vm.expectRevert(IAuthentication.SenderNotAllowed.selector);
        ReClammPool(pool).setCenterednessMargin(_NEW_CENTEREDNESS_MARGIN);
    }

    function testOutOfRangeBeforeSetCenterednessMargin() public {
        // Move the pool to the edge of the price interval, so it's out of range.
        _setPoolBalances(0, 100e18);
        ReClammPoolMock(pool).setLastTimestamp(block.timestamp);

        vm.warp(block.timestamp + 6 hours);

        uint256 newCenterednessMargin = 50e16;
        vm.prank(admin);
        vm.expectRevert(IReClammPool.PoolOutsideTargetRange.selector);
        ReClammPool(pool).setCenterednessMargin(newCenterednessMargin);
    }

    function testOutOfRangeAfterSetCenterednessMargin() public {
        // Move the pool close to the current margin.
        (uint256[] memory virtualBalances, ) = _computeCurrentVirtualBalances(pool);
        uint256 newBalanceB = 100e18;

        // Pool Centeredness = Ra * Vb / (Rb * Va). Make centeredness = margin, and you have the equation below.
        uint256 newBalanceA = (_DEFAULT_CENTEREDNESS_MARGIN * newBalanceB).mulDown(virtualBalances[a]) /
            virtualBalances[b];

        (uint256 newDaiBalance, uint256 newUsdcBalance) = _balanceABtoDaiUsdcBalances(newBalanceA, newBalanceB);
        _setPoolBalances(newDaiBalance, newUsdcBalance);
        ReClammPoolMock(pool).setLastTimestamp(block.timestamp);

        // Exactly at boundary is still in range.
        assertTrue(ReClammPoolMock(pool).isPoolWithinTargetRange(), "Pool is out of range");
        (uint256 centeredness, ) = ReClammPoolMock(pool).computeCurrentPoolCenteredness();

        assertApproxEqRel(
            centeredness,
            _DEFAULT_CENTEREDNESS_MARGIN,
            1e16,
            "Pool centeredness is not close from margin"
        );

        // Margin will make the pool be out of range (since the current centeredness is near the default margin).
        vm.prank(admin);
        vm.expectRevert(IReClammPool.PoolOutsideTargetRange.selector);
        ReClammPool(pool).setCenterednessMargin(_NEW_CENTEREDNESS_MARGIN);
    }

    function testIsPoolInTargetRange() public {
        (, , , uint256[] memory balancesScaled18) = vault.getPoolTokenInfo(pool);
        (uint256 lastVirtualBalanceA, uint256 lastVirtualBalanceB) = ReClammPool(pool).getLastVirtualBalances();
        (uint256 virtualBalanceA, uint256 virtualBalanceB, ) = ReClammPool(pool).computeCurrentVirtualBalances();
        uint256 centerednessMargin = ReClammPool(pool).getCenterednessMargin();

        // Last should equal current.
        assertEq(lastVirtualBalanceA, virtualBalanceA, "last != current (A)");
        assertEq(lastVirtualBalanceB, virtualBalanceB, "last != current (B)");

        bool resultWithCurrentBalances = ReClammMath.isPoolWithinTargetRange(
            balancesScaled18,
            virtualBalanceA,
            virtualBalanceB,
            centerednessMargin
        );
        assertTrue(resultWithCurrentBalances, "Expected value not in range");

        assertTrue(ReClammPool(pool).isPoolWithinTargetRange(), "Actual value not in range");

        uint256[] memory newLastVirtualBalances = new uint256[](2);
        newLastVirtualBalances[a] = lastVirtualBalanceA / 1000;
        newLastVirtualBalances[b] = lastVirtualBalanceB;

        bool resultWithLastBalances = ReClammMath.isPoolWithinTargetRange(
            balancesScaled18,
            newLastVirtualBalances[a],
            newLastVirtualBalances[b],
            centerednessMargin
        );

        assertFalse(resultWithLastBalances, "Expected value still in range");

        ReClammPoolMock(pool).setLastVirtualBalances(newLastVirtualBalances);

        assertFalse(ReClammPool(pool).isPoolWithinTargetRange(), "Actual value still in range");

        // Must advance time, or it will return the last virtual balances. If the calculation used the last virtual
        // balances, it would return false (per calculation above).
        //
        // Since it is using the current price ratio, it should return false and the virtual balances should be
        // updated.
        vm.warp(block.timestamp + 100);
        (bool resultWithAlternateGetter, bool virtualBalancesChanged) = ReClammPool(pool)
            .isPoolWithinTargetRangeUsingCurrentVirtualBalances();

        assertFalse(resultWithAlternateGetter, "Actual value still in range with alternate getter");
        assertTrue(virtualBalancesChanged, "Last != current virtual balances");
    }

    function testInRangeUpdatingVirtualBalancesSetCenterednessMargin() public {
        vm.prank(admin);
        // Start updating virtual balances.
        ReClammPool(pool).startPriceRatioUpdate(2e18, block.timestamp, block.timestamp + 3 days);

        vm.warp(block.timestamp + 6 hours);

        // Check if the last virtual balances stored in the pool are different from the current virtual balances.
        (uint256[] memory virtualBalancesBefore, ) = _computeCurrentVirtualBalances(pool);
        uint256[] memory lastVirtualBalancesBeforeSet = _getLastVirtualBalances(pool);

        assertNotEq(
            virtualBalancesBefore[daiIdx],
            lastVirtualBalancesBeforeSet[daiIdx],
            "DAI virtual balance remains unchanged"
        );
        assertNotEq(
            virtualBalancesBefore[usdcIdx],
            lastVirtualBalancesBeforeSet[usdcIdx],
            "USDC virtual balance remains unchanged"
        );

        vm.expectEmit(address(pool));
        emit IReClammPool.LastTimestampUpdated(block.timestamp.toUint32());

        vm.expectEmit(address(vault));
        emit IVaultEvents.VaultAuxiliary(pool, "LastTimestampUpdated", abi.encode(block.timestamp.toUint32()));

        vm.expectEmit(address(pool));
        emit IReClammPool.CenterednessMarginUpdated(_NEW_CENTEREDNESS_MARGIN);

        vm.expectEmit(address(vault));
        emit IVaultEvents.VaultAuxiliary(pool, "CenterednessMarginUpdated", abi.encode(_NEW_CENTEREDNESS_MARGIN));

        vm.prank(admin);
        ReClammPool(pool).setCenterednessMargin(_NEW_CENTEREDNESS_MARGIN);

        assertEq(ReClammPool(pool).getLastTimestamp(), block.timestamp, "Last timestamp was not updated");

        // Check if the last virtual balances were updated and are matching the current virtual balances.
        uint256[] memory lastVirtualBalances = _getLastVirtualBalances(pool);
        assertEq(lastVirtualBalances[daiIdx], virtualBalancesBefore[daiIdx], "DAI virtual balance does not match");
        assertEq(lastVirtualBalances[usdcIdx], virtualBalancesBefore[usdcIdx], "USDC virtual balance does not match");
    }

    function testDynamicGetterBeforeInitialized() public {
        IERC20[] memory sortedTokens = InputHelpers.sortTokens(tokens);

        (address pool, ) = _createPool(
            [address(sortedTokens[a]), address(sortedTokens[b])].toMemoryArray(),
            "BeforeInitTest"
        );

        // Should not revert.
        ReClammPool(pool).getReClammPoolDynamicData();
    }

    function testComputePriceRangeBeforeInitialized() public {
        IERC20[] memory sortedTokens = InputHelpers.sortTokens(tokens);

        (address pool, ) = _createPool(
            [address(sortedTokens[a]), address(sortedTokens[b])].toMemoryArray(),
            "BeforeInitTest"
        );

        assertFalse(vault.isPoolInitialized(pool), "Pool is initialized");

        (uint256 minPrice, uint256 maxPrice) = ReClammPool(pool).computeCurrentPriceRange();
        assertEq(minPrice, _DEFAULT_MIN_PRICE);
        assertEq(maxPrice, _DEFAULT_MAX_PRICE);
    }

    function testComputePriceRangeAfterInitialized() public view {
        assertTrue(vault.isPoolInitialized(pool), "Pool is initialized");
        assertFalse(vault.isUnlocked(), "Vault is unlocked");

        // Should still be the initial values as nothing has changed.
        (uint256 minPrice, uint256 maxPrice) = ReClammPool(pool).computeCurrentPriceRange();
        assertApproxEqRel(minPrice, _DEFAULT_MIN_PRICE, 0.01e16, "Incorrect min price");
        assertApproxEqRel(maxPrice, _DEFAULT_MAX_PRICE, 0.01e16, "Incorrect max price");
    }

    function testCreateWithInvalidMinPrice() public {
        ReClammPoolParams memory params = ReClammPoolParams({
            name: "ReClamm Pool",
            symbol: "FAIL_POOL",
            version: "1",
            dailyPriceShiftExponent: 1e18,
            centerednessMargin: 0.2e18,
            initialMinPrice: 0,
            initialMaxPrice: 2000e18,
            initialTargetPrice: 1500e18,
            tokenAPriceIncludesRate: false,
            tokenBPriceIncludesRate: false
        });

        vm.expectRevert(IReClammPool.InvalidInitialPrice.selector);
        new ReClammPool(params, vault);
    }

    function testCreateWithTargetUnderMinPrice() public {
        ReClammPoolParams memory params = ReClammPoolParams({
            name: "ReClamm Pool",
            symbol: "FAIL_POOL",
            version: "1",
            dailyPriceShiftExponent: 1e18,
            centerednessMargin: 0.2e18,
            initialMinPrice: 1750e18,
            initialMaxPrice: 2000e18,
            initialTargetPrice: 1500e18,
            tokenAPriceIncludesRate: false,
            tokenBPriceIncludesRate: false
        });

        vm.expectRevert(IReClammPool.InvalidInitialPrice.selector);
        new ReClammPool(params, vault);
    }

    function testCreateWithInvalidMaxPrice() public {
        ReClammPoolParams memory params = ReClammPoolParams({
            name: "ReClamm Pool",
            symbol: "FAIL_POOL",
            version: "1",
            dailyPriceShiftExponent: 1e18,
            centerednessMargin: 0.2e18,
            initialMinPrice: 1000e18,
            initialMaxPrice: 0,
            initialTargetPrice: 1500e18,
            tokenAPriceIncludesRate: false,
            tokenBPriceIncludesRate: false
        });

        vm.expectRevert(IReClammPool.InvalidInitialPrice.selector);
        new ReClammPool(params, vault);
    }

    function testCreateWithTargetOverMaxPrice() public {
        ReClammPoolParams memory params = ReClammPoolParams({
            name: "ReClamm Pool",
            symbol: "FAIL_POOL",
            version: "1",
            dailyPriceShiftExponent: 1e18,
            centerednessMargin: 0.2e18,
            initialMinPrice: 1000e18,
            initialMaxPrice: 2000e18,
            initialTargetPrice: 3500e18,
            tokenAPriceIncludesRate: false,
            tokenBPriceIncludesRate: false
        });

        vm.expectRevert(IReClammPool.InvalidInitialPrice.selector);
        new ReClammPool(params, vault);
    }

    function testCreateWithInvalidTargetPrice() public {
        ReClammPoolParams memory params = ReClammPoolParams({
            name: "ReClamm Pool",
            symbol: "FAIL_POOL",
            version: "1",
            dailyPriceShiftExponent: 1e18,
            centerednessMargin: 0.2e18,
            initialMinPrice: 1000e18,
            initialMaxPrice: 2000e18,
            initialTargetPrice: 0,
            tokenAPriceIncludesRate: false,
            tokenBPriceIncludesRate: false
        });

        vm.expectRevert(IReClammPool.InvalidInitialPrice.selector);
        new ReClammPool(params, vault);
    }

    function testOnBeforeInitializeEvents() public {
        (address newPool, ) = _createPool([address(usdc), address(dai)].toMemoryArray(), "New Test Pool");
        (IERC20[] memory tokens, , , ) = vault.getPoolTokenInfo(newPool);

        ReClammPoolImmutableData memory data = ReClammPool(newPool).getReClammPoolImmutableData();

        (, , , uint256 priceRatio) = ReClammMath.computeTheoreticalPriceRatioAndBalances(
            data.initialMinPrice,
            data.initialMaxPrice,
            data.initialTargetPrice
        );

        uint256 fourthRootPriceRatio = ReClammMath.fourthRootScaled18(priceRatio);

        uint128 dailyPriceShiftBase = ReClammMath
            .toDailyPriceShiftBase(data.initialDailyPriceShiftExponent)
            .toUint128();
        uint256 actualDailyPriceShiftExponent = ReClammMath.toDailyPriceShiftExponent(dailyPriceShiftBase);

        vm.expectEmit(newPool);
        emit IReClammPool.PriceRatioStateUpdated(
            fourthRootPriceRatio,
            fourthRootPriceRatio,
            block.timestamp,
            block.timestamp
        );

        vm.expectEmit(address(vault));
        emit IVaultEvents.VaultAuxiliary(
            newPool,
            "PriceRatioStateUpdated",
            abi.encode(fourthRootPriceRatio, fourthRootPriceRatio, block.timestamp, block.timestamp)
        );

        vm.expectEmit(newPool);
        emit IReClammPool.DailyPriceShiftExponentUpdated(actualDailyPriceShiftExponent, dailyPriceShiftBase);

        vm.expectEmit(address(vault));
        emit IVaultEvents.VaultAuxiliary(
            newPool,
            "DailyPriceShiftExponentUpdated",
            abi.encode(actualDailyPriceShiftExponent, dailyPriceShiftBase)
        );

        vm.expectEmit(newPool);
        emit IReClammPool.CenterednessMarginUpdated(data.initialCenterednessMargin);

        vm.expectEmit(address(vault));
        emit IVaultEvents.VaultAuxiliary(
            newPool,
            "CenterednessMarginUpdated",
            abi.encode(data.initialCenterednessMargin)
        );

        vm.expectEmit(newPool);
        emit IReClammPool.LastTimestampUpdated(block.timestamp.toUint32());

        vm.expectEmit(address(vault));
        emit IVaultEvents.VaultAuxiliary(newPool, "LastTimestampUpdated", abi.encode(block.timestamp.toUint32()));

        vm.prank(alice);
        router.initialize(newPool, tokens, _initialBalances, 0, false, bytes(""));
    }

    function testSetDailyPriceShiftExponentTooHigh() public {
        ReClammPoolImmutableData memory data = ReClammPool(pool).getReClammPoolImmutableData();

        uint256 newDailyPriceShiftExponent = data.maxDailyPriceShiftExponent + 1;

        vm.prank(admin);
        vm.expectRevert(IReClammPool.DailyPriceShiftExponentTooHigh.selector);
        ReClammPool(pool).setDailyPriceShiftExponent(newDailyPriceShiftExponent);
    }

    function testSetLastVirtualBalances() public {
        uint256 virtualBalanceA = 10000e18;
        uint256 virtualBalanceB = 12000e18;

        vm.expectEmit(pool);
        emit IReClammPool.VirtualBalancesUpdated(virtualBalanceA, virtualBalanceB);

        vm.expectEmit(address(vault));
        emit IVaultEvents.VaultAuxiliary(pool, "VirtualBalancesUpdated", abi.encode(virtualBalanceA, virtualBalanceB));

        ReClammPoolMock(pool).setLastVirtualBalances([virtualBalanceA, virtualBalanceB].toMemoryArray());
        uint256[] memory lastVirtualBalances = _getLastVirtualBalances(pool);

        assertEq(lastVirtualBalances[a], virtualBalanceA, "Invalid last virtual balance A");
        assertEq(lastVirtualBalances[b], virtualBalanceB, "Invalid last virtual balance B");
    }

    function testSetLastVirtualBalances__Fuzz(uint256 virtualBalanceA, uint256 virtualBalanceB) public {
        virtualBalanceA = bound(virtualBalanceA, 1, type(uint128).max);
        virtualBalanceB = bound(virtualBalanceB, 1, type(uint128).max);

        ReClammPoolMock(pool).setLastVirtualBalances([virtualBalanceA, virtualBalanceB].toMemoryArray());
        uint256[] memory lastVirtualBalances = _getLastVirtualBalances(pool);

        assertEq(lastVirtualBalances[a], virtualBalanceA, "Invalid last virtual balance A");
        assertEq(lastVirtualBalances[b], virtualBalanceB, "Invalid last virtual balance B");
    }

    function testInitializeRangeErrors() public {
        (address newPool, ) = _createPool([address(usdc), address(dai)].toMemoryArray(), "New Test Pool");
        (IERC20[] memory tokens, , , ) = vault.getPoolTokenInfo(newPool);

        uint256[] memory highRatioAmounts = _initialBalances;
        highRatioAmounts[a] = 1e18;

        uint256 snapshotId = vm.snapshot();

        vm.expectRevert(IReClammPool.BalanceRatioExceedsTolerance.selector);
        vm.prank(alice);
        router.initialize(newPool, tokens, highRatioAmounts, 0, false, bytes(""));

        vm.revertTo(snapshotId);

        uint256[] memory lowRatioAmounts = _initialBalances;
        lowRatioAmounts[b] = 1e18;

        vm.expectRevert(IReClammPool.BalanceRatioExceedsTolerance.selector);
        vm.prank(alice);
        router.initialize(newPool, tokens, lowRatioAmounts, 0, false, bytes(""));
    }

    function testInitializationTokenErrors() public {
        string memory name = "ReClamm Pool";
        string memory symbol = "RECLAMM_POOL";

        address[] memory tokens = [address(usdc), address(dai)].toMemoryArray();
        IERC20[] memory sortedTokens = InputHelpers.sortTokens(tokens.asIERC20());
        TokenConfig[] memory tokenConfig = vault.buildTokenConfig(sortedTokens);

        PoolRoleAccounts memory roleAccounts;

        // Standard tokens, one includes rate in the price.
        ReClammPriceParams memory priceParams = ReClammPriceParams({
            initialMinPrice: _initialMinPrice,
            initialMaxPrice: _initialMaxPrice,
            initialTargetPrice: _initialTargetPrice,
            tokenAPriceIncludesRate: true,
            tokenBPriceIncludesRate: false
        });

        vm.expectRevert(IVaultErrors.InvalidTokenType.selector);
        ReClammPoolFactoryMock(poolFactory).create(
            name,
            symbol,
            tokenConfig,
            roleAccounts,
            _DEFAULT_SWAP_FEE,
            priceParams,
            _DEFAULT_DAILY_PRICE_SHIFT_EXPONENT,
            _DEFAULT_CENTEREDNESS_MARGIN,
            bytes32(saltNumber++)
        );

        // Repeat for the other one.
        priceParams = ReClammPriceParams({
            initialMinPrice: _initialMinPrice,
            initialMaxPrice: _initialMaxPrice,
            initialTargetPrice: _initialTargetPrice,
            tokenAPriceIncludesRate: false,
            tokenBPriceIncludesRate: true
        });

        vm.expectRevert(IVaultErrors.InvalidTokenType.selector);
        ReClammPoolFactoryMock(poolFactory).create(
            name,
            symbol,
            tokenConfig,
            roleAccounts,
            _DEFAULT_SWAP_FEE,
            priceParams,
            _DEFAULT_DAILY_PRICE_SHIFT_EXPONENT,
            _DEFAULT_CENTEREDNESS_MARGIN,
            bytes32(saltNumber++)
        );
    }

    function testInvalidStartTime() public {
        ReClammPoolDynamicData memory data = IReClammPool(pool).getReClammPoolDynamicData();

        uint256 priceRatioUpdateStartTime = block.timestamp;
        uint256 priceRatioUpdateEndTime = block.timestamp - 100; // invalid

        // Fail `priceRatioUpdateStartTime > priceRatioUpdateEndTime`.
        vm.expectRevert(IReClammPool.InvalidStartTime.selector);
        ReClammPoolMock(pool).manualStartPriceRatioUpdate(
            data.endFourthRootPriceRatio,
            priceRatioUpdateStartTime,
            priceRatioUpdateEndTime
        );

        priceRatioUpdateEndTime = block.timestamp + 100; // valid

        // Fail `priceRatioUpdateStartTime < block.timestamp`.
        vm.warp(priceRatioUpdateStartTime + 1);

        vm.expectRevert(IReClammPool.InvalidStartTime.selector);
        ReClammPoolMock(pool).manualStartPriceRatioUpdate(
            data.endFourthRootPriceRatio,
            priceRatioUpdateStartTime,
            priceRatioUpdateEndTime
        );
    }

    function testDailyPriceShiftExponentHighPrice__Fuzz(uint256 exponent) public {
        // 1. Fuzz the exponent in the range [10e16, _MAX_DAILY_PRICE_SHIFT_EXPONENT]
        exponent = bound(exponent, 10e16, _MAX_DAILY_PRICE_SHIFT_EXPONENT);

        // 2. Set the daily price shift exponent on the pool (must be admin, and the vault must be locked)
        vm.prank(admin);
        ReClammPool(pool).setDailyPriceShiftExponent(exponent);

        // 3. Swap all of token B for token A using the router, with amountOut = current balance of A
        (IERC20[] memory tokens, , uint256[] memory balances, ) = vault.getPoolTokenInfo(pool);

        vm.prank(alice);
        router.swapSingleTokenExactOut(
            pool,
            tokens[b],
            tokens[a],
            balances[a],
            MAX_UINT256,
            MAX_UINT256,
            false,
            bytes("")
        );

        // Skip 1 second, so the virtual balances are updated in the pool.
        skip(1 seconds);

        (uint256 minPriceBefore, uint256 maxPriceBefore) = ReClammPool(pool).computeCurrentPriceRange();

        skip(1 days);

        (uint256 minPriceAfter, uint256 maxPriceAfter) = ReClammPool(pool).computeCurrentPriceRange();

        // Calculate expected min price after 1 day
        // The price should move by a factor of 2^exponent (using exp2 from FixedPoint)
        uint256 expectedMinPrice = minPriceBefore.mulDown(uint256(2e18).powDown(exponent));
        uint256 expectedMaxPrice = maxPriceBefore.mulDown(uint256(2e18).powDown(exponent));

        // Allow for some rounding error
        assertApproxEqRel(minPriceAfter, expectedMinPrice, 1e14, "Min price did not move as expected");
        assertApproxEqRel(maxPriceAfter, expectedMaxPrice, 1e14, "Max price did not move as expected");
    }

    function testDailyPriceShiftExponentLowPrice__Fuzz(uint256 exponent) public {
        // 1. Fuzz the exponent in the range [10e16, _MAX_DAILY_PRICE_SHIFT_EXPONENT]
        exponent = bound(exponent, 10e16, _MAX_DAILY_PRICE_SHIFT_EXPONENT);

        // 2. Set the daily price shift exponent on the pool (must be admin and vault locked)
        vm.prank(admin);
        ReClammPool(pool).setDailyPriceShiftExponent(exponent);

        // 3. Swap all of token B for token A using the router, with amountOut = current balance of A
        (IERC20[] memory tokens, , uint256[] memory balances, ) = vault.getPoolTokenInfo(pool);

        vm.prank(alice);
        router.swapSingleTokenExactOut(
            pool,
            tokens[a],
            tokens[b],
            balances[b],
            MAX_UINT256,
            MAX_UINT256,
            false,
            bytes("")
        );

        // Skip 1 second, so the virtual balances are updated in the pool.
        skip(1 seconds);

        // Get min price before swap
        (uint256 minPriceBefore, uint256 maxPriceBefore) = ReClammPool(pool).computeCurrentPriceRange();

        // 4. Advance time by 1 day
        skip(1 days);

        // 5. Check that the new min price is minPriceBefore * 2^exponent
        (uint256 minPriceAfter, uint256 maxPriceAfter) = ReClammPool(pool).computeCurrentPriceRange();

        // Calculate expected min price after 1 day
        // The price should move by a factor of 2^exponent (using exp2 from FixedPoint)
        uint256 expectedMinPrice = minPriceBefore.divDown(uint256(2e18).powDown(exponent));
        uint256 expectedMaxPrice = maxPriceBefore.divDown(uint256(2e18).powDown(exponent));

        // Allow for some rounding error
        assertApproxEqRel(minPriceAfter, expectedMinPrice, 1e14, "Min price did not move as expected");
        assertApproxEqRel(maxPriceAfter, expectedMaxPrice, 1e14, "Max price did not move as expected");
    }

    function testPriceRangeShiftStop() public {
        // 50% margin, 100% price shift exponent.
        uint256 margin = 50e16;
        vm.startPrank(admin);
        ReClammPool(pool).setDailyPriceShiftExponent(100e16);
        ReClammPoolMock(pool).manualSetCenterednessMargin(margin);
        vm.stopPrank();

        // Swap all of token B for token A using the router, getting almost all of the balance of B.
        (IERC20[] memory tokens, , uint256[] memory balances, ) = vault.getPoolTokenInfo(pool);

        vm.prank(alice);
        router.swapSingleTokenExactOut(
            pool,
            tokens[a],
            tokens[b],
            balances[b] - 1e18, // Swap almost all of B
            MAX_UINT256,
            MAX_UINT256,
            false,
            bytes("")
        );

        (, , , uint256[] memory balancesScaled18AfterSwap) = vault.getPoolTokenInfo(pool);

        (uint256 poolCenterednessAfterSwap, ) = ReClammPool(pool).computeCurrentPoolCenteredness();
        assertApproxEqAbs(poolCenterednessAfterSwap, 0, 0.5e16, "Pool centeredness after swap is not close to 0%");
        assertFalse(ReClammPool(pool).isPoolWithinTargetRange(), "Pool is still within target range after swap");

        // Wait some time, verify that the price is moving.
        skip(5 hours);

        (uint256 currentVirtualBalanceA, uint256 currentVirtualBalanceB, bool changed) = ReClammPool(pool)
            .computeCurrentVirtualBalances();

<<<<<<< HEAD
        assertTrue(changed, "Virtual balances did not change");
=======
        assertTrue(changed, "Virtual balances did not change after short delay");
>>>>>>> cbea8921
        (uint256 centerednessAfterShortDelay, bool isPoolAboveCenter) = ReClammMath.computeCenteredness(
            balancesScaled18AfterSwap,
            currentVirtualBalanceA,
            currentVirtualBalanceB
        );
        assertGt(
            centerednessAfterShortDelay,
            poolCenterednessAfterSwap,
            "Centeredness did not increase with respect to the starting point"
        );
        assertGt(centerednessAfterShortDelay, poolCenterednessAfterSwap, "Centeredness did not increase");
        assertLt(centerednessAfterShortDelay, margin, "Centeredness increased past the margin");
        assertTrue(isPoolAboveCenter, "Pool is not above the center");

        // No swaps in 30 days. We're way past the margin right now, but we should not go past 100%.
        skip(30 days);
        (currentVirtualBalanceA, currentVirtualBalanceB, changed) = ReClammPool(pool).computeCurrentVirtualBalances();
<<<<<<< HEAD
        assertTrue(changed, "Virtual balances did not change (2)");
=======
        assertTrue(changed, "Virtual balances did not change after long delay");
>>>>>>> cbea8921
        uint256 centerednessAfterLongDelay;
        (centerednessAfterLongDelay, isPoolAboveCenter) = ReClammMath.computeCenteredness(
            balancesScaled18AfterSwap,
            currentVirtualBalanceA,
            currentVirtualBalanceB
        );
        assertGt(
            centerednessAfterLongDelay,
            centerednessAfterShortDelay,
<<<<<<< HEAD
            "Centeredness did not increase after 30 days"
=======
            "Centeredness did not increase after long delay"
>>>>>>> cbea8921
        );
        assertApproxEqAbs(centerednessAfterLongDelay, 100e16, 0.0000001e16, "Centeredness did not stop at 100%");
        assertTrue(isPoolAboveCenter, "Pool is not above the center (changed sides)");
        assertLt(centerednessAfterLongDelay, 100e16, "Centeredness did not stay below 100%");

        // Wait even more; the virtual balances should not change anymore.
        skip(10 days);
        (uint256 finalVirtualBalanceA, uint256 finalVirtualBalanceB, ) = ReClammPool(pool)
            .computeCurrentVirtualBalances();
        assertEq(finalVirtualBalanceA, currentVirtualBalanceA, "Final virtual balance A changed");
        assertEq(finalVirtualBalanceB, currentVirtualBalanceB, "Final virtual balance B changed");
    }

    function _createStandardPool(
        bool tokenAPriceIncludesRate,
        bool tokenBPriceIncludesRate,
        string memory label
    ) internal returns (address newPool) {
        string memory name = "ReClamm Pool";
        string memory symbol = "RECLAMM_POOL";

        address[] memory tokens = [address(usdc), address(dai)].toMemoryArray();
        IERC20[] memory sortedTokens = InputHelpers.sortTokens(tokens.asIERC20());
        PoolRoleAccounts memory roleAccounts;

        ReClammPriceParams memory priceParams = ReClammPriceParams({
            initialMinPrice: _initialMinPrice,
            initialMaxPrice: _initialMaxPrice,
            initialTargetPrice: _initialTargetPrice,
            tokenAPriceIncludesRate: tokenAPriceIncludesRate,
            tokenBPriceIncludesRate: tokenBPriceIncludesRate
        });

        newPool = ReClammPoolFactoryMock(poolFactory).create(
            name,
            symbol,
            vault.buildTokenConfig(sortedTokens),
            roleAccounts,
            _DEFAULT_SWAP_FEE,
            priceParams,
            _DEFAULT_DAILY_PRICE_SHIFT_EXPONENT,
            _DEFAULT_CENTEREDNESS_MARGIN,
            bytes32(saltNumber++)
        );
        vm.label(newPool, label);
    }
}<|MERGE_RESOLUTION|>--- conflicted
+++ resolved
@@ -1498,11 +1498,7 @@
         (uint256 currentVirtualBalanceA, uint256 currentVirtualBalanceB, bool changed) = ReClammPool(pool)
             .computeCurrentVirtualBalances();
 
-<<<<<<< HEAD
-        assertTrue(changed, "Virtual balances did not change");
-=======
         assertTrue(changed, "Virtual balances did not change after short delay");
->>>>>>> cbea8921
         (uint256 centerednessAfterShortDelay, bool isPoolAboveCenter) = ReClammMath.computeCenteredness(
             balancesScaled18AfterSwap,
             currentVirtualBalanceA,
@@ -1520,11 +1516,7 @@
         // No swaps in 30 days. We're way past the margin right now, but we should not go past 100%.
         skip(30 days);
         (currentVirtualBalanceA, currentVirtualBalanceB, changed) = ReClammPool(pool).computeCurrentVirtualBalances();
-<<<<<<< HEAD
-        assertTrue(changed, "Virtual balances did not change (2)");
-=======
         assertTrue(changed, "Virtual balances did not change after long delay");
->>>>>>> cbea8921
         uint256 centerednessAfterLongDelay;
         (centerednessAfterLongDelay, isPoolAboveCenter) = ReClammMath.computeCenteredness(
             balancesScaled18AfterSwap,
@@ -1534,11 +1526,7 @@
         assertGt(
             centerednessAfterLongDelay,
             centerednessAfterShortDelay,
-<<<<<<< HEAD
-            "Centeredness did not increase after 30 days"
-=======
             "Centeredness did not increase after long delay"
->>>>>>> cbea8921
         );
         assertApproxEqAbs(centerednessAfterLongDelay, 100e16, 0.0000001e16, "Centeredness did not stop at 100%");
         assertTrue(isPoolAboveCenter, "Pool is not above the center (changed sides)");
