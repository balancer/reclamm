// SPDX-License-Identifier: GPL-3.0-or-later

pragma solidity ^0.8.24;

import { SafeCast } from "@openzeppelin/contracts/utils/math/SafeCast.sol";
import { IERC20 } from "@openzeppelin/contracts/token/ERC20/IERC20.sol";
import { Math } from "@openzeppelin/contracts/utils/math/Math.sol";

import { IAuthentication } from "@balancer-labs/v3-interfaces/contracts/solidity-utils/helpers/IAuthentication.sol";
import { IVaultEvents } from "@balancer-labs/v3-interfaces/contracts/vault/IVaultEvents.sol";
import { IVaultErrors } from "@balancer-labs/v3-interfaces/contracts/vault/IVaultErrors.sol";
import { FixedPoint } from "@balancer-labs/v3-solidity-utils/contracts/math/FixedPoint.sol";
import {
    AddLiquidityKind,
    PoolSwapParams,
    RemoveLiquidityKind
} from "@balancer-labs/v3-interfaces/contracts/vault/VaultTypes.sol";

import { CastingHelpers } from "@balancer-labs/v3-solidity-utils/contracts/helpers/CastingHelpers.sol";
import { InputHelpers } from "@balancer-labs/v3-solidity-utils/contracts/helpers/InputHelpers.sol";
import { ArrayHelpers } from "@balancer-labs/v3-solidity-utils/contracts/test/ArrayHelpers.sol";

import { PriceRatioState, ReClammMath } from "../../contracts/lib/ReClammMath.sol";
import { ReClammPoolMock } from "../../contracts/test/ReClammPoolMock.sol";
import { BaseReClammTest } from "./utils/BaseReClammTest.sol";
import { ReClammPool } from "../../contracts/ReClammPool.sol";
import {
    IReClammPool,
    ReClammPoolDynamicData,
    ReClammPoolImmutableData,
    ReClammPoolParams
} from "../../contracts/interfaces/IReClammPool.sol";

contract ReClammPoolTest is BaseReClammTest {
    using CastingHelpers for IERC20[];
    using FixedPoint for uint256;
    using ArrayHelpers for *;
    using SafeCast for *;

    uint256 private constant _NEW_CENTEREDNESS_MARGIN = 30e16;

    function testOnSwapOnlyVault() public {
        PoolSwapParams memory request;
        vm.expectRevert(abi.encodeWithSelector(IVaultErrors.SenderIsNotVault.selector, address(this)));
        ReClammPool(pool).onSwap(request);
    }

    function testOnBeforeInitializeOnlyVault() public {
        vm.expectRevert(abi.encodeWithSelector(IVaultErrors.SenderIsNotVault.selector, address(this)));
        ReClammPool(pool).onBeforeInitialize(new uint256[](2), bytes(""));
    }

    function testOnBeforeAddLiquidityOnlyVault() public {
        vm.expectRevert(abi.encodeWithSelector(IVaultErrors.SenderIsNotVault.selector, address(this)));
        ReClammPool(pool).onBeforeAddLiquidity(
            address(this),
            address(this),
            AddLiquidityKind.PROPORTIONAL,
            new uint256[](2),
            0,
            new uint256[](2),
            bytes("")
        );
    }

    function testOnBeforeRemoveLiquidityOnlyVault() public {
        vm.expectRevert(abi.encodeWithSelector(IVaultErrors.SenderIsNotVault.selector, address(this)));
        ReClammPool(pool).onBeforeRemoveLiquidity(
            address(this),
            address(this),
            RemoveLiquidityKind.PROPORTIONAL,
            1,
            new uint256[](2),
            new uint256[](2),
            bytes("")
        );
    }

    function testComputeCurrentFourthRootPriceRatio() public view {
        uint256 fourthRootPriceRatio = ReClammPool(pool).computeCurrentFourthRootPriceRatio();
        assertEq(fourthRootPriceRatio, _initialFourthRootPriceRatio, "Invalid default fourthRootPriceRatio");
    }

    function testGetCenterednessMargin() public {
        uint256 centerednessMargin = ReClammPool(pool).getCenterednessMargin();
        assertEq(centerednessMargin, _DEFAULT_CENTEREDNESS_MARGIN, "Invalid default centerednessMargin");

        vm.prank(admin);
        ReClammPool(pool).setCenterednessMargin(_NEW_CENTEREDNESS_MARGIN);

        centerednessMargin = ReClammPool(pool).getCenterednessMargin();
        assertEq(centerednessMargin, _NEW_CENTEREDNESS_MARGIN, "Invalid new centerednessMargin");
    }

    function testGetLastTimestamp() public {
        // Call any function that updates the last timestamp.
        vm.prank(admin);
        ReClammPool(pool).setPriceShiftDailyRate(20e16);

        uint256 lastTimestampBeforeWarp = ReClammPool(pool).getLastTimestamp();
        assertEq(lastTimestampBeforeWarp, block.timestamp, "Invalid lastTimestamp before warp");

        skip(1 hours);
        uint256 lastTimestampAfterWarp = ReClammPool(pool).getLastTimestamp();
        assertEq(lastTimestampAfterWarp, lastTimestampBeforeWarp, "Invalid lastTimestamp after warp");

        // Call any function that updates the last timestamp.
        vm.prank(admin);
        ReClammPool(pool).setPriceShiftDailyRate(30e16);

        uint256 lastTimestampAfterSetPriceShiftDailyRate = ReClammPool(pool).getLastTimestamp();
        assertEq(
            lastTimestampAfterSetPriceShiftDailyRate,
            block.timestamp,
            "Invalid lastTimestamp after setPriceShiftDailyRate"
        );
    }

    function testGetPriceShiftDailyRateInSeconds() public {
        uint256 priceShiftDailyRate = 20e16;
        uint256 expectedPriceShiftDailyRateInSeconds = ReClammMath.computePriceShiftDailyRate(priceShiftDailyRate);
        vm.prank(admin);
        ReClammPool(pool).setPriceShiftDailyRate(priceShiftDailyRate);

        uint256 actualPriceShiftDailyRateInSeconds = ReClammPool(pool).getPriceShiftDailyRateInSeconds();
        assertEq(
            actualPriceShiftDailyRateInSeconds,
            expectedPriceShiftDailyRateInSeconds,
            "Invalid priceShiftDailyRateInSeconds"
        );
    }

    function testGetPriceRatioState() public {
        PriceRatioState memory priceRatioState = ReClammPool(pool).getPriceRatioState();
        assertEq(priceRatioState.startFourthRootPriceRatio, 0, "Invalid default startFourthRootPriceRatio");
        assertEq(
            priceRatioState.endFourthRootPriceRatio,
            _initialFourthRootPriceRatio,
            "Invalid default endFourthRootPriceRatio"
        );
        assertEq(
            priceRatioState.priceRatioUpdateStartTime,
            block.timestamp,
            "Invalid default priceRatioUpdateStartTime"
        );
        assertEq(priceRatioState.priceRatioUpdateEndTime, block.timestamp, "Invalid default priceRatioUpdateEndTime");

        uint256 oldFourthRootPriceRatio = priceRatioState.endFourthRootPriceRatio;
        uint256 newFourthRootPriceRatio = 5e18;
        uint256 newPriceRatioUpdateStartTime = block.timestamp;
        uint256 newPriceRatioUpdateEndTime = block.timestamp + 6 hours;
        vm.prank(admin);
        ReClammPool(pool).setPriceRatioState(
            newFourthRootPriceRatio,
            newPriceRatioUpdateStartTime,
            newPriceRatioUpdateEndTime
        );

        priceRatioState = ReClammPool(pool).getPriceRatioState();
        assertEq(
            priceRatioState.startFourthRootPriceRatio,
            oldFourthRootPriceRatio,
            "Invalid new startFourthRootPriceRatio"
        );
        assertEq(
            priceRatioState.endFourthRootPriceRatio,
            newFourthRootPriceRatio,
            "Invalid new endFourthRootPriceRatio"
        );
        assertEq(
            priceRatioState.priceRatioUpdateStartTime,
            newPriceRatioUpdateStartTime,
            "Invalid new priceRatioUpdateStartTime"
        );
        assertEq(
            priceRatioState.priceRatioUpdateEndTime,
            newPriceRatioUpdateEndTime,
            "Invalid new priceRatioUpdateEndTime"
        );
    }

    function testGetReClammPoolDynamicData() public {
        // Modify values using setters
        uint256 newPriceShiftDailyRate = 200e16;
        uint256 endFourthRootPriceRatio = 8e18;
        uint256 newStaticSwapFeePercentage = 5e16;

        PriceRatioState memory state = PriceRatioState({
            startFourthRootPriceRatio: ReClammPool(pool).computeCurrentFourthRootPriceRatio().toUint96(),
            endFourthRootPriceRatio: endFourthRootPriceRatio.toUint96(),
            priceRatioUpdateStartTime: block.timestamp.toUint32(),
            priceRatioUpdateEndTime: (block.timestamp + 1 days).toUint32()
        });

        (uint256[] memory currentVirtualBalances, ) = ReClammPool(pool).computeCurrentVirtualBalances();

        vm.startPrank(admin);
        ReClammPool(pool).setPriceRatioState(
            state.endFourthRootPriceRatio,
            state.priceRatioUpdateStartTime,
            state.priceRatioUpdateEndTime
        );
        ReClammPool(pool).setPriceShiftDailyRate(newPriceShiftDailyRate);
        ReClammPool(pool).setCenterednessMargin(_NEW_CENTEREDNESS_MARGIN);
        vault.setStaticSwapFeePercentage(pool, newStaticSwapFeePercentage);
        vm.stopPrank();

        vm.warp(block.timestamp + 6 hours);

        uint96 currentFourthRootPriceRatio = ReClammMath.computeFourthRootPriceRatio(
            block.timestamp.toUint32(),
            state.startFourthRootPriceRatio,
            state.endFourthRootPriceRatio,
            state.priceRatioUpdateStartTime,
            state.priceRatioUpdateEndTime
        );

        // Get initial dynamic data.
        ReClammPoolDynamicData memory data = ReClammPool(pool).getReClammPoolDynamicData();

        // Check balances.
        assertEq(data.balancesLiveScaled18.length, 2, "Invalid number of balances");
        (, , , uint256[] memory balancesLiveScaled18) = vault.getPoolTokenInfo(pool);
        assertEq(data.balancesLiveScaled18[daiIdx], balancesLiveScaled18[daiIdx], "Invalid DAI balance");
        assertEq(data.balancesLiveScaled18[usdcIdx], balancesLiveScaled18[usdcIdx], "Invalid USDC balance");

        // Check token rates.
        assertEq(data.tokenRates.length, 2, "Invalid number of token rates");
        (, uint256[] memory tokenRates) = vault.getPoolTokenRates(pool);
        assertEq(data.tokenRates[daiIdx], tokenRates[daiIdx], "Invalid DAI token rate");
        assertEq(data.tokenRates[usdcIdx], tokenRates[usdcIdx], "Invalid USDC token rate");

        assertEq(data.staticSwapFeePercentage, newStaticSwapFeePercentage, "Invalid static swap fee percentage");
        assertEq(data.totalSupply, ReClammPool(pool).totalSupply(), "Invalid total supply");

        // Check pool specific parameters.
        assertEq(data.lastTimestamp, block.timestamp - 6 hours, "Invalid last timestamp");
        assertEq(
            data.currentFourthRootPriceRatio,
            currentFourthRootPriceRatio,
            "Invalid current fourth root price ratio"
        );
        assertEq(
            data.startFourthRootPriceRatio,
            state.startFourthRootPriceRatio,
            "Invalid start fourth root price ratio"
        );
        assertEq(data.endFourthRootPriceRatio, state.endFourthRootPriceRatio, "Invalid end fourth root price ratio");
        assertEq(data.priceRatioUpdateStartTime, state.priceRatioUpdateStartTime, "Invalid start time");
        assertEq(data.priceRatioUpdateEndTime, state.priceRatioUpdateEndTime, "Invalid end time");

        assertEq(data.centerednessMargin, _NEW_CENTEREDNESS_MARGIN, "Invalid centeredness margin");
        assertEq(data.priceShiftDailyRateInSeconds, newPriceShiftDailyRate / 124649, "Invalid price shift daily rate");
        assertEq(data.lastVirtualBalances.length, 2, "Invalid number of last virtual balances");
        assertEq(data.lastVirtualBalances[daiIdx], currentVirtualBalances[daiIdx], "Invalid DAI last virtual balance");
        assertEq(
            data.lastVirtualBalances[usdcIdx],
            currentVirtualBalances[usdcIdx],
            "Invalid USDC last virtual balance"
        );

        assertEq(data.isPoolInitialized, true, "Pool should remain initialized");
        assertEq(data.isPoolPaused, false, "Pool should remain unpaused");
        assertEq(data.isPoolInRecoveryMode, false, "Pool should remain not in recovery mode");
    }

    function testGetReClammPoolImmutableData() public view {
        ReClammPoolImmutableData memory data = ReClammPool(pool).getReClammPoolImmutableData();
        assertEq(data.tokens.length, 2, "Invalid number of tokens");
        assertEq(data.decimalScalingFactors.length, 2, "Invalid number of decimal scaling factors");

        assertEq(address(data.tokens[daiIdx]), address(dai), "Invalid DAI token");
        assertEq(address(data.tokens[usdcIdx]), address(usdc), "Invalid USDC token");

        // Tokens with 18 decimals do not scale, so the scaling factor is 1.
        assertEq(data.decimalScalingFactors[daiIdx], 1, "Invalid DAI decimal scaling factor");
        assertEq(data.decimalScalingFactors[usdcIdx], 1, "Invalid USDC decimal scaling factor");

        assertEq(data.minCenterednessMargin, 0, "Invalid min centeredness margin");
        assertEq(data.maxCenterednessMargin, FixedPoint.ONE, "Invalid max centeredness margin");

        // Ensure that centeredness margin parameters fit in uint64
        assertEq(data.minCenterednessMargin, uint64(data.minCenterednessMargin), "Min centeredness margin not uint64");
        assertEq(data.maxCenterednessMargin, uint64(data.maxCenterednessMargin), "Max centeredness margin not uint64");

        assertEq(data.minTokenBalanceScaled18, _MIN_TOKEN_BALANCE, "Invalid min token balance");
        assertEq(data.minPoolCenteredness, _MIN_POOL_CENTEREDNESS, "Invalid min pool centeredness");
        assertEq(data.maxPriceShiftDailyRate, 500e16, "Invalid max price shift daily rate");
        assertEq(data.minPriceRatioUpdateDuration, 6 hours, "Invalid min price ratio update duration");
    }

    function testSetFourthRootPriceRatioPoolNotInitialized() public {
        vault.manualSetInitializedPool(pool, false);

        vm.expectRevert(IReClammPool.PoolNotInitialized.selector);
        vm.prank(admin);
        ReClammPool(pool).setPriceRatioState(1, block.timestamp, block.timestamp);
    }

    function testSetFourthRootPriceRatioShortDuration() public {
        uint96 endFourthRootPriceRatio = 2e18;
        uint32 timeOffset = 1 hours;
        uint32 priceRatioUpdateStartTime = uint32(block.timestamp) - timeOffset;
        uint32 duration = 6 hours;
        uint32 priceRatioUpdateEndTime = priceRatioUpdateStartTime + duration;

        vm.expectRevert(IReClammPool.PriceRatioUpdateDurationTooShort.selector);
        vm.prank(admin);
        ReClammPool(pool).setPriceRatioState(
            endFourthRootPriceRatio,
            priceRatioUpdateStartTime,
            priceRatioUpdateEndTime
        );
    }

    function testSetFourthRootPriceRatioSmallDelta() public {
        uint256 delta = _MIN_FOURTH_ROOT_PRICE_RATIO_DELTA - 1;
        uint96 startFourthRootPriceRatio = ReClammPool(pool).computeCurrentFourthRootPriceRatio().toUint96();
        uint96 endFourthRootPriceRatio = startFourthRootPriceRatio + delta.toUint96();
        uint32 priceRatioUpdateStartTime = uint32(block.timestamp);
        uint32 duration = 6 hours;
        uint32 priceRatioUpdateEndTime = priceRatioUpdateStartTime + duration;

        vm.expectRevert(abi.encodeWithSelector(IReClammPool.FourthRootPriceRatioDeltaBelowMin.selector, delta));
        vm.prank(admin);
        ReClammPool(pool).setPriceRatioState(
            endFourthRootPriceRatio,
            priceRatioUpdateStartTime,
            priceRatioUpdateEndTime
        );
    }

    function testSetFourthRootPriceRatio() public {
        uint96 endFourthRootPriceRatio = 2e18;
        uint32 timeOffset = 1 hours;
        uint32 priceRatioUpdateStartTime = uint32(block.timestamp) - timeOffset;
        uint32 duration = 6 hours;
        uint32 priceRatioUpdateEndTime = uint32(block.timestamp) + duration;

        uint96 startFourthRootPriceRatio = ReClammPool(pool).computeCurrentFourthRootPriceRatio().toUint96();

        vm.expectEmit();
        emit IReClammPool.PriceRatioStateUpdated(
            startFourthRootPriceRatio,
            endFourthRootPriceRatio,
            block.timestamp,
            priceRatioUpdateEndTime
        );

        vm.expectEmit();
        emit IVaultEvents.VaultAuxiliary(
            pool,
            "PriceRatioStateUpdated",
            abi.encode(startFourthRootPriceRatio, endFourthRootPriceRatio, block.timestamp, priceRatioUpdateEndTime)
        );

        vm.prank(admin);
        uint256 actualPriceRatioUpdateStartTime = ReClammPool(pool).setPriceRatioState(
            endFourthRootPriceRatio,
            priceRatioUpdateStartTime,
            priceRatioUpdateEndTime
        );
        assertEq(actualPriceRatioUpdateStartTime, block.timestamp, "Invalid updated actual price ratio start time");

        skip(duration / 2);
        uint96 fourthRootPriceRatio = ReClammPool(pool).computeCurrentFourthRootPriceRatio().toUint96();
        uint96 mathFourthRootPriceRatio = ReClammMath.computeFourthRootPriceRatio(
            uint32(block.timestamp),
            startFourthRootPriceRatio,
            endFourthRootPriceRatio,
            actualPriceRatioUpdateStartTime.toUint32(),
            priceRatioUpdateEndTime
        );

        assertEq(fourthRootPriceRatio, mathFourthRootPriceRatio, "FourthRootPriceRatio not updated correctly");

        skip(duration / 2 + 1);
        fourthRootPriceRatio = ReClammPool(pool).computeCurrentFourthRootPriceRatio().toUint96();
        assertEq(fourthRootPriceRatio, endFourthRootPriceRatio, "FourthRootPriceRatio does not match new value");
    }

    function testGetRate() public {
        vm.expectRevert(IReClammPool.ReClammPoolBptRateUnsupported.selector);
        ReClammPool(pool).getRate();
    }

    function testComputeBalance() public {
        vm.expectRevert(IReClammPool.NotImplemented.selector);
        ReClammPool(pool).computeBalance(new uint256[](0), 0, 0);
    }

    function testSetPriceShiftDailyRateVaultUnlocked() public {
        vault.forceUnlock();

        uint256 newPriceShiftDailyRate = 200e16;
        vm.prank(admin);
        vm.expectRevert(IReClammPool.VaultIsNotLocked.selector);
        ReClammPool(pool).setPriceShiftDailyRate(newPriceShiftDailyRate);
    }

    function testSetPriceShiftDailyRatePoolNotInitialized() public {
        vault.manualSetInitializedPool(pool, false);

        uint256 newPriceShiftDailyRate = 200e16;
        vm.prank(admin);
        vm.expectRevert(IReClammPool.PoolNotInitialized.selector);
        ReClammPool(pool).setPriceShiftDailyRate(newPriceShiftDailyRate);
    }

    function testSetPriceShiftDailyRate() public {
        uint256 newPriceShiftDailyRate = 200e16;

        uint256 rateInSeconds = ReClammMath.computePriceShiftDailyRate(newPriceShiftDailyRate);

        vm.expectEmit();
        emit IReClammPool.LastTimestampUpdated(block.timestamp.toUint32());

        vm.expectEmit(address(vault));
        emit IVaultEvents.VaultAuxiliary(pool, "LastTimestampUpdated", abi.encode(block.timestamp.toUint32()));

        vm.expectEmit();
        emit IReClammPool.PriceShiftDailyRateUpdated(newPriceShiftDailyRate, rateInSeconds);

        vm.expectEmit();
        emit IVaultEvents.VaultAuxiliary(
            pool,
            "PriceShiftDailyRateUpdated",
            abi.encode(newPriceShiftDailyRate, rateInSeconds)
        );

        vm.prank(admin);
        ReClammPool(pool).setPriceShiftDailyRate(newPriceShiftDailyRate);
    }

    function testSetPriceShiftDailyRatePermissioned() public {
        uint256 newPriceShiftDailyRate = 200e16;
        vm.prank(alice);
        vm.expectRevert(IAuthentication.SenderNotAllowed.selector);
        ReClammPool(pool).setPriceShiftDailyRate(newPriceShiftDailyRate);
    }

    function testSetPriceShiftDailyRateUpdatingVirtualBalance() public {
        // Move the pool to the edge of the price interval, so the virtual balances will change over time.
        _setPoolBalances(_MIN_TOKEN_BALANCE, 100e18);
        ReClammPoolMock(pool).setLastTimestamp(block.timestamp);

        vm.warp(block.timestamp + 6 hours);

        // Check if the last virtual balances stored in the pool are different from the current virtual balances.
        (uint256[] memory virtualBalancesBefore, ) = ReClammPool(pool).computeCurrentVirtualBalances();
        uint256[] memory lastVirtualBalancesBeforeSet = ReClammPoolMock(pool).getLastVirtualBalances();

        assertNotEq(
            virtualBalancesBefore[daiIdx],
            lastVirtualBalancesBeforeSet[daiIdx],
            "DAI virtual balance remains unchanged"
        );
        assertNotEq(
            virtualBalancesBefore[usdcIdx],
            lastVirtualBalancesBeforeSet[usdcIdx],
            "USDC virtual balance remains unchanged"
        );

        uint256 newPriceShiftDailyRate = 200e16;
        uint128 dailyRateInSeconds = ReClammMath.computePriceShiftDailyRate(newPriceShiftDailyRate);

        vm.expectEmit(address(pool));
        emit IReClammPool.LastTimestampUpdated(block.timestamp.toUint32());

        vm.expectEmit(address(vault));
        emit IVaultEvents.VaultAuxiliary(pool, "LastTimestampUpdated", abi.encode(block.timestamp.toUint32()));

        vm.expectEmit(address(pool));
        emit IReClammPool.PriceShiftDailyRateUpdated(
            newPriceShiftDailyRate,
            ReClammMath.computePriceShiftDailyRate(newPriceShiftDailyRate)
        );

        vm.expectEmit(address(vault));
        emit IVaultEvents.VaultAuxiliary(
            pool,
            "PriceShiftDailyRateUpdated",
            abi.encode(newPriceShiftDailyRate, dailyRateInSeconds)
        );

        vm.prank(admin);
        ReClammPool(pool).setPriceShiftDailyRate(newPriceShiftDailyRate);

        assertEq(ReClammPool(pool).getLastTimestamp(), block.timestamp, "Last timestamp was not updated");

        // Check if the last virtual balances were updated and are matching the current virtual balances.
        uint256[] memory lastVirtualBalances = ReClammPoolMock(pool).getLastVirtualBalances();

        assertEq(lastVirtualBalances[daiIdx], virtualBalancesBefore[daiIdx], "DAI virtual balances do not match");
        assertEq(lastVirtualBalances[usdcIdx], virtualBalancesBefore[usdcIdx], "USDC virtual balances do not match");
    }

    function testSetCenterednessMarginVaultUnlocked() public {
        vault.forceUnlock();

        vm.prank(admin);
        vm.expectRevert(IReClammPool.VaultIsNotLocked.selector);
        ReClammPool(pool).setCenterednessMargin(_NEW_CENTEREDNESS_MARGIN);
    }

    function testSetCenterednessMarginPoolNotInitialized() public {
        vault.manualSetInitializedPool(pool, false);

        vm.prank(admin);
        vm.expectRevert(IReClammPool.PoolNotInitialized.selector);
        ReClammPool(pool).setCenterednessMargin(_NEW_CENTEREDNESS_MARGIN);
    }

    function testSetCenterednessMargin() public {
        vm.expectEmit();
        emit IReClammPool.LastTimestampUpdated(uint32(block.timestamp));

        vm.expectEmit(address(vault));
        emit IVaultEvents.VaultAuxiliary(pool, "LastTimestampUpdated", abi.encode(block.timestamp.toUint32()));

        vm.expectEmit();
        emit IReClammPool.CenterednessMarginUpdated(_NEW_CENTEREDNESS_MARGIN);

        vm.expectEmit();
        emit IVaultEvents.VaultAuxiliary(pool, "CenterednessMarginUpdated", abi.encode(_NEW_CENTEREDNESS_MARGIN));

        vm.prank(admin);
        ReClammPool(pool).setCenterednessMargin(_NEW_CENTEREDNESS_MARGIN);
    }

    function testSetCenterednessMarginAbove100() public {
        uint64 centerednessMarginAbove100 = uint64(FixedPoint.ONE + 1);
        vm.prank(admin);
        vm.expectRevert(IReClammPool.InvalidCenterednessMargin.selector);
        ReClammPool(pool).setCenterednessMargin(centerednessMarginAbove100);
    }

    function testSetCenterednessMarginPermissioned() public {
        vm.prank(alice);
        vm.expectRevert(IAuthentication.SenderNotAllowed.selector);
        ReClammPool(pool).setCenterednessMargin(_NEW_CENTEREDNESS_MARGIN);
    }

    function testOutOfRangeBeforeSetCenterednessMargin() public {
        // Move the pool to the edge of the price interval, so it's out of range.
        _setPoolBalances(_MIN_TOKEN_BALANCE, 100e18);
        ReClammPoolMock(pool).setLastTimestamp(block.timestamp);

        vm.warp(block.timestamp + 6 hours);

        uint256 newCenterednessMargin = 50e16;
        vm.prank(admin);
        vm.expectRevert(IReClammPool.PoolOutsideTargetRange.selector);
        ReClammPool(pool).setCenterednessMargin(newCenterednessMargin);
    }

    function testOutOfRangeAfterSetCenterednessMargin() public {
        // Move the pool close to the current margin.
        (uint256[] memory virtualBalances, ) = ReClammPool(pool).computeCurrentVirtualBalances();
        uint256 newBalanceB = 100e18;

        // Pool Centeredness = Ra * Vb / (Rb * Va). Make centeredness = margin, and you have the equation below.
        uint256 newBalanceA = (_DEFAULT_CENTEREDNESS_MARGIN * newBalanceB).mulDown(virtualBalances[a]) /
            virtualBalances[b];
        _setPoolBalances(newBalanceA, newBalanceB);
        ReClammPoolMock(pool).setLastTimestamp(block.timestamp);

        assertTrue(ReClammPoolMock(pool).isPoolWithinTargetRange(), "Pool is out of range");
        assertApproxEqRel(
            ReClammPoolMock(pool).computeCurrentPoolCenteredness(),
            _DEFAULT_CENTEREDNESS_MARGIN,
            1e16,
            "Pool centeredness is not close from margin"
        );

        // Margin will make the pool be out of range (since the current centeredness is near the default margin).
        vm.prank(admin);
        vm.expectRevert(IReClammPool.PoolOutsideTargetRange.selector);
        ReClammPool(pool).setCenterednessMargin(_NEW_CENTEREDNESS_MARGIN);
    }

    function testInRangeUpdatingVirtualBalancesSetCenterednessMargin() public {
        vm.prank(admin);
        // Start updating virtual balances.
        ReClammPool(pool).setPriceRatioState(2e18, block.timestamp, block.timestamp + 1 days);

        vm.warp(block.timestamp + 6 hours);

        // Check if the last virtual balances stored in the pool are different from the current virtual balances.
        (uint256[] memory virtualBalancesBefore, ) = ReClammPool(pool).computeCurrentVirtualBalances();
        uint256[] memory lastVirtualBalancesBeforeSet = ReClammPoolMock(pool).getLastVirtualBalances();

        assertNotEq(
            virtualBalancesBefore[daiIdx],
            lastVirtualBalancesBeforeSet[daiIdx],
            "DAI virtual balance remains unchanged"
        );
        assertNotEq(
            virtualBalancesBefore[usdcIdx],
            lastVirtualBalancesBeforeSet[usdcIdx],
            "USDC virtual balance remains unchanged"
        );

        vm.expectEmit(address(pool));
        emit IReClammPool.LastTimestampUpdated(block.timestamp.toUint32());

        vm.expectEmit(address(vault));
        emit IVaultEvents.VaultAuxiliary(pool, "LastTimestampUpdated", abi.encode(block.timestamp.toUint32()));

        vm.expectEmit(address(pool));
        emit IReClammPool.CenterednessMarginUpdated(_NEW_CENTEREDNESS_MARGIN);

        vm.expectEmit(address(vault));
        emit IVaultEvents.VaultAuxiliary(pool, "CenterednessMarginUpdated", abi.encode(_NEW_CENTEREDNESS_MARGIN));

        vm.prank(admin);
        ReClammPool(pool).setCenterednessMargin(_NEW_CENTEREDNESS_MARGIN);

        assertEq(ReClammPool(pool).getLastTimestamp(), block.timestamp, "Last timestamp was not updated");

        // Check if the last virtual balances were updated and are matching the current virtual balances.
        uint256[] memory lastVirtualBalances = ReClammPoolMock(pool).getLastVirtualBalances();
        assertEq(lastVirtualBalances[daiIdx], virtualBalancesBefore[daiIdx], "DAI virtual balance does not match");
        assertEq(lastVirtualBalances[usdcIdx], virtualBalancesBefore[usdcIdx], "USDC virtual balance does not match");
    }

    function testComputePriceRangeBeforeInitialized() public {
        IERC20[] memory sortedTokens = InputHelpers.sortTokens(tokens);

        (address pool, ) = _createPool(
            [address(sortedTokens[a]), address(sortedTokens[b])].toMemoryArray(),
            "BeforeInitTest"
        );

        assertFalse(vault.isPoolInitialized(pool), "Pool is initialized");

        (uint256 minPrice, uint256 maxPrice) = ReClammPool(pool).computeCurrentPriceRange();
        assertEq(minPrice, _DEFAULT_MIN_PRICE);
        assertEq(maxPrice, _DEFAULT_MAX_PRICE);
    }

    function testComputePriceRangeAfterInitialized() public view {
        assertTrue(vault.isPoolInitialized(pool), "Pool is initialized");
        assertFalse(vault.isUnlocked(), "Vault is unlocked");

        // Should still be the initial values as nothing has changed.
        (uint256 minPrice, uint256 maxPrice) = ReClammPool(pool).computeCurrentPriceRange();
        assertApproxEqAbs(minPrice, _DEFAULT_MIN_PRICE, 2e6);
        assertApproxEqAbs(maxPrice, _DEFAULT_MAX_PRICE, 2e6);
    }

    function testCreateWithInvalidMinPrice() public {
        ReClammPoolParams memory params = ReClammPoolParams({
            name: "ReClamm Pool",
            symbol: "FAIL_POOL",
            version: "1",
            priceShiftDailyRate: 1e18,
            centerednessMargin: 0.2e18,
            initialMinPrice: 0,
            initialMaxPrice: 2000e18,
            initialTargetPrice: 1500e18
        });

        vm.expectRevert(IReClammPool.InvalidInitialPrice.selector);
        new ReClammPool(params, vault);
    }

    function testCreateWithInvalidTargetPrice() public {
        ReClammPoolParams memory params = ReClammPoolParams({
            name: "ReClamm Pool",
            symbol: "FAIL_POOL",
            version: "1",
            priceShiftDailyRate: 1e18,
            centerednessMargin: 0.2e18,
            initialMinPrice: 1000e18,
            initialMaxPrice: 2000e18,
            initialTargetPrice: 0
        });

        vm.expectRevert(IReClammPool.InvalidInitialPrice.selector);
        new ReClammPool(params, vault);
    }

    function testToPoolCenterAboveEnum() public pure {
        assertEq(
            uint256(ReClammMath.toEnum(false)),
            uint256(ReClammMath.PoolAboveCenter.FALSE),
            "Invalid enum value (false)"
        );
        assertEq(
            uint256(ReClammMath.toEnum(true)),
            uint256(ReClammMath.PoolAboveCenter.TRUE),
            "Invalid enum value (true)"
        );
        assertNotEq(
            uint256(ReClammMath.toEnum(false)),
            uint256(ReClammMath.PoolAboveCenter.TRUE),
            "Invalid enum value (false/true)"
        );
        assertNotEq(
            uint256(ReClammMath.toEnum(true)),
            uint256(ReClammMath.PoolAboveCenter.FALSE),
            "Invalid enum value (true/false)"
        );
    }

<<<<<<< HEAD
    function testOnBeforeInitializeEvents() public {
        (address newPool, ) = _createPool([address(usdc), address(dai)].toMemoryArray(), "New Test Pool");
        (IERC20[] memory tokens, , , ) = vault.getPoolTokenInfo(newPool);

        ReClammPoolImmutableData memory data = ReClammPool(newPool).getReClammPoolImmutableData();

        (, , uint256 fourthRootPriceRatio) = ReClammMath.computeTheoreticalPriceRatioAndBalances(
            data.initialMinPrice,
            data.initialMaxPrice,
            data.initialTargetPrice
        );

        uint128 dailyRateInSeconds = ReClammMath.computePriceShiftDailyRate(data.initialPriceShiftDailyRate);

        vm.expectEmit(newPool);
        emit IReClammPool.PriceRatioStateUpdated(0, fourthRootPriceRatio, block.timestamp, block.timestamp);

        vm.expectEmit(address(vault));
        emit IVaultEvents.VaultAuxiliary(
            newPool,
            "PriceRatioStateUpdated",
            abi.encode(0, fourthRootPriceRatio, block.timestamp, block.timestamp)
        );

        vm.expectEmit(newPool);
        emit IReClammPool.PriceShiftDailyRateUpdated(data.initialPriceShiftDailyRate, dailyRateInSeconds);

        vm.expectEmit(address(vault));
        emit IVaultEvents.VaultAuxiliary(
            newPool,
            "PriceShiftDailyRateUpdated",
            abi.encode(data.initialPriceShiftDailyRate, dailyRateInSeconds)
        );

        vm.expectEmit(newPool);
        emit IReClammPool.CenterednessMarginUpdated(data.initialCenterednessMargin);

        vm.expectEmit(address(vault));
        emit IVaultEvents.VaultAuxiliary(
            newPool,
            "CenterednessMarginUpdated",
            abi.encode(data.initialCenterednessMargin)
        );

        vm.expectEmit(newPool);
        emit IReClammPool.LastTimestampUpdated(block.timestamp.toUint32());

        vm.expectEmit(address(vault));
        emit IVaultEvents.VaultAuxiliary(newPool, "LastTimestampUpdated", abi.encode(block.timestamp.toUint32()));

        vm.prank(alice);
        router.initialize(newPool, tokens, _initialBalances, 0, false, bytes(""));
=======
    function testSetPriceShiftDailyRateTooHigh() public {
        ReClammPoolImmutableData memory data = ReClammPool(pool).getReClammPoolImmutableData();

        uint256 newPriceShiftDailyRate = data.maxPriceShiftDailyRate + 1;

        vm.prank(admin);
        vm.expectRevert(IReClammPool.PriceShiftDailyRateTooHigh.selector);
        ReClammPool(pool).setPriceShiftDailyRate(newPriceShiftDailyRate);
>>>>>>> 503b007f
    }
}<|MERGE_RESOLUTION|>--- conflicted
+++ resolved
@@ -704,7 +704,6 @@
         );
     }
 
-<<<<<<< HEAD
     function testOnBeforeInitializeEvents() public {
         (address newPool, ) = _createPool([address(usdc), address(dai)].toMemoryArray(), "New Test Pool");
         (IERC20[] memory tokens, , , ) = vault.getPoolTokenInfo(newPool);
@@ -757,7 +756,8 @@
 
         vm.prank(alice);
         router.initialize(newPool, tokens, _initialBalances, 0, false, bytes(""));
-=======
+    }
+
     function testSetPriceShiftDailyRateTooHigh() public {
         ReClammPoolImmutableData memory data = ReClammPool(pool).getReClammPoolImmutableData();
 
@@ -766,6 +766,5 @@
         vm.prank(admin);
         vm.expectRevert(IReClammPool.PriceShiftDailyRateTooHigh.selector);
         ReClammPool(pool).setPriceShiftDailyRate(newPriceShiftDailyRate);
->>>>>>> 503b007f
     }
 }