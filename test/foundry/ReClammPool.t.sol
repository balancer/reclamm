// SPDX-License-Identifier: GPL-3.0-or-later

pragma solidity ^0.8.24;

import "forge-std/Test.sol";

import { IERC20Metadata } from "@openzeppelin/contracts/token/ERC20/extensions/IERC20Metadata.sol";
import { SafeCast } from "@openzeppelin/contracts/utils/math/SafeCast.sol";
import { IERC20 } from "@openzeppelin/contracts/token/ERC20/IERC20.sol";
import { Math } from "@openzeppelin/contracts/utils/math/Math.sol";

import { IAuthentication } from "@balancer-labs/v3-interfaces/contracts/solidity-utils/helpers/IAuthentication.sol";
import { IVaultEvents } from "@balancer-labs/v3-interfaces/contracts/vault/IVaultEvents.sol";
import { IVaultErrors } from "@balancer-labs/v3-interfaces/contracts/vault/IVaultErrors.sol";
import { FixedPoint } from "@balancer-labs/v3-solidity-utils/contracts/math/FixedPoint.sol";
import {
    AddLiquidityKind,
    PoolSwapParams,
    RemoveLiquidityKind,
    PoolRoleAccounts
} from "@balancer-labs/v3-interfaces/contracts/vault/VaultTypes.sol";

import { CastingHelpers } from "@balancer-labs/v3-solidity-utils/contracts/helpers/CastingHelpers.sol";
import { InputHelpers } from "@balancer-labs/v3-solidity-utils/contracts/helpers/InputHelpers.sol";
import { ArrayHelpers } from "@balancer-labs/v3-solidity-utils/contracts/test/ArrayHelpers.sol";

import { PriceRatioState, ReClammMath, a, b } from "../../contracts/lib/ReClammMath.sol";
import { ReClammPoolFactoryMock } from "../../contracts/test/ReClammPoolFactoryMock.sol";
import { ReClammPoolMock } from "../../contracts/test/ReClammPoolMock.sol";
import { ReClammMathMock } from "../../contracts/test/ReClammMathMock.sol";
import { BaseReClammTest } from "./utils/BaseReClammTest.sol";
import { ReClammPool } from "../../contracts/ReClammPool.sol";
import {
    IReClammPool,
    ReClammPoolDynamicData,
    ReClammPoolImmutableData,
    ReClammPoolParams
} from "../../contracts/interfaces/IReClammPool.sol";

contract ReClammPoolTest is BaseReClammTest {
    using FixedPoint for uint256;
    using CastingHelpers for *;
    using ArrayHelpers for *;
    using SafeCast for *;

    uint256 private constant _NEW_CENTEREDNESS_MARGIN = 30e16;
    uint256 private constant _INITIAL_AMOUNT = 1000e18;

<<<<<<< HEAD
    uint256 private constant _INITIAL_PARAMS_ERROR = 1e6;
    // Tokens with decimals introduces some rounding imprecisions, so we need to be more tolerant with the inverse
    // initialization error.
    uint256 private constant _INVERSE_INITIALIZATION_ERROR = 1e12;
=======
    uint256 private constant _MIN_SWAP_FEE_PERCENTAGE = 0.001e16; // 0.001%
    uint256 private constant _MAX_SWAP_FEE_PERCENTAGE = 10e16; // 10%

    uint256 private constant _MIN_CENTEREDNESS_MARGIN = 0;
    uint256 private constant _MAX_CENTEREDNESS_MARGIN = 50e16; // 50%

    uint256 private constant _MIN_TOKEN_BALANCE_SCALED18 = 1e12;

    uint256 private constant _MIN_PRICE_RATIO_UPDATE_DURATION = 1 days;
    uint256 private constant _BALANCE_RATIO_AND_PRICE_TOLERANCE = 1e14; // 0.01%
>>>>>>> e6439d2f

    ReClammMathMock mathMock = new ReClammMathMock();

    function testOnSwapOnlyVault() public {
        PoolSwapParams memory request;
        vm.expectRevert(abi.encodeWithSelector(IVaultErrors.SenderIsNotVault.selector, address(this)));
        ReClammPool(pool).onSwap(request);
    }

    function testOnBeforeInitializeOnlyVault() public {
        vm.expectRevert(abi.encodeWithSelector(IVaultErrors.SenderIsNotVault.selector, address(this)));
        ReClammPool(pool).onBeforeInitialize(new uint256[](2), bytes(""));
    }

    function testOnBeforeAddLiquidityOnlyVault() public {
        vm.expectRevert(abi.encodeWithSelector(IVaultErrors.SenderIsNotVault.selector, address(this)));
        ReClammPool(pool).onBeforeAddLiquidity(
            address(this),
            address(this),
            AddLiquidityKind.PROPORTIONAL,
            new uint256[](2),
            0,
            new uint256[](2),
            bytes("")
        );
    }

    function testOnBeforeRemoveLiquidityOnlyVault() public {
        vm.expectRevert(abi.encodeWithSelector(IVaultErrors.SenderIsNotVault.selector, address(this)));
        ReClammPool(pool).onBeforeRemoveLiquidity(
            address(this),
            address(this),
            RemoveLiquidityKind.PROPORTIONAL,
            1,
            new uint256[](2),
            new uint256[](2),
            bytes("")
        );
    }

    function testComputeCurrentFourthRootPriceRatio() public view {
        uint256 fourthRootPriceRatio = ReClammPool(pool).computeCurrentFourthRootPriceRatio();
        assertEq(fourthRootPriceRatio, _initialFourthRootPriceRatio, "Invalid default fourthRootPriceRatio");
    }

    function testGetCenterednessMargin() public {
        uint256 centerednessMargin = ReClammPool(pool).getCenterednessMargin();
        assertEq(centerednessMargin, _DEFAULT_CENTEREDNESS_MARGIN, "Invalid default centerednessMargin");

        vm.prank(admin);
        ReClammPool(pool).setCenterednessMargin(_NEW_CENTEREDNESS_MARGIN);

        centerednessMargin = ReClammPool(pool).getCenterednessMargin();
        assertEq(centerednessMargin, _NEW_CENTEREDNESS_MARGIN, "Invalid new centerednessMargin");
    }

    function testGetLastTimestamp() public {
        // Call any function that updates the last timestamp.
        vm.prank(admin);
        ReClammPool(pool).setDailyPriceShiftExponent(20e16);

        uint256 lastTimestampBeforeWarp = ReClammPool(pool).getLastTimestamp();
        assertEq(lastTimestampBeforeWarp, block.timestamp, "Invalid lastTimestamp before warp");

        skip(1 hours);
        uint256 lastTimestampAfterWarp = ReClammPool(pool).getLastTimestamp();
        assertEq(lastTimestampAfterWarp, lastTimestampBeforeWarp, "Invalid lastTimestamp after warp");

        // Call any function that updates the last timestamp.
        vm.prank(admin);
        ReClammPool(pool).setDailyPriceShiftExponent(30e16);

        uint256 lastTimestampAfterSetDailyPriceShiftExponent = ReClammPool(pool).getLastTimestamp();
        assertEq(
            lastTimestampAfterSetDailyPriceShiftExponent,
            block.timestamp,
            "Invalid lastTimestamp after setDailyPriceShiftExponent"
        );
    }

    function testGetDailyPriceShiftBase() public {
        uint256 dailyPriceShiftExponent = 20e16;
        uint256 expectedDailyPriceShiftBase = ReClammMath.toDailyPriceShiftBase(dailyPriceShiftExponent);
        vm.prank(admin);
        ReClammPool(pool).setDailyPriceShiftExponent(dailyPriceShiftExponent);

        uint256 actualDailyPriceShiftDailyBase = ReClammPool(pool).getDailyPriceShiftBase();
        assertEq(actualDailyPriceShiftDailyBase, expectedDailyPriceShiftBase, "Invalid DailyPriceShiftBase");
    }

    function testGetDailyPriceShiftExponentToBase() public {
        uint256 dailyPriceRateExponent = 30e16;
        vm.prank(admin);
        uint256 actualDailyPriceShiftExponentReturned = ReClammPool(pool).setDailyPriceShiftExponent(
            dailyPriceRateExponent
        );

        uint256 actualDailyPriceShiftBase = ReClammPool(pool).getDailyPriceShiftBase();
        uint256 actualDailyPriceShiftExponent = ReClammPool(pool).getDailyPriceShiftExponent();
        assertEq(
            FixedPoint.ONE - actualDailyPriceShiftExponent / _PRICE_SHIFT_EXPONENT_INTERNAL_ADJUSTMENT,
            actualDailyPriceShiftBase,
            "Invalid dailyPriceShiftBase"
        );

        assertApproxEqRel(
            actualDailyPriceShiftExponent,
            dailyPriceRateExponent,
            1e16,
            "Invalid dailyPriceRateExponent"
        );

        assertEq(
            actualDailyPriceShiftExponentReturned,
            actualDailyPriceShiftExponent,
            "Invalid dailyPriceRateExponent returned"
        );
    }

    function testGetPriceRatioState() public {
        PriceRatioState memory priceRatioState = ReClammPool(pool).getPriceRatioState();
        assertEq(priceRatioState.startFourthRootPriceRatio, 0, "Invalid default startFourthRootPriceRatio");
        assertEq(
            priceRatioState.endFourthRootPriceRatio,
            _initialFourthRootPriceRatio,
            "Invalid default endFourthRootPriceRatio"
        );
        assertEq(
            priceRatioState.priceRatioUpdateStartTime,
            block.timestamp,
            "Invalid default priceRatioUpdateStartTime"
        );
        assertEq(priceRatioState.priceRatioUpdateEndTime, block.timestamp, "Invalid default priceRatioUpdateEndTime");

        uint256 oldFourthRootPriceRatio = priceRatioState.endFourthRootPriceRatio;
        uint256 newFourthRootPriceRatio = 2e18;
        uint256 newPriceRatioUpdateStartTime = block.timestamp;
        uint256 newPriceRatioUpdateEndTime = block.timestamp + 1 days;
        vm.prank(admin);
        ReClammPool(pool).setPriceRatioState(
            newFourthRootPriceRatio,
            newPriceRatioUpdateStartTime,
            newPriceRatioUpdateEndTime
        );

        priceRatioState = ReClammPool(pool).getPriceRatioState();
        assertEq(
            priceRatioState.startFourthRootPriceRatio,
            oldFourthRootPriceRatio,
            "Invalid new startFourthRootPriceRatio"
        );
        assertEq(
            priceRatioState.endFourthRootPriceRatio,
            newFourthRootPriceRatio,
            "Invalid new endFourthRootPriceRatio"
        );
        assertEq(
            priceRatioState.priceRatioUpdateStartTime,
            newPriceRatioUpdateStartTime,
            "Invalid new priceRatioUpdateStartTime"
        );
        assertEq(
            priceRatioState.priceRatioUpdateEndTime,
            newPriceRatioUpdateEndTime,
            "Invalid new priceRatioUpdateEndTime"
        );
    }

    function testGetReClammPoolDynamicData() public {
        // Modify values using setters
        uint256 newDailyPriceShiftExponent = 200e16;
        uint256 endFourthRootPriceRatio = 2e18;
        uint256 newStaticSwapFeePercentage = 5e16;

        PriceRatioState memory state = PriceRatioState({
            startFourthRootPriceRatio: ReClammPool(pool).computeCurrentFourthRootPriceRatio().toUint96(),
            endFourthRootPriceRatio: endFourthRootPriceRatio.toUint96(),
            priceRatioUpdateStartTime: block.timestamp.toUint32(),
            priceRatioUpdateEndTime: (block.timestamp + 1 days).toUint32()
        });

        (uint256[] memory currentVirtualBalances, ) = _computeCurrentVirtualBalances(pool);

        vm.startPrank(admin);
        ReClammPool(pool).setPriceRatioState(
            state.endFourthRootPriceRatio,
            state.priceRatioUpdateStartTime,
            state.priceRatioUpdateEndTime
        );
        ReClammPool(pool).setDailyPriceShiftExponent(newDailyPriceShiftExponent);
        ReClammPool(pool).setCenterednessMargin(_NEW_CENTEREDNESS_MARGIN);
        vault.setStaticSwapFeePercentage(pool, newStaticSwapFeePercentage);
        vm.stopPrank();

        vm.warp(block.timestamp + 6 hours);

        uint96 currentFourthRootPriceRatio = mathMock.computeFourthRootPriceRatio(
            block.timestamp.toUint32(),
            state.startFourthRootPriceRatio,
            state.endFourthRootPriceRatio,
            state.priceRatioUpdateStartTime,
            state.priceRatioUpdateEndTime
        );

        // Get initial dynamic data.
        ReClammPoolDynamicData memory data = ReClammPool(pool).getReClammPoolDynamicData();

        // Check balances.
        assertEq(data.balancesLiveScaled18.length, 2, "Invalid number of balances");
        (, , , uint256[] memory balancesLiveScaled18) = vault.getPoolTokenInfo(pool);
        assertEq(data.balancesLiveScaled18[daiIdx], balancesLiveScaled18[daiIdx], "Invalid DAI balance");
        assertEq(data.balancesLiveScaled18[usdcIdx], balancesLiveScaled18[usdcIdx], "Invalid USDC balance");

        // Check token rates.
        assertEq(data.tokenRates.length, 2, "Invalid number of token rates");
        (, uint256[] memory tokenRates) = vault.getPoolTokenRates(pool);
        assertEq(data.tokenRates[daiIdx], tokenRates[daiIdx], "Invalid DAI token rate");
        assertEq(data.tokenRates[usdcIdx], tokenRates[usdcIdx], "Invalid USDC token rate");

        assertEq(data.staticSwapFeePercentage, newStaticSwapFeePercentage, "Invalid static swap fee percentage");
        assertEq(data.totalSupply, ReClammPool(pool).totalSupply(), "Invalid total supply");

        // Check pool specific parameters.
        assertEq(data.lastTimestamp, block.timestamp - 6 hours, "Invalid last timestamp");
        assertEq(
            data.currentFourthRootPriceRatio,
            currentFourthRootPriceRatio,
            "Invalid current fourth root price ratio"
        );
        assertEq(
            data.startFourthRootPriceRatio,
            state.startFourthRootPriceRatio,
            "Invalid start fourth root price ratio"
        );
        assertEq(data.endFourthRootPriceRatio, state.endFourthRootPriceRatio, "Invalid end fourth root price ratio");
        assertEq(data.priceRatioUpdateStartTime, state.priceRatioUpdateStartTime, "Invalid start time");
        assertEq(data.priceRatioUpdateEndTime, state.priceRatioUpdateEndTime, "Invalid end time");

        assertEq(data.centerednessMargin, _NEW_CENTEREDNESS_MARGIN, "Invalid centeredness margin");
        assertEq(
            data.dailyPriceShiftBase,
            FixedPoint.ONE - newDailyPriceShiftExponent / 124649,
            "Invalid daily price shift base"
        );
        assertEq(
            data.dailyPriceShiftExponent,
            mathMock.toDailyPriceShiftExponent(data.dailyPriceShiftBase),
            "Invalid daily price shift exponent"
        );
        assertEq(data.lastVirtualBalances.length, 2, "Invalid number of last virtual balances");
        assertEq(data.lastVirtualBalances[daiIdx], currentVirtualBalances[daiIdx], "Invalid DAI last virtual balance");
        assertEq(
            data.lastVirtualBalances[usdcIdx],
            currentVirtualBalances[usdcIdx],
            "Invalid USDC last virtual balance"
        );

        assertEq(data.isPoolInitialized, true, "Pool should remain initialized");
        assertEq(data.isPoolPaused, false, "Pool should remain unpaused");
        assertEq(data.isPoolInRecoveryMode, false, "Pool should remain not in recovery mode");
    }

    function testGetReClammPoolImmutableData() public view {
        ReClammPoolImmutableData memory data = ReClammPool(pool).getReClammPoolImmutableData();
        // Check Base Pool parameters.
        assertEq(data.tokens.length, 2, "Invalid number of tokens");
        assertEq(data.minSwapFeePercentage, _MIN_SWAP_FEE_PERCENTAGE, "Invalid minimum swap fee");
        assertEq(data.maxSwapFeePercentage, _MAX_SWAP_FEE_PERCENTAGE, "Invalid maximum swap fee");

        assertEq(address(data.tokens[daiIdx]), address(dai), "Invalid DAI token");
        assertEq(address(data.tokens[usdcIdx]), address(usdc), "Invalid USDC token");

        // Tokens with 18 decimals do not scale, so the scaling factor is 1.
        assertEq(data.decimalScalingFactors.length, 2, "Invalid number of decimal scaling factors");
        assertEq(data.decimalScalingFactors[daiIdx], 1, "Invalid DAI decimal scaling factor");
        assertEq(data.decimalScalingFactors[usdcIdx], 1, "Invalid USDC decimal scaling factor");

<<<<<<< HEAD
        assertFalse(data.priceTokenAWithRate, "Token A priced with rate");
        assertFalse(data.priceTokenBWithRate, "Token B priced with rate");

        assertEq(data.maxCenterednessMargin, 50e16, "Invalid max centeredness margin");
=======
        // Check initialization parameters.
        assertEq(data.initialMinPrice, _DEFAULT_MIN_PRICE, "Invalid initial minimum price");
        assertEq(data.initialMaxPrice, _DEFAULT_MAX_PRICE, "Invalid initial maximum price");
        assertEq(data.initialTargetPrice, _DEFAULT_TARGET_PRICE, "Invalid initial target price");
        assertEq(
            data.initialDailyPriceShiftExponent,
            _DEFAULT_DAILY_PRICE_SHIFT_EXPONENT,
            "Invalid initial price shift exponent"
        );
        assertEq(data.initialCenterednessMargin, _DEFAULT_CENTEREDNESS_MARGIN, "Invalid initial centeredness margin");

        // Check operating limit parameters.
        assertEq(data.maxCenterednessMargin, _MAX_CENTEREDNESS_MARGIN, "Invalid max centeredness margin");
>>>>>>> e6439d2f

        // Ensure that the max centeredness margin parameter fits in uint64.
        assertEq(data.maxCenterednessMargin, uint64(data.maxCenterednessMargin), "Max centeredness margin not uint64");
        assertEq(data.minTokenBalanceScaled18, _MIN_TOKEN_BALANCE, "Invalid min token balance");
        assertEq(data.minPoolCenteredness, _MIN_POOL_CENTEREDNESS, "Invalid min pool centeredness");
        assertEq(
            data.maxDailyPriceShiftExponent,
            _MAX_DAILY_PRICE_SHIFT_EXPONENT,
            "Invalid max daily price shift exponent"
        );
        uint256 maxUpdateRate = FixedPoint.powUp(2e18, _MAX_DAILY_PRICE_SHIFT_EXPONENT);

        assertEq(data.maxDailyPriceRatioUpdateRate, maxUpdateRate, "Invalid max daily price ratio update rate");
        assertEq(
            data.minPriceRatioUpdateDuration,
            _MIN_PRICE_RATIO_UPDATE_DURATION,
            "Invalid min price ratio update duration"
        );
        assertEq(
            data.minFourthRootPriceRatioDelta,
            _MIN_FOURTH_ROOT_PRICE_RATIO_DELTA,
            "Invalid min fourth root price ratio delta"
        );
        assertEq(
            data.balanceRatioAndPriceTolerance,
            _BALANCE_RATIO_AND_PRICE_TOLERANCE,
            "Invalid balance ratio and price tolerance"
        );
    }

    function testSetFourthRootPriceRatioPermissioned() public {
        vm.expectRevert(IAuthentication.SenderNotAllowed.selector);
        vm.prank(alice);
        ReClammPool(pool).setPriceRatioState(1, block.timestamp, block.timestamp);
    }

    function testSetFourthRootPriceRatioPoolNotInitialized() public {
        vault.manualSetInitializedPool(pool, false);

        vm.expectRevert(IReClammPool.PoolNotInitialized.selector);
        vm.prank(admin);
        ReClammPool(pool).setPriceRatioState(1, block.timestamp, block.timestamp);
    }

    function testSetFourthRootPriceRatioShortDuration() public {
        uint96 endFourthRootPriceRatio = 2e18;
        uint32 timeOffset = 1 hours;
        uint32 priceRatioUpdateStartTime = uint32(block.timestamp) - timeOffset;
        uint32 duration = 1 days;
        uint32 priceRatioUpdateEndTime = priceRatioUpdateStartTime + duration;

        vm.expectRevert(IReClammPool.PriceRatioUpdateDurationTooShort.selector);
        vm.prank(admin);
        ReClammPool(pool).setPriceRatioState(
            endFourthRootPriceRatio,
            priceRatioUpdateStartTime,
            priceRatioUpdateEndTime
        );
    }

    function testSetFourthRootPriceRatioSmallDelta() public {
        uint256 delta = _MIN_FOURTH_ROOT_PRICE_RATIO_DELTA - 1;
        uint96 startFourthRootPriceRatio = ReClammPool(pool).computeCurrentFourthRootPriceRatio().toUint96();
        uint96 endFourthRootPriceRatio = startFourthRootPriceRatio + delta.toUint96();
        uint32 priceRatioUpdateStartTime = uint32(block.timestamp);
        uint32 duration = 1 days;
        uint32 priceRatioUpdateEndTime = priceRatioUpdateStartTime + duration;

        vm.expectRevert(abi.encodeWithSelector(IReClammPool.FourthRootPriceRatioDeltaBelowMin.selector, delta));
        vm.prank(admin);
        ReClammPool(pool).setPriceRatioState(
            endFourthRootPriceRatio,
            priceRatioUpdateStartTime,
            priceRatioUpdateEndTime
        );
    }

    function testSetFourthRootPriceRatioTooFast() public {
        uint96 startFourthRootPriceRatio = ReClammPool(pool).computeCurrentFourthRootPriceRatio().toUint96();
        ReClammPoolImmutableData memory data = ReClammPool(pool).getReClammPoolImmutableData();

        // Recover the original start price, and multiply by the maximum rate to compute the maximum end price.
        uint256 startPriceRatio = mathMock.pow4(startFourthRootPriceRatio);
        uint256 maxEndPriceRatio = startPriceRatio.mulDown(data.maxDailyPriceRatioUpdateRate);

        // Take the fourth root to get its maximum ending value, and add 2 wei to trigger the exception.
        uint96 maxEndPriceRatioFourthRoot = mathMock.sqrtScaled18(mathMock.sqrtScaled18(maxEndPriceRatio)).toUint96();

        uint96 endFourthRootPriceRatio = maxEndPriceRatioFourthRoot + 2;
        uint32 priceRatioUpdateStartTime = uint32(block.timestamp);
        uint32 priceRatioUpdateEndTime = priceRatioUpdateStartTime + 1 days;

        vm.expectRevert(IReClammPool.PriceRatioUpdateTooFast.selector);
        vm.prank(admin);
        ReClammPool(pool).setPriceRatioState(
            endFourthRootPriceRatio,
            priceRatioUpdateStartTime,
            priceRatioUpdateEndTime
        );
    }

    function testSetFourthRootPriceRatio() public {
        uint96 endFourthRootPriceRatio = 2e18;
        uint32 timeOffset = 1 hours;
        uint32 priceRatioUpdateStartTime = uint32(block.timestamp) - timeOffset;
        uint32 duration = 1 days;
        uint32 priceRatioUpdateEndTime = uint32(block.timestamp) + duration;

        uint96 startFourthRootPriceRatio = ReClammPool(pool).computeCurrentFourthRootPriceRatio().toUint96();

        vm.expectEmit();
        emit IReClammPool.LastTimestampUpdated(block.timestamp.toUint32());

        vm.expectEmit(address(vault));
        emit IVaultEvents.VaultAuxiliary(pool, "LastTimestampUpdated", abi.encode(block.timestamp.toUint32()));

        vm.expectEmit();
        emit IReClammPool.PriceRatioStateUpdated(
            startFourthRootPriceRatio,
            endFourthRootPriceRatio,
            block.timestamp,
            priceRatioUpdateEndTime
        );

        vm.expectEmit();
        emit IVaultEvents.VaultAuxiliary(
            pool,
            "PriceRatioStateUpdated",
            abi.encode(startFourthRootPriceRatio, endFourthRootPriceRatio, block.timestamp, priceRatioUpdateEndTime)
        );

        vm.prank(admin);
        uint256 actualPriceRatioUpdateStartTime = ReClammPool(pool).setPriceRatioState(
            endFourthRootPriceRatio,
            priceRatioUpdateStartTime,
            priceRatioUpdateEndTime
        );
        assertEq(actualPriceRatioUpdateStartTime, block.timestamp, "Invalid updated actual price ratio start time");

        skip(duration / 2);
        uint96 fourthRootPriceRatio = ReClammPool(pool).computeCurrentFourthRootPriceRatio().toUint96();
        uint96 mathFourthRootPriceRatio = mathMock.computeFourthRootPriceRatio(
            uint32(block.timestamp),
            startFourthRootPriceRatio,
            endFourthRootPriceRatio,
            actualPriceRatioUpdateStartTime.toUint32(),
            priceRatioUpdateEndTime
        );

        assertEq(fourthRootPriceRatio, mathFourthRootPriceRatio, "FourthRootPriceRatio not updated correctly");

        skip(duration / 2 + 1);
        fourthRootPriceRatio = ReClammPool(pool).computeCurrentFourthRootPriceRatio().toUint96();
        assertEq(fourthRootPriceRatio, endFourthRootPriceRatio, "FourthRootPriceRatio does not match new value");
    }

    /// @dev Trigger a price ratio update while another one is ongoing.
    function testSetFourthRootPriceRatioOverride() public {
        uint96 endFourthRootPriceRatio = 2e18;
        uint32 timeOffset = 1 hours;
        uint32 priceRatioUpdateStartTime = uint32(block.timestamp) - timeOffset;
        uint32 duration = 1 days;
        uint32 priceRatioUpdateEndTime = uint32(block.timestamp) + duration;

        uint96 startFourthRootPriceRatio = ReClammPool(pool).computeCurrentFourthRootPriceRatio().toUint96();

        // Events:
        // - Timestamp update
        // - Price ratio state update
        // Virtual balances don't change in this case.
        vm.expectEmit();
        emit IReClammPool.LastTimestampUpdated(block.timestamp.toUint32());

        vm.expectEmit(address(vault));
        emit IVaultEvents.VaultAuxiliary(pool, "LastTimestampUpdated", abi.encode(block.timestamp.toUint32()));

        vm.expectEmit();
        emit IReClammPool.PriceRatioStateUpdated(
            startFourthRootPriceRatio,
            endFourthRootPriceRatio,
            block.timestamp,
            priceRatioUpdateEndTime
        );

        vm.expectEmit();
        emit IVaultEvents.VaultAuxiliary(
            pool,
            "PriceRatioStateUpdated",
            abi.encode(startFourthRootPriceRatio, endFourthRootPriceRatio, block.timestamp, priceRatioUpdateEndTime)
        );

        vm.prank(admin);
        uint256 actualPriceRatioUpdateStartTime = ReClammPool(pool).setPriceRatioState(
            endFourthRootPriceRatio,
            priceRatioUpdateStartTime,
            priceRatioUpdateEndTime
        );
        assertEq(actualPriceRatioUpdateStartTime, block.timestamp, "Invalid updated actual price ratio start time");

        skip(duration / 2);
        uint96 fourthRootPriceRatio = ReClammPool(pool).computeCurrentFourthRootPriceRatio().toUint96();
        uint96 mathFourthRootPriceRatio = mathMock.computeFourthRootPriceRatio(
            uint32(block.timestamp),
            startFourthRootPriceRatio,
            endFourthRootPriceRatio,
            actualPriceRatioUpdateStartTime.toUint32(),
            priceRatioUpdateEndTime
        );

        assertEq(fourthRootPriceRatio, mathFourthRootPriceRatio, "FourthRootPriceRatio not updated correctly");

        // While the update is ongoing, we'll trigger a second one.
        // This one will update virtual balances too.
        endFourthRootPriceRatio = 3e18;
        timeOffset = 1 hours;
        priceRatioUpdateStartTime = uint32(block.timestamp) - timeOffset;
        duration = 2 days;
        priceRatioUpdateEndTime = uint32(block.timestamp) + duration;

        startFourthRootPriceRatio = ReClammPool(pool).computeCurrentFourthRootPriceRatio().toUint96();

        (uint256 currentVirtualBalanceA, uint256 currentVirtualBalanceB, ) = ReClammPool(pool)
            .computeCurrentVirtualBalances();

        // Events:
        // - Virtual balances update
        // - Timestamp update
        // - Price ratio state update
        vm.expectEmit(pool);
        emit IReClammPool.VirtualBalancesUpdated(currentVirtualBalanceA, currentVirtualBalanceB);

        vm.expectEmit(address(vault));
        emit IVaultEvents.VaultAuxiliary(
            pool,
            "VirtualBalancesUpdated",
            abi.encode(currentVirtualBalanceA, currentVirtualBalanceB)
        );

        vm.expectEmit();
        emit IReClammPool.LastTimestampUpdated(block.timestamp.toUint32());

        vm.expectEmit(address(vault));
        emit IVaultEvents.VaultAuxiliary(pool, "LastTimestampUpdated", abi.encode(block.timestamp.toUint32()));

        vm.expectEmit();
        emit IReClammPool.PriceRatioStateUpdated(
            startFourthRootPriceRatio,
            endFourthRootPriceRatio,
            block.timestamp,
            priceRatioUpdateEndTime
        );

        vm.expectEmit();
        emit IVaultEvents.VaultAuxiliary(
            pool,
            "PriceRatioStateUpdated",
            abi.encode(startFourthRootPriceRatio, endFourthRootPriceRatio, block.timestamp, priceRatioUpdateEndTime)
        );

        vm.prank(admin);
        actualPriceRatioUpdateStartTime = ReClammPool(pool).setPriceRatioState(
            endFourthRootPriceRatio,
            priceRatioUpdateStartTime,
            priceRatioUpdateEndTime
        );

        vm.warp(priceRatioUpdateEndTime + 1);
        fourthRootPriceRatio = ReClammPool(pool).computeCurrentFourthRootPriceRatio().toUint96();
        assertEq(fourthRootPriceRatio, endFourthRootPriceRatio, "FourthRootPriceRatio does not match new value");
    }

    function testStopPriceRatioUpdatePermissioned() public {
        vm.expectRevert(IAuthentication.SenderNotAllowed.selector);
        vm.prank(alice);
        ReClammPool(pool).stopPriceRatioUpdate();
    }

    function testStopPriceRatioUpdatePoolNotInitialized() public {
        vault.manualSetInitializedPool(pool, false);

        vm.expectRevert(IReClammPool.PoolNotInitialized.selector);
        vm.prank(admin);
        ReClammPool(pool).stopPriceRatioUpdate();
    }

    function testStopPriceRatioUpdatePriceRatioNotUpdating() public {
        skip(1 hours);
        vm.expectRevert(IReClammPool.PriceRatioNotUpdating.selector);
        vm.prank(admin);
        ReClammPool(pool).stopPriceRatioUpdate();
    }

    function testStopPriceRatioUpdate() public {
        uint96 endFourthRootPriceRatio = 2e18;
        uint32 timeOffset = 1 hours;
        uint32 priceRatioUpdateStartTime = uint32(block.timestamp) - timeOffset;
        uint32 duration = 1 days;
        uint32 priceRatioUpdateEndTime = uint32(block.timestamp) + duration;

        uint96 startFourthRootPriceRatio = ReClammPool(pool).computeCurrentFourthRootPriceRatio().toUint96();

        vm.prank(admin);
        uint256 actualPriceRatioUpdateStartTime = ReClammPool(pool).setPriceRatioState(
            endFourthRootPriceRatio,
            priceRatioUpdateStartTime,
            priceRatioUpdateEndTime
        );

        skip(duration / 2);
        uint96 fourthRootPriceRatio = ReClammPool(pool).computeCurrentFourthRootPriceRatio().toUint96();
        uint96 mathFourthRootPriceRatio = mathMock.computeFourthRootPriceRatio(
            uint32(block.timestamp),
            startFourthRootPriceRatio,
            endFourthRootPriceRatio,
            actualPriceRatioUpdateStartTime.toUint32(),
            priceRatioUpdateEndTime
        );

        assertEq(fourthRootPriceRatio, mathFourthRootPriceRatio, "FourthRootPriceRatio not updated correctly");

        (uint256 currentVirtualBalanceA, uint256 currentVirtualBalanceB, ) = ReClammPool(pool)
            .computeCurrentVirtualBalances();

        // Events:
        // - Virtual balances update
        // - Timestamp update
        // - Price ratio state update
        vm.expectEmit(pool);
        emit IReClammPool.VirtualBalancesUpdated(currentVirtualBalanceA, currentVirtualBalanceB);

        vm.expectEmit(address(vault));
        emit IVaultEvents.VaultAuxiliary(
            pool,
            "VirtualBalancesUpdated",
            abi.encode(currentVirtualBalanceA, currentVirtualBalanceB)
        );

        vm.expectEmit();
        emit IReClammPool.LastTimestampUpdated(block.timestamp.toUint32());

        vm.expectEmit(address(vault));
        emit IVaultEvents.VaultAuxiliary(pool, "LastTimestampUpdated", abi.encode(block.timestamp.toUint32()));

        // Price ratio update event with current value and timestamp.
        vm.expectEmit();
        emit IReClammPool.PriceRatioStateUpdated(
            fourthRootPriceRatio,
            fourthRootPriceRatio,
            block.timestamp,
            block.timestamp
        );

        vm.expectEmit();
        emit IVaultEvents.VaultAuxiliary(
            pool,
            "PriceRatioStateUpdated",
            abi.encode(fourthRootPriceRatio, fourthRootPriceRatio, block.timestamp, block.timestamp)
        );

        vm.prank(admin);
        ReClammPool(pool).stopPriceRatioUpdate();

        uint96 fourthRootPriceRatioAfterStop = ReClammPool(pool).computeCurrentFourthRootPriceRatio().toUint96();
        assertEq(fourthRootPriceRatio, fourthRootPriceRatioAfterStop, "FourthRootPriceRatio changed after stop");

        // Now warp a bit longer and check that it didn't keep changing.
        skip(duration / 2 + 1);

        uint96 fourthRootPriceRatioAfterWarp = ReClammPool(pool).computeCurrentFourthRootPriceRatio().toUint96();
        assertEq(
            fourthRootPriceRatio,
            fourthRootPriceRatioAfterWarp,
            "FourthRootPriceRatio changed after stop and warp"
        );
    }

    function testGetRate() public {
        vm.expectRevert(IReClammPool.ReClammPoolBptRateUnsupported.selector);
        ReClammPool(pool).getRate();
    }

    function testComputeBalance() public {
        vm.expectRevert(IReClammPool.NotImplemented.selector);
        ReClammPool(pool).computeBalance(new uint256[](0), 0, 0);
    }

    function testSetDailyPriceShiftExponentVaultUnlocked() public {
        vault.forceUnlock();

        uint256 newDailyPriceShiftExponent = 200e16;
        vm.prank(admin);
        vm.expectRevert(IReClammPool.VaultIsNotLocked.selector);
        ReClammPool(pool).setDailyPriceShiftExponent(newDailyPriceShiftExponent);
    }

    function testSetDailyPriceShiftExponentPoolNotInitialized() public {
        vault.manualSetInitializedPool(pool, false);

        uint256 newDailyPriceShiftExponent = 200e16;
        vm.prank(admin);
        vm.expectRevert(IReClammPool.PoolNotInitialized.selector);
        ReClammPool(pool).setDailyPriceShiftExponent(newDailyPriceShiftExponent);
    }

    function testSetDailyPriceShiftExponent() public {
        uint256 newDailyPriceShiftExponent = 200e16;

        uint256 dailyPriceShiftBase = ReClammMath.toDailyPriceShiftBase(newDailyPriceShiftExponent);
        uint256 actualNewDailyPriceShiftExponent = ReClammMath.toDailyPriceShiftExponent(dailyPriceShiftBase);

        vm.expectEmit();
        emit IReClammPool.LastTimestampUpdated(block.timestamp.toUint32());

        vm.expectEmit(address(vault));
        emit IVaultEvents.VaultAuxiliary(pool, "LastTimestampUpdated", abi.encode(block.timestamp.toUint32()));

        vm.expectEmit();
        emit IReClammPool.DailyPriceShiftExponentUpdated(actualNewDailyPriceShiftExponent, dailyPriceShiftBase);

        vm.expectEmit();
        emit IVaultEvents.VaultAuxiliary(
            pool,
            "DailyPriceShiftExponentUpdated",
            abi.encode(actualNewDailyPriceShiftExponent, dailyPriceShiftBase)
        );

        vm.prank(admin);
        ReClammPool(pool).setDailyPriceShiftExponent(newDailyPriceShiftExponent);
    }

    function testSetDailyPriceShiftExponentPermissioned() public {
        uint256 newDailyPriceShiftExponent = 200e16;
        vm.prank(alice);
        vm.expectRevert(IAuthentication.SenderNotAllowed.selector);
        ReClammPool(pool).setDailyPriceShiftExponent(newDailyPriceShiftExponent);
    }

    function testSetDailyPriceShiftExponentUpdatingVirtualBalance() public {
        // Move the pool to the edge of the price interval, so the virtual balances will change over time.
        _setPoolBalances(_MIN_TOKEN_BALANCE, 100e18);
        ReClammPoolMock(pool).setLastTimestamp(block.timestamp);

        vm.warp(block.timestamp + 6 hours);

        // Check if the last virtual balances stored in the pool are different from the current virtual balances.
        (uint256[] memory virtualBalancesBefore, ) = _computeCurrentVirtualBalances(pool);
        uint256[] memory lastVirtualBalancesBeforeSet = _getLastVirtualBalances(pool);

        assertNotEq(
            virtualBalancesBefore[daiIdx],
            lastVirtualBalancesBeforeSet[daiIdx],
            "DAI virtual balance remains unchanged"
        );
        assertNotEq(
            virtualBalancesBefore[usdcIdx],
            lastVirtualBalancesBeforeSet[usdcIdx],
            "USDC virtual balance remains unchanged"
        );

        uint256 newDailyPriceShiftExponent = 200e16;
        uint128 dailyPriceShiftBase = ReClammMath.toDailyPriceShiftBase(newDailyPriceShiftExponent).toUint128();
        uint256 actualNewDailyPriceShiftExponent = ReClammMath.toDailyPriceShiftExponent(dailyPriceShiftBase);

        vm.expectEmit(address(pool));
        emit IReClammPool.LastTimestampUpdated(block.timestamp.toUint32());

        vm.expectEmit(address(vault));
        emit IVaultEvents.VaultAuxiliary(pool, "LastTimestampUpdated", abi.encode(block.timestamp.toUint32()));

        vm.expectEmit(address(pool));
        emit IReClammPool.DailyPriceShiftExponentUpdated(actualNewDailyPriceShiftExponent, dailyPriceShiftBase);

        vm.expectEmit(address(vault));
        emit IVaultEvents.VaultAuxiliary(
            pool,
            "DailyPriceShiftExponentUpdated",
            abi.encode(actualNewDailyPriceShiftExponent, dailyPriceShiftBase)
        );

        vm.prank(admin);
        ReClammPool(pool).setDailyPriceShiftExponent(newDailyPriceShiftExponent);

        assertEq(ReClammPool(pool).getLastTimestamp(), block.timestamp, "Last timestamp was not updated");

        // Check if the last virtual balances were updated and are matching the current virtual balances.
        uint256[] memory lastVirtualBalances = _getLastVirtualBalances(pool);

        assertEq(lastVirtualBalances[daiIdx], virtualBalancesBefore[daiIdx], "DAI virtual balances do not match");
        assertEq(lastVirtualBalances[usdcIdx], virtualBalancesBefore[usdcIdx], "USDC virtual balances do not match");
    }

    function testSetCenterednessMarginVaultUnlocked() public {
        vault.forceUnlock();

        vm.prank(admin);
        vm.expectRevert(IReClammPool.VaultIsNotLocked.selector);
        ReClammPool(pool).setCenterednessMargin(_NEW_CENTEREDNESS_MARGIN);
    }

    function testSetCenterednessMarginPoolNotInitialized() public {
        vault.manualSetInitializedPool(pool, false);

        vm.prank(admin);
        vm.expectRevert(IReClammPool.PoolNotInitialized.selector);
        ReClammPool(pool).setCenterednessMargin(_NEW_CENTEREDNESS_MARGIN);
    }

    function testSetCenterednessMargin() public {
        vm.expectEmit();
        emit IReClammPool.LastTimestampUpdated(uint32(block.timestamp));

        vm.expectEmit(address(vault));
        emit IVaultEvents.VaultAuxiliary(pool, "LastTimestampUpdated", abi.encode(block.timestamp.toUint32()));

        vm.expectEmit();
        emit IReClammPool.CenterednessMarginUpdated(_NEW_CENTEREDNESS_MARGIN);

        vm.expectEmit();
        emit IVaultEvents.VaultAuxiliary(pool, "CenterednessMarginUpdated", abi.encode(_NEW_CENTEREDNESS_MARGIN));

        vm.prank(admin);
        ReClammPool(pool).setCenterednessMargin(_NEW_CENTEREDNESS_MARGIN);
    }

    function testSetCenterednessMarginAbove100() public {
        uint64 centerednessMarginAbove100 = uint64(FixedPoint.ONE + 1);
        vm.prank(admin);
        vm.expectRevert(IReClammPool.InvalidCenterednessMargin.selector);
        ReClammPool(pool).setCenterednessMargin(centerednessMarginAbove100);
    }

    function testSetCenterednessMarginPermissioned() public {
        vm.prank(alice);
        vm.expectRevert(IAuthentication.SenderNotAllowed.selector);
        ReClammPool(pool).setCenterednessMargin(_NEW_CENTEREDNESS_MARGIN);
    }

    function testOutOfRangeBeforeSetCenterednessMargin() public {
        // Move the pool to the edge of the price interval, so it's out of range.
        _setPoolBalances(_MIN_TOKEN_BALANCE, 100e18);
        ReClammPoolMock(pool).setLastTimestamp(block.timestamp);

        vm.warp(block.timestamp + 6 hours);

        uint256 newCenterednessMargin = 50e16;
        vm.prank(admin);
        vm.expectRevert(IReClammPool.PoolOutsideTargetRange.selector);
        ReClammPool(pool).setCenterednessMargin(newCenterednessMargin);
    }

    function testOutOfRangeAfterSetCenterednessMargin() public {
        // Move the pool close to the current margin.
        (uint256[] memory virtualBalances, ) = _computeCurrentVirtualBalances(pool);
        uint256 newBalanceB = 100e18;

        // Pool Centeredness = Ra * Vb / (Rb * Va). Make centeredness = margin, and you have the equation below.
        uint256 newBalanceA = (_DEFAULT_CENTEREDNESS_MARGIN * newBalanceB).mulDown(virtualBalances[a]) /
            virtualBalances[b];

        (uint256 newDaiBalance, uint256 newUsdcBalance) = _balanceABtoDaiUsdcBalances(newBalanceA, newBalanceB);
        _setPoolBalances(newDaiBalance, newUsdcBalance);
        ReClammPoolMock(pool).setLastTimestamp(block.timestamp);

        // Exactly at boundary is still in range.
        assertTrue(ReClammPoolMock(pool).isPoolWithinTargetRange(), "Pool is out of range");
        assertApproxEqRel(
            ReClammPoolMock(pool).computeCurrentPoolCenteredness(),
            _DEFAULT_CENTEREDNESS_MARGIN,
            1e16,
            "Pool centeredness is not close from margin"
        );

        // Margin will make the pool be out of range (since the current centeredness is near the default margin).
        vm.prank(admin);
        vm.expectRevert(IReClammPool.PoolOutsideTargetRange.selector);
        ReClammPool(pool).setCenterednessMargin(_NEW_CENTEREDNESS_MARGIN);
    }

    function testIsPoolInTargetRange() public {
        (, , , uint256[] memory balancesScaled18) = vault.getPoolTokenInfo(pool);
        (uint256 lastVirtualBalanceA, uint256 lastVirtualBalanceB) = ReClammPool(pool).getLastVirtualBalances();
        (uint256 virtualBalanceA, uint256 virtualBalanceB, ) = ReClammPool(pool).computeCurrentVirtualBalances();
        uint256 centerednessMargin = ReClammPool(pool).getCenterednessMargin();

        // Last should equal current.
        assertEq(lastVirtualBalanceA, virtualBalanceA, "last != current (A)");
        assertEq(lastVirtualBalanceB, virtualBalanceB, "last != current (B)");

        bool resultWithCurrentBalances = ReClammMath.isPoolWithinTargetRange(
            balancesScaled18,
            virtualBalanceA,
            virtualBalanceB,
            centerednessMargin
        );
        assertTrue(resultWithCurrentBalances, "Expected value not in range");

        assertTrue(ReClammPool(pool).isPoolWithinTargetRange(), "Actual value not in range");

        uint256[] memory newLastVirtualBalances = new uint256[](2);
        newLastVirtualBalances[a] = lastVirtualBalanceA / 1000;
        newLastVirtualBalances[b] = lastVirtualBalanceB;

        bool resultWithLastBalances = ReClammMath.isPoolWithinTargetRange(
            balancesScaled18,
            newLastVirtualBalances[a],
            newLastVirtualBalances[b],
            centerednessMargin
        );

        assertFalse(resultWithLastBalances, "Expected value still in range");

        ReClammPoolMock(pool).setLastVirtualBalances(newLastVirtualBalances);

        // Must advance time, or it will return the last virtual balances. If the calculation used the last virtual
        // balances, it would return false (per calculation above).
        //
        // Since it is *not* using the last balances, it should still return true.
        vm.warp(block.timestamp + 100);
        (bool resultWithAlternateGetter, bool virtualBalancesChanged) = ReClammPool(pool)
            .isPoolWithinTargetRangeUsingCurrentVirtualBalances();

        assertTrue(resultWithAlternateGetter, "Actual value not in range with alternate getter");
        assertTrue(virtualBalancesChanged, "Last == current virtual balances");
    }

    function testInRangeUpdatingVirtualBalancesSetCenterednessMargin() public {
        vm.prank(admin);
        // Start updating virtual balances.
        ReClammPool(pool).setPriceRatioState(2e18, block.timestamp, block.timestamp + 1 days);

        vm.warp(block.timestamp + 6 hours);

        // Check if the last virtual balances stored in the pool are different from the current virtual balances.
        (uint256[] memory virtualBalancesBefore, ) = _computeCurrentVirtualBalances(pool);
        uint256[] memory lastVirtualBalancesBeforeSet = _getLastVirtualBalances(pool);

        assertNotEq(
            virtualBalancesBefore[daiIdx],
            lastVirtualBalancesBeforeSet[daiIdx],
            "DAI virtual balance remains unchanged"
        );
        assertNotEq(
            virtualBalancesBefore[usdcIdx],
            lastVirtualBalancesBeforeSet[usdcIdx],
            "USDC virtual balance remains unchanged"
        );

        vm.expectEmit(address(pool));
        emit IReClammPool.LastTimestampUpdated(block.timestamp.toUint32());

        vm.expectEmit(address(vault));
        emit IVaultEvents.VaultAuxiliary(pool, "LastTimestampUpdated", abi.encode(block.timestamp.toUint32()));

        vm.expectEmit(address(pool));
        emit IReClammPool.CenterednessMarginUpdated(_NEW_CENTEREDNESS_MARGIN);

        vm.expectEmit(address(vault));
        emit IVaultEvents.VaultAuxiliary(pool, "CenterednessMarginUpdated", abi.encode(_NEW_CENTEREDNESS_MARGIN));

        vm.prank(admin);
        ReClammPool(pool).setCenterednessMargin(_NEW_CENTEREDNESS_MARGIN);

        assertEq(ReClammPool(pool).getLastTimestamp(), block.timestamp, "Last timestamp was not updated");

        // Check if the last virtual balances were updated and are matching the current virtual balances.
        uint256[] memory lastVirtualBalances = _getLastVirtualBalances(pool);
        assertEq(lastVirtualBalances[daiIdx], virtualBalancesBefore[daiIdx], "DAI virtual balance does not match");
        assertEq(lastVirtualBalances[usdcIdx], virtualBalancesBefore[usdcIdx], "USDC virtual balance does not match");
    }

    function testComputeInitialBalancesTokenA() public {
        IERC20[] memory sortedTokens = InputHelpers.sortTokens(tokens);

        // Avoids math overflow when decimal is a low number.
        uint256 initialAmountRaw = _INITIAL_AMOUNT / 10 ** (18 - IERC20Metadata(address(sortedTokens[a])).decimals());

        (address pool, ) = _createPool(
            [address(sortedTokens[a]), address(sortedTokens[b])].toMemoryArray(),
            "BeforeInitTest"
        );

        assertFalse(vault.isPoolInitialized(pool), "Pool is initialized");
        uint256 initialBalanceRatio = ReClammPool(pool).computeInitialBalanceRatioRaw();

        uint256[] memory initialBalancesRaw = ReClammPool(pool).computeInitialBalancesRaw(
            sortedTokens[a],
            initialAmountRaw
        );

        assertEq(initialBalancesRaw[a], initialAmountRaw, "Invalid initial balance for token A");

        assertEq(
            initialBalancesRaw[b],
            initialAmountRaw.mulDown(initialBalanceRatio),
            "Invalid initial balance for token B"
        );

        // Does not revert
        vm.startPrank(lp);
        _initPool(pool, initialBalancesRaw, 0);
        assertTrue(vault.isPoolInitialized(pool), "Pool is not initialized");
    }

    function testComputeInitialBalancesTokenAWithRateA() public {
        uint256 rateA = 2e18;
        IERC20[] memory sortedTokens = InputHelpers.sortTokens(tokens);
        _priceTokenAWithRate = true;

        // Avoids math overflow when decimal is a low number.
        uint256 initialAmountRaw = _INITIAL_AMOUNT / 10 ** (18 - IERC20Metadata(address(sortedTokens[a])).decimals());

        (address pool, ) = _createPool(
            [address(sortedTokens[a]), address(sortedTokens[b])].toMemoryArray(),
            "BeforeInitTest"
        );

        assertFalse(vault.isPoolInitialized(pool), "Pool is initialized");

        // Calculate the balance ratio without rate.
        uint256 initialBalanceRatio = ReClammPool(pool).computeInitialBalanceRatioRaw();

        // Calculate initial balances with rate.
        _rateProviderA.mockRate(rateA);
        uint256[] memory initialBalancesRaw = ReClammPool(pool).computeInitialBalancesRaw(
            sortedTokens[a],
            initialAmountRaw
        );
        assertEq(initialBalancesRaw[a], initialAmountRaw, "Invalid initial balance for token A");

        // Allows some rounding errors due to multiplication and division by the decimal factor.
        assertApproxEqAbs(
            initialBalancesRaw[b],
            initialAmountRaw.mulDown(initialBalanceRatio).mulDown(rateA),
            1000,
            "Invalid initial balance for token B"
        );

        // Does not revert
        vm.startPrank(lp);
        _initPool(pool, initialBalancesRaw, 0);
        assertTrue(vault.isPoolInitialized(pool), "Pool is not initialized");
    }

    function testComputeInitialBalancesTokenAWithRateB() public {
        uint256 rateB = 2e18;
        IERC20[] memory sortedTokens = InputHelpers.sortTokens(tokens);
        _priceTokenBWithRate = true;

        // Avoids math overflow when decimal is a low number.
        uint256 initialAmountRaw = _INITIAL_AMOUNT / 10 ** (18 - IERC20Metadata(address(sortedTokens[a])).decimals());

        (address pool, ) = _createPool(
            [address(sortedTokens[a]), address(sortedTokens[b])].toMemoryArray(),
            "BeforeInitTest"
        );

        assertFalse(vault.isPoolInitialized(pool), "Pool is initialized");

        // Calculate the balance ratio without rate.
        uint256 initialBalanceRatio = ReClammPool(pool).computeInitialBalanceRatioRaw();

        // Calculate initial balances with rate.
        _rateProviderB.mockRate(rateB);
        uint256[] memory initialBalancesRaw = ReClammPool(pool).computeInitialBalancesRaw(
            sortedTokens[a],
            initialAmountRaw
        );
        assertEq(initialBalancesRaw[a], initialAmountRaw, "Invalid initial balance for token A");

        // Allows some rounding errors due to multiplication and division by the decimal factor.
        assertApproxEqAbs(
            initialBalancesRaw[b],
            initialAmountRaw.mulDown(initialBalanceRatio).divDown(rateB),
            1000,
            "Invalid initial balance for token B"
        );

        // Does not revert
        vm.startPrank(lp);
        _initPool(pool, initialBalancesRaw, 0);
        assertTrue(vault.isPoolInitialized(pool), "Pool is not initialized");
    }

    function testComputeInitialBalancesTokenAWithRateBoth() public {
        uint256 rateA = 3e18;
        uint256 rateB = 2e18;
        IERC20[] memory sortedTokens = InputHelpers.sortTokens(tokens);
        _priceTokenAWithRate = true;
        _priceTokenBWithRate = true;

        // Avoids math overflow when decimal is a low number.
        uint256 initialAmountRaw = _INITIAL_AMOUNT / 10 ** (18 - IERC20Metadata(address(sortedTokens[a])).decimals());

        (address pool, ) = _createPool(
            [address(sortedTokens[a]), address(sortedTokens[b])].toMemoryArray(),
            "BeforeInitTest"
        );

        assertFalse(vault.isPoolInitialized(pool), "Pool is initialized");

        // Calculate the balance ratio without rate.
        uint256 initialBalanceRatio = ReClammPool(pool).computeInitialBalanceRatioRaw();

        // Calculate initial balances with rate.
        _rateProviderA.mockRate(rateA);
        _rateProviderB.mockRate(rateB);
        uint256[] memory initialBalancesRaw = ReClammPool(pool).computeInitialBalancesRaw(
            sortedTokens[a],
            initialAmountRaw
        );
        assertEq(initialBalancesRaw[a], initialAmountRaw, "Invalid initial balance for token A");

        // Allows some rounding errors due to multiplication and division by the decimal factor.
        assertApproxEqAbs(
            initialBalancesRaw[b],
            initialAmountRaw.mulDown(initialBalanceRatio).mulDown(rateA).divDown(rateB),
            1000,
            "Invalid initial balance for token B"
        );

        // Does not revert
        vm.startPrank(lp);
        _initPool(pool, initialBalancesRaw, 0);
        assertTrue(vault.isPoolInitialized(pool), "Pool is not initialized");
    }

    function testComputeInitialBalancesTokenB() public {
        IERC20[] memory sortedTokens = InputHelpers.sortTokens(tokens);

        // Avoids math overflow when decimal is a low number.
        uint256 initialAmountRaw = _INITIAL_AMOUNT / 10 ** (18 - IERC20Metadata(address(sortedTokens[b])).decimals());

        (address pool, ) = _createPool(
            [address(sortedTokens[a]), address(sortedTokens[b])].toMemoryArray(),
            "BeforeInitTest"
        );

        assertFalse(vault.isPoolInitialized(pool), "Pool is initialized");
        uint256 initialBalanceRatio = ReClammPool(pool).computeInitialBalanceRatioRaw();

        uint256[] memory initialBalancesRaw = ReClammPool(pool).computeInitialBalancesRaw(
            sortedTokens[b],
            initialAmountRaw
        );
        assertEq(initialBalancesRaw[b], initialAmountRaw, "Invalid initial balance for token B");

        // Allows some rounding errors due to multiplication and division by the decimal factor.
        assertApproxEqAbs(
            initialBalancesRaw[a],
            initialAmountRaw.divDown(initialBalanceRatio),
            1000,
            "Invalid initial balance for token A"
        );

        // Does not revert
        vm.startPrank(lp);
        _initPool(pool, initialBalancesRaw, 0);
        assertTrue(vault.isPoolInitialized(pool), "Pool is not initialized");
    }

    function testComputeInitialBalancesTokenBWithRateA() public {
        uint256 rateA = 2e18;
        IERC20[] memory sortedTokens = InputHelpers.sortTokens(tokens);
        _priceTokenAWithRate = true;

        // Avoids math overflow when decimal is a low number.
        uint256 initialAmountRaw = _INITIAL_AMOUNT / 10 ** (18 - IERC20Metadata(address(sortedTokens[b])).decimals());

        (address pool, ) = _createPool(
            [address(sortedTokens[a]), address(sortedTokens[b])].toMemoryArray(),
            "BeforeInitTest"
        );

        assertFalse(vault.isPoolInitialized(pool), "Pool is initialized");

        // Calculate the balance ratio without rate.
        uint256 initialBalanceRatio = ReClammPool(pool).computeInitialBalanceRatioRaw();

        // Calculate initial balances with rate.
        _rateProviderA.mockRate(rateA);

        uint256[] memory initialBalancesRaw = ReClammPool(pool).computeInitialBalancesRaw(
            sortedTokens[b],
            initialAmountRaw
        );
        // The reference token initial balance should always equal the initial amount passed in.
        assertEq(initialBalancesRaw[b], initialAmountRaw, "Invalid initial balance for token B");

        // Allows some rounding errors due to multiplication and division by the decimal factor.
        // The other token should be the reference / initialBalanceRatio (adjusted for the rate).
        // Note that the balance ratio != price ratio (unless it's perfectly centered).
        assertApproxEqAbs(
            initialBalancesRaw[a],
            initialAmountRaw.divDown(initialBalanceRatio.mulDown(rateA)),
            1000,
            "Invalid initial balance for token A"
        );

        // Test "inverse" initialization.
        uint256[] memory inverseInitialBalances = ReClammPool(pool).computeInitialBalancesRaw(
            sortedTokens[a],
            initialBalancesRaw[a]
        );
        // Should be very close to initial amount.
        assertApproxEqRel(
            inverseInitialBalances[b],
            initialAmountRaw,
            _INVERSE_INITIALIZATION_ERROR,
            "Wrong inverse initialization balance (A)"
        );

        // Does not revert
        vm.startPrank(lp);
        _initPool(pool, initialBalancesRaw, 0);

        _validatePostInitConditions();
    }

    function testComputeInitialBalancesTokenBWithRateB() public {
        uint256 rateB = 2e18;
        IERC20[] memory sortedTokens = InputHelpers.sortTokens(tokens);
        _priceTokenBWithRate = true;

        // Avoids math overflow when decimal is a low number.
        uint256 initialAmountRaw = _INITIAL_AMOUNT / 10 ** (18 - IERC20Metadata(address(sortedTokens[b])).decimals());

        (address pool, ) = _createPool(
            [address(sortedTokens[a]), address(sortedTokens[b])].toMemoryArray(),
            "BeforeInitTest"
        );

        assertFalse(vault.isPoolInitialized(pool), "Pool is initialized");

        // Calculate the balance ratio without rate.
        uint256 initialBalanceRatio = ReClammPool(pool).computeInitialBalanceRatioRaw();

        // Calculate initial balances with rate.
        _rateProviderB.mockRate(rateB);

        uint256[] memory initialBalancesRaw = ReClammPool(pool).computeInitialBalancesRaw(
            sortedTokens[b],
            initialAmountRaw
        );
        // The reference token initial balance should always equal the initial amount passed in.
        assertEq(initialBalancesRaw[b], initialAmountRaw, "Invalid initial balance for token B");

        // Allows some rounding errors due to multiplication and division by the decimal factor.
        // The other token should be the reference / initialBalanceRatio (adjusted for the rate).
        // Note that the balance ratio != price ratio (unless it's perfectly centered).
        assertApproxEqAbs(
            initialBalancesRaw[a],
            initialAmountRaw.mulDown(rateB).divDown(initialBalanceRatio),
            1000,
            "Invalid initial balance for token A"
        );

        // Test "inverse" initialization.
        uint256[] memory inverseInitialBalances = ReClammPool(pool).computeInitialBalancesRaw(
            sortedTokens[a],
            initialBalancesRaw[a]
        );
        // Should be very close to initial amount.
        assertApproxEqRel(
            inverseInitialBalances[b],
            initialAmountRaw,
            _INVERSE_INITIALIZATION_ERROR,
            "Wrong inverse initialization balance (B)"
        );

        // Does not revert
        vm.startPrank(lp);
        _initPool(pool, initialBalancesRaw, 0);

        _validatePostInitConditions();
    }

    function testComputeInitialBalancesTokenBWithRateBoth() public {
        uint256 rateA = 3e18;
        uint256 rateB = 2e18;
        IERC20[] memory sortedTokens = InputHelpers.sortTokens(tokens);
        _priceTokenAWithRate = true;
        _priceTokenBWithRate = true;

        // Avoids math overflow when decimal is a low number.
        uint256 initialAmountRaw = _INITIAL_AMOUNT / 10 ** (18 - IERC20Metadata(address(sortedTokens[b])).decimals());

        (address pool, ) = _createPool(
            [address(sortedTokens[a]), address(sortedTokens[b])].toMemoryArray(),
            "BeforeInitTest"
        );

        assertFalse(vault.isPoolInitialized(pool), "Pool is initialized");

        // Calculate the balance ratio without rate.
        uint256 initialBalanceRatio = ReClammPool(pool).computeInitialBalanceRatioRaw();

        // Calculate initial balances with rate.
        _rateProviderA.mockRate(rateA);
        _rateProviderB.mockRate(rateB);

        uint256[] memory initialBalancesRaw = ReClammPool(pool).computeInitialBalancesRaw(
            sortedTokens[b],
            initialAmountRaw
        );
        // The reference token initial balance should always equal the initial amount passed in.
        assertEq(initialBalancesRaw[b], initialAmountRaw, "Invalid initial balance for token B");

        // Allows some rounding errors due to multiplication and division by the decimal factor.
        // The other token should be the reference / initialBalanceRatio (adjusted for both rates).
        // Note that the balance ratio != price ratio (unless it's perfectly centered).
        assertApproxEqAbs(
            initialBalancesRaw[a],
            initialAmountRaw.divDown(initialBalanceRatio).mulDown(rateB).divDown(rateA),
            1000,
            "Invalid initial balance for token A"
        );

        uint256[] memory inverseInitialBalances = ReClammPool(pool).computeInitialBalancesRaw(
            sortedTokens[a],
            initialBalancesRaw[a]
        );
        // Should be very close to initial amount.
        assertApproxEqRel(
            inverseInitialBalances[b],
            initialAmountRaw,
            _INVERSE_INITIALIZATION_ERROR,
            "Wrong inverse initialization balance (AB)"
        );

        // Does not revert
        vm.startPrank(lp);
        _initPool(pool, initialBalancesRaw, 0);

        _validatePostInitConditions();
    }

    function testComputeInitialBalances__Fuzz(
        uint256 initialAmount,
        uint256 rateA,
        uint256 rateB,
        bool tokenAWithRate,
        bool tokenBWithRate
    ) public {
        initialAmount = bound(initialAmount, 1e18, _INITIAL_AMOUNT);
        rateA = bound(rateA, 1e18, 1000e18);
        rateB = bound(rateB, 1e18, 1000e18);
        IERC20[] memory sortedTokens = InputHelpers.sortTokens(
            [address(usdc6Decimals), address(wbtc8Decimals)].toMemoryArray().asIERC20()
        );
        _priceTokenAWithRate = tokenAWithRate;
        _priceTokenBWithRate = tokenBWithRate;
        initialAmount = initialAmount / 10 ** (18 - IERC20Metadata(address(sortedTokens[b])).decimals());

        (address newPool, ) = _createPool(sortedTokens.asAddress(), "BeforeInitTest");

        assertFalse(vault.isPoolInitialized(newPool), "Pool is initialized");

        // Calculate initial balances with rate.
        _rateProviderA.mockRate(rateA);
        _rateProviderB.mockRate(rateB);

        uint256[] memory initialBalancesRaw = ReClammPool(newPool).computeInitialBalancesRaw(
            sortedTokens[b],
            initialAmount
        );

        // The reference token initial balance should always equal the initial amount passed in.
        assertEq(initialBalancesRaw[b], initialAmount, "Invalid initial balance for token B");

        uint256[] memory inverseInitialBalances = ReClammPool(newPool).computeInitialBalancesRaw(
            sortedTokens[a],
            initialBalancesRaw[a]
        );

        // We should get the same result either way.
        assertApproxEqRel(
            initialBalancesRaw[a],
            inverseInitialBalances[a],
            1e17, // 10% error, since a token with low decimals and a big rate can have a very big error.
            "Wrong inverse initialization balance (a)"
        );

        assertApproxEqRel(
            initialBalancesRaw[b],
            inverseInitialBalances[b],
            1e17, // 10% error, since a token with low decimals and a big rate can have a very big error.
            "Wrong inverse initialization balance (b)"
        );

        vm.assume(initialBalancesRaw[a] > 1e6);
        vm.assume(initialBalancesRaw[b] > 1e6);

        // Does not revert either way.
        vm.startPrank(lp);

        uint256 snapshotId = vm.snapshot();
        _initPool(newPool, initialBalancesRaw, 0);
        _validatePostInitConditions();
        vm.revertTo(snapshotId);

        _initPool(newPool, inverseInitialBalances, 0);
        _validatePostInitConditions();
    }

    function testComputeInitialBalancesInvalidToken() public {
        vm.expectRevert(IVaultErrors.InvalidToken.selector);
        ReClammPool(pool).computeInitialBalancesRaw(wsteth, _INITIAL_AMOUNT);
    }

    function testComputePriceRangeBeforeInitialized() public {
        IERC20[] memory sortedTokens = InputHelpers.sortTokens(tokens);

        (address pool, ) = _createPool(
            [address(sortedTokens[a]), address(sortedTokens[b])].toMemoryArray(),
            "BeforeInitTest"
        );

        assertFalse(vault.isPoolInitialized(pool), "Pool is initialized");

        (uint256 minPrice, uint256 maxPrice) = ReClammPool(pool).computeCurrentPriceRange();
        assertEq(minPrice, _DEFAULT_MIN_PRICE);
        assertEq(maxPrice, _DEFAULT_MAX_PRICE);
    }

    function testComputePriceRangeAfterInitialized() public view {
        assertTrue(vault.isPoolInitialized(pool), "Pool is initialized");
        assertFalse(vault.isUnlocked(), "Vault is unlocked");

        // Should still be the initial values as nothing has changed.
        (uint256 minPrice, uint256 maxPrice) = ReClammPool(pool).computeCurrentPriceRange();
        assertApproxEqAbs(minPrice, _DEFAULT_MIN_PRICE, 2e6);
        assertApproxEqAbs(maxPrice, _DEFAULT_MAX_PRICE, 2e6);
    }

    function testCreateWithInvalidMinPrice() public {
        ReClammPoolParams memory params = ReClammPoolParams({
            name: "ReClamm Pool",
            symbol: "FAIL_POOL",
            version: "1",
            dailyPriceShiftExponent: 1e18,
            centerednessMargin: 0.2e18,
            initialMinPrice: 0,
            initialMaxPrice: 2000e18,
            initialTargetPrice: 1500e18,
            priceTokenAWithRate: false,
            priceTokenBWithRate: false
        });

        vm.expectRevert(IReClammPool.InvalidInitialPrice.selector);
        new ReClammPool(params, vault);
    }

    function testCreateWithTargetUnderMinPrice() public {
        ReClammPoolParams memory params = ReClammPoolParams({
            name: "ReClamm Pool",
            symbol: "FAIL_POOL",
            version: "1",
            dailyPriceShiftExponent: 1e18,
            centerednessMargin: 0.2e18,
            initialMinPrice: 1750e18,
            initialMaxPrice: 2000e18,
            initialTargetPrice: 1500e18,
            priceTokenAWithRate: false,
            priceTokenBWithRate: false
        });

        vm.expectRevert(IReClammPool.InvalidInitialPrice.selector);
        new ReClammPool(params, vault);
    }

    function testCreateWithInvalidMaxPrice() public {
        ReClammPoolParams memory params = ReClammPoolParams({
            name: "ReClamm Pool",
            symbol: "FAIL_POOL",
            version: "1",
            dailyPriceShiftExponent: 1e18,
            centerednessMargin: 0.2e18,
            initialMinPrice: 1000e18,
            initialMaxPrice: 0,
            initialTargetPrice: 1500e18,
            priceTokenAWithRate: false,
            priceTokenBWithRate: false
        });

        vm.expectRevert(IReClammPool.InvalidInitialPrice.selector);
        new ReClammPool(params, vault);
    }

    function testCreateWithTargetOverMaxPrice() public {
        ReClammPoolParams memory params = ReClammPoolParams({
            name: "ReClamm Pool",
            symbol: "FAIL_POOL",
            version: "1",
            dailyPriceShiftExponent: 1e18,
            centerednessMargin: 0.2e18,
            initialMinPrice: 1000e18,
            initialMaxPrice: 2000e18,
            initialTargetPrice: 3500e18,
            priceTokenAWithRate: false,
            priceTokenBWithRate: false
        });

        vm.expectRevert(IReClammPool.InvalidInitialPrice.selector);
        new ReClammPool(params, vault);
    }

    function testCreateWithInvalidTargetPrice() public {
        ReClammPoolParams memory params = ReClammPoolParams({
            name: "ReClamm Pool",
            symbol: "FAIL_POOL",
            version: "1",
            dailyPriceShiftExponent: 1e18,
            centerednessMargin: 0.2e18,
            initialMinPrice: 1000e18,
            initialMaxPrice: 2000e18,
            initialTargetPrice: 0,
            priceTokenAWithRate: false,
            priceTokenBWithRate: false
        });

        vm.expectRevert(IReClammPool.InvalidInitialPrice.selector);
        new ReClammPool(params, vault);
    }

    function testToPoolCenterAboveEnum() public pure {
        assertEq(
            uint256(ReClammMath.toEnum(false)),
            uint256(ReClammMath.PoolAboveCenter.FALSE),
            "Invalid enum value (false)"
        );
        assertEq(
            uint256(ReClammMath.toEnum(true)),
            uint256(ReClammMath.PoolAboveCenter.TRUE),
            "Invalid enum value (true)"
        );
        assertNotEq(
            uint256(ReClammMath.toEnum(false)),
            uint256(ReClammMath.PoolAboveCenter.TRUE),
            "Invalid enum value (false/true)"
        );
        assertNotEq(
            uint256(ReClammMath.toEnum(true)),
            uint256(ReClammMath.PoolAboveCenter.FALSE),
            "Invalid enum value (true/false)"
        );
    }

    function testOnBeforeInitializeEvents() public {
        (address newPool, ) = _createPool([address(usdc), address(dai)].toMemoryArray(), "New Test Pool");
        (IERC20[] memory tokens, , , ) = vault.getPoolTokenInfo(newPool);

        ReClammPoolImmutableData memory data = ReClammPool(newPool).getReClammPoolImmutableData();

        (, , , uint256 fourthRootPriceRatio) = ReClammMath.computeTheoreticalPriceRatioAndBalances(
            data.initialMinPrice,
            data.initialMaxPrice,
            data.initialTargetPrice
        );

        uint128 dailyPriceShiftBase = ReClammMath
            .toDailyPriceShiftBase(data.initialDailyPriceShiftExponent)
            .toUint128();
        uint256 actualDailyPriceShiftExponent = ReClammMath.toDailyPriceShiftExponent(dailyPriceShiftBase);

        vm.expectEmit(newPool);
        emit IReClammPool.PriceRatioStateUpdated(0, fourthRootPriceRatio, block.timestamp, block.timestamp);

        vm.expectEmit(address(vault));
        emit IVaultEvents.VaultAuxiliary(
            newPool,
            "PriceRatioStateUpdated",
            abi.encode(0, fourthRootPriceRatio, block.timestamp, block.timestamp)
        );

        vm.expectEmit(newPool);
        emit IReClammPool.DailyPriceShiftExponentUpdated(actualDailyPriceShiftExponent, dailyPriceShiftBase);

        vm.expectEmit(address(vault));
        emit IVaultEvents.VaultAuxiliary(
            newPool,
            "DailyPriceShiftExponentUpdated",
            abi.encode(actualDailyPriceShiftExponent, dailyPriceShiftBase)
        );

        vm.expectEmit(newPool);
        emit IReClammPool.CenterednessMarginUpdated(data.initialCenterednessMargin);

        vm.expectEmit(address(vault));
        emit IVaultEvents.VaultAuxiliary(
            newPool,
            "CenterednessMarginUpdated",
            abi.encode(data.initialCenterednessMargin)
        );

        vm.expectEmit(newPool);
        emit IReClammPool.LastTimestampUpdated(block.timestamp.toUint32());

        vm.expectEmit(address(vault));
        emit IVaultEvents.VaultAuxiliary(newPool, "LastTimestampUpdated", abi.encode(block.timestamp.toUint32()));

        vm.prank(alice);
        router.initialize(newPool, tokens, _initialBalances, 0, false, bytes(""));
    }

    function testSetDailyPriceShiftExponentTooHigh() public {
        ReClammPoolImmutableData memory data = ReClammPool(pool).getReClammPoolImmutableData();

        uint256 newDailyPriceShiftExponent = data.maxDailyPriceShiftExponent + 1;

        vm.prank(admin);
        vm.expectRevert(IReClammPool.DailyPriceShiftExponentTooHigh.selector);
        ReClammPool(pool).setDailyPriceShiftExponent(newDailyPriceShiftExponent);
    }

    function testSetLastVirtualBalances() public {
        uint256 virtualBalanceA = 10000e18;
        uint256 virtualBalanceB = 12000e18;

        vm.expectEmit(pool);
        emit IReClammPool.VirtualBalancesUpdated(virtualBalanceA, virtualBalanceB);

        vm.expectEmit(address(vault));
        emit IVaultEvents.VaultAuxiliary(pool, "VirtualBalancesUpdated", abi.encode(virtualBalanceA, virtualBalanceB));

        ReClammPoolMock(pool).setLastVirtualBalances([virtualBalanceA, virtualBalanceB].toMemoryArray());
        uint256[] memory lastVirtualBalances = _getLastVirtualBalances(pool);

        assertEq(lastVirtualBalances[a], virtualBalanceA, "Invalid last virtual balance A");
        assertEq(lastVirtualBalances[b], virtualBalanceB, "Invalid last virtual balance B");
    }

    function testSetLastVirtualBalances__Fuzz(uint256 virtualBalanceA, uint256 virtualBalanceB) public {
        virtualBalanceA = bound(virtualBalanceA, 1, type(uint128).max);
        virtualBalanceB = bound(virtualBalanceB, 1, type(uint128).max);

        ReClammPoolMock(pool).setLastVirtualBalances([virtualBalanceA, virtualBalanceB].toMemoryArray());
        uint256[] memory lastVirtualBalances = _getLastVirtualBalances(pool);

        assertEq(lastVirtualBalances[a], virtualBalanceA, "Invalid last virtual balance A");
        assertEq(lastVirtualBalances[b], virtualBalanceB, "Invalid last virtual balance B");
    }

    function testInitializeRangeErrors() public {
        (address newPool, ) = _createPool([address(usdc), address(dai)].toMemoryArray(), "New Test Pool");
        (IERC20[] memory tokens, , , ) = vault.getPoolTokenInfo(newPool);

        uint256[] memory highRatioAmounts = _initialBalances;
        highRatioAmounts[a] = 1e18;

        uint256 snapshotId = vm.snapshot();

        vm.expectRevert(IReClammPool.BalanceRatioExceedsTolerance.selector);
        vm.prank(alice);
        router.initialize(newPool, tokens, highRatioAmounts, 0, false, bytes(""));

        vm.revertTo(snapshotId);

        uint256[] memory lowRatioAmounts = _initialBalances;
        lowRatioAmounts[b] = 1e18;

        vm.expectRevert(IReClammPool.BalanceRatioExceedsTolerance.selector);
        vm.prank(alice);
        router.initialize(newPool, tokens, lowRatioAmounts, 0, false, bytes(""));
    }

    function testInitializationPriceErrors() public {
        (address newPool, ) = _createPool([address(usdc), address(dai)].toMemoryArray(), "New Test Pool");

        ReClammPoolImmutableData memory data = ReClammPool(newPool).getReClammPoolImmutableData();

        (
            uint256[] memory theoreticalRealBalances,
            uint256 theoreticalVirtualBalanceA,
            uint256 theoreticalVirtualBalanceB,

        ) = ReClammMath.computeTheoreticalPriceRatioAndBalances(
                data.initialMinPrice,
                data.initialMaxPrice,
                data.initialTargetPrice
            );

        uint256[] memory realBalances = theoreticalRealBalances;
        realBalances[a] = 0;

        // Trigger on upper bound.
        vm.expectRevert(IReClammPool.WrongInitializationPrices.selector);
        ReClammPoolMock(newPool).checkInitializationPrices(
            realBalances,
            theoreticalVirtualBalanceA,
            theoreticalVirtualBalanceB
        );

        realBalances[a] = theoreticalRealBalances[a];
        realBalances[b] = 0;

        // Trigger on lower bound.
        vm.expectRevert(IReClammPool.WrongInitializationPrices.selector);
        ReClammPoolMock(newPool).checkInitializationPrices(
            realBalances,
            theoreticalVirtualBalanceA,
            theoreticalVirtualBalanceB
        );
    }

    function testInitializationTokenErrors() public {
        address newPool = _createStandardPool(true, false, "Price Token A");

        vm.expectRevert(IVaultErrors.InvalidTokenType.selector);
        ReClammPool(newPool).computeInitialBalanceRatioRaw();

        newPool = _createStandardPool(false, true, "Price Token B");

        vm.expectRevert(IVaultErrors.InvalidTokenType.selector);
        ReClammPool(newPool).computeInitialBalanceRatioRaw();
    }

    function testInitializationCenteredness() public {
        (address newPool, ) = _createPool([address(usdc), address(dai)].toMemoryArray(), "New Test Pool");
        (IERC20[] memory tokens, , , ) = vault.getPoolTokenInfo(newPool);

        ReClammPoolMock(newPool).manualSetCenterednessMargin(FixedPoint.ONE);

        vm.expectRevert(IReClammPool.PoolCenterednessTooLow.selector);
        vm.prank(alice);
        router.initialize(newPool, tokens, _initialBalances, 0, false, bytes(""));
    }

    function testInvalidStartTime() public {
        ReClammPoolDynamicData memory data = IReClammPool(pool).getReClammPoolDynamicData();

        uint256 priceRatioUpdateStartTime = block.timestamp;
        uint256 priceRatioUpdateEndTime = block.timestamp - 100; // invalid

        // Fail `priceRatioUpdateStartTime > priceRatioUpdateEndTime`.
        vm.expectRevert(IReClammPool.InvalidStartTime.selector);
        ReClammPoolMock(pool).manualSetPriceRatioState(
            data.endFourthRootPriceRatio,
            priceRatioUpdateStartTime,
            priceRatioUpdateEndTime
        );

        priceRatioUpdateEndTime = block.timestamp + 100; // valid

        // Fail `priceRatioUpdateStartTime < block.timestamp`.
        vm.warp(priceRatioUpdateStartTime + 1);

        vm.expectRevert(IReClammPool.InvalidStartTime.selector);
        ReClammPoolMock(pool).manualSetPriceRatioState(
            data.endFourthRootPriceRatio,
            priceRatioUpdateStartTime,
            priceRatioUpdateEndTime
        );
    }

    function testInitialBalanceRatioAndBalances() public view {
        ReClammPoolImmutableData memory data = ReClammPool(pool).getReClammPoolImmutableData();

        (uint256[] memory realBalances, , , ) = ReClammMath.computeTheoreticalPriceRatioAndBalances(
            data.initialMinPrice,
            data.initialMaxPrice,
            data.initialTargetPrice
        );

        uint256 bOverA = realBalances[b].divDown(realBalances[a]);
        // If the ratio is 1, this isn't testing anything.
        assertNotEq(bOverA, FixedPoint.ONE, "Ratio is 1");

        assertEq(ReClammPool(pool).computeInitialBalanceRatioRaw(), bOverA, "Wrong initial balance ratio");

        IERC20[] memory tokens = vault.getPoolTokens(pool);

        // Compute balances given A.
        uint256[] memory initialBalancesRaw = ReClammPool(pool).computeInitialBalancesRaw(tokens[a], _INITIAL_AMOUNT);
        assertEq(initialBalancesRaw[a], _INITIAL_AMOUNT, "Initial amount doesn't match given amount (A)");
        uint256 expectedAmount = _INITIAL_AMOUNT.mulDown(bOverA);
        assertEq(initialBalancesRaw[b], expectedAmount, "Wrong other token amount (B)");

        // Compute balances given B.
        initialBalancesRaw = ReClammPool(pool).computeInitialBalancesRaw(tokens[b], _INITIAL_AMOUNT);
        assertEq(initialBalancesRaw[b], _INITIAL_AMOUNT, "Initial amount doesn't match given amount (B)");
        expectedAmount = _INITIAL_AMOUNT.divDown(bOverA);
        assertEq(initialBalancesRaw[a], expectedAmount, "Wrong other token amount (A)");
    }

    function testDailyPriceShiftExponentHighPrice__Fuzz(uint256 exponent) public {
        // 1. Fuzz the exponent in the range [10e16, _MAX_DAILY_PRICE_SHIFT_EXPONENT]
        exponent = bound(exponent, 10e16, _MAX_DAILY_PRICE_SHIFT_EXPONENT);

        // 2. Set the daily price shift exponent on the pool (must be admin, and the vault must be locked)
        vm.prank(admin);
        ReClammPool(pool).setDailyPriceShiftExponent(exponent);

        // 3. Swap all of token B for token A using the router, with amountOut = current balance of A
        (IERC20[] memory tokens, , uint256[] memory balances, ) = vault.getPoolTokenInfo(pool);

        vm.prank(alice);
        router.swapSingleTokenExactOut(
            pool,
            tokens[b],
            tokens[a],
            balances[a] - _MIN_TOKEN_BALANCE,
            MAX_UINT256,
            MAX_UINT256,
            false,
            bytes("")
        );

        // Skip 1 second, so the virtual balances are updated in the pool.
        skip(1 seconds);

        (uint256 minPriceBefore, uint256 maxPriceBefore) = ReClammPool(pool).computeCurrentPriceRange();

        skip(1 days);

        (uint256 minPriceAfter, uint256 maxPriceAfter) = ReClammPool(pool).computeCurrentPriceRange();

        // Calculate expected min price after 1 day
        // The price should move by a factor of 2^exponent (using exp2 from FixedPoint)
        uint256 expectedMinPrice = minPriceBefore.mulDown(uint256(2e18).powDown(exponent));
        uint256 expectedMaxPrice = maxPriceBefore.mulDown(uint256(2e18).powDown(exponent));

        // Allow for some rounding error
        assertApproxEqRel(minPriceAfter, expectedMinPrice, 1e14, "Min price did not move as expected");
        assertApproxEqRel(maxPriceAfter, expectedMaxPrice, 1e14, "Max price did not move as expected");
    }

    function testDailyPriceShiftExponentLowPrice__Fuzz(uint256 exponent) public {
        // 1. Fuzz the exponent in the range [10e16, _MAX_DAILY_PRICE_SHIFT_EXPONENT]
        exponent = bound(exponent, 10e16, _MAX_DAILY_PRICE_SHIFT_EXPONENT);

        // 2. Set the daily price shift exponent on the pool (must be admin and vault locked)
        vm.prank(admin);
        ReClammPool(pool).setDailyPriceShiftExponent(exponent);

        // 3. Swap all of token B for token A using the router, with amountOut = current balance of A
        (IERC20[] memory tokens, , uint256[] memory balances, ) = vault.getPoolTokenInfo(pool);

        vm.prank(alice);
        router.swapSingleTokenExactOut(
            pool,
            tokens[a],
            tokens[b],
            balances[b] - _MIN_TOKEN_BALANCE,
            MAX_UINT256,
            MAX_UINT256,
            false,
            bytes("")
        );

        // Skip 1 second, so the virtual balances are updated in the pool.
        skip(1 seconds);

        // Get min price before swap
        (uint256 minPriceBefore, uint256 maxPriceBefore) = ReClammPool(pool).computeCurrentPriceRange();

        // 4. Advance time by 1 day
        skip(1 days);

        // 5. Check that the new min price is minPriceBefore * 2^exponent
        (uint256 minPriceAfter, uint256 maxPriceAfter) = ReClammPool(pool).computeCurrentPriceRange();

        // Calculate expected min price after 1 day
        // The price should move by a factor of 2^exponent (using exp2 from FixedPoint)
        uint256 expectedMinPrice = minPriceBefore.divDown(uint256(2e18).powDown(exponent));
        uint256 expectedMaxPrice = maxPriceBefore.divDown(uint256(2e18).powDown(exponent));

        // Allow for some rounding error
        assertApproxEqRel(minPriceAfter, expectedMinPrice, 1e14, "Min price did not move as expected");
        assertApproxEqRel(maxPriceAfter, expectedMaxPrice, 1e14, "Max price did not move as expected");
    }

    function _validatePostInitConditions() private view {
        assertTrue(vault.isPoolInitialized(pool), "Pool is not initialized");

        // Validate price ratio and target.
        (uint256 minPrice, uint256 maxPrice) = ReClammPool(pool).computeCurrentPriceRange();
        ReClammPoolImmutableData memory data = ReClammPool(pool).getReClammPoolImmutableData();

        assertApproxEqRel(
            maxPrice.divDown(minPrice),
            data.initialMaxPrice.divDown(data.initialMinPrice),
            _INITIAL_PARAMS_ERROR,
            "Wrong price ratio after initialization with rate"
        );

        uint256 targetPrice = ReClammPool(pool).computeCurrentTargetPrice();
        assertApproxEqRel(
            targetPrice,
            data.initialTargetPrice,
            _INITIAL_PARAMS_ERROR,
            "Wrong target price after initialization with rate"
        );
    }

    function _createStandardPool(
        bool priceTokenAWithRate,
        bool priceTokenBWithRate,
        string memory label
    ) internal returns (address newPool) {
        string memory name = "ReClamm Pool";
        string memory symbol = "RECLAMM_POOL";

        address[] memory tokens = [address(usdc), address(dai)].toMemoryArray();
        IERC20[] memory sortedTokens = InputHelpers.sortTokens(tokens.asIERC20());
        PoolRoleAccounts memory roleAccounts;

        ReClammPoolFactoryMock.ReClammPriceParams memory priceParams = ReClammPoolFactoryMock.ReClammPriceParams({
            initialMinPrice: _initialMinPrice,
            initialMaxPrice: _initialMaxPrice,
            initialTargetPrice: _initialTargetPrice,
            priceTokenAWithRate: priceTokenAWithRate,
            priceTokenBWithRate: priceTokenBWithRate
        });

        newPool = ReClammPoolFactoryMock(poolFactory).create(
            name,
            symbol,
            vault.buildTokenConfig(sortedTokens),
            roleAccounts,
            _DEFAULT_SWAP_FEE,
            priceParams,
            _DEFAULT_DAILY_PRICE_SHIFT_EXPONENT,
            _DEFAULT_CENTEREDNESS_MARGIN,
            bytes32(saltNumber++)
        );
        vm.label(newPool, label);
    }
}<|MERGE_RESOLUTION|>--- conflicted
+++ resolved
@@ -46,23 +46,19 @@
     uint256 private constant _NEW_CENTEREDNESS_MARGIN = 30e16;
     uint256 private constant _INITIAL_AMOUNT = 1000e18;
 
-<<<<<<< HEAD
     uint256 private constant _INITIAL_PARAMS_ERROR = 1e6;
     // Tokens with decimals introduces some rounding imprecisions, so we need to be more tolerant with the inverse
     // initialization error.
     uint256 private constant _INVERSE_INITIALIZATION_ERROR = 1e12;
-=======
     uint256 private constant _MIN_SWAP_FEE_PERCENTAGE = 0.001e16; // 0.001%
     uint256 private constant _MAX_SWAP_FEE_PERCENTAGE = 10e16; // 10%
 
-    uint256 private constant _MIN_CENTEREDNESS_MARGIN = 0;
     uint256 private constant _MAX_CENTEREDNESS_MARGIN = 50e16; // 50%
 
     uint256 private constant _MIN_TOKEN_BALANCE_SCALED18 = 1e12;
 
     uint256 private constant _MIN_PRICE_RATIO_UPDATE_DURATION = 1 days;
     uint256 private constant _BALANCE_RATIO_AND_PRICE_TOLERANCE = 1e14; // 0.01%
->>>>>>> e6439d2f
 
     ReClammMathMock mathMock = new ReClammMathMock();
 
@@ -340,12 +336,9 @@
         assertEq(data.decimalScalingFactors[daiIdx], 1, "Invalid DAI decimal scaling factor");
         assertEq(data.decimalScalingFactors[usdcIdx], 1, "Invalid USDC decimal scaling factor");
 
-<<<<<<< HEAD
         assertFalse(data.priceTokenAWithRate, "Token A priced with rate");
         assertFalse(data.priceTokenBWithRate, "Token B priced with rate");
 
-        assertEq(data.maxCenterednessMargin, 50e16, "Invalid max centeredness margin");
-=======
         // Check initialization parameters.
         assertEq(data.initialMinPrice, _DEFAULT_MIN_PRICE, "Invalid initial minimum price");
         assertEq(data.initialMaxPrice, _DEFAULT_MAX_PRICE, "Invalid initial maximum price");
@@ -359,7 +352,6 @@
 
         // Check operating limit parameters.
         assertEq(data.maxCenterednessMargin, _MAX_CENTEREDNESS_MARGIN, "Invalid max centeredness margin");
->>>>>>> e6439d2f
 
         // Ensure that the max centeredness margin parameter fits in uint64.
         assertEq(data.maxCenterednessMargin, uint64(data.maxCenterednessMargin), "Max centeredness margin not uint64");
