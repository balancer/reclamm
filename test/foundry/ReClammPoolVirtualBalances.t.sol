// SPDX-License-Identifier: GPL-3.0-or-later

pragma solidity ^0.8.24;

import { IERC20 } from "@openzeppelin/contracts/token/ERC20/IERC20.sol";
import { SafeCast } from "@openzeppelin/contracts/utils/math/SafeCast.sol";

import { FixedPoint } from "@balancer-labs/v3-solidity-utils/contracts/math/FixedPoint.sol";
import { ArrayHelpers } from "@balancer-labs/v3-solidity-utils/contracts/test/ArrayHelpers.sol";
import { Rounding } from "@balancer-labs/v3-interfaces/contracts/vault/VaultTypes.sol";

import { BaseReClammTest } from "./utils/BaseReClammTest.sol";
import { ReClammPool } from "../../contracts/ReClammPool.sol";
import { ReClammMath } from "../../contracts/lib/ReClammMath.sol";
import { IReClammPool } from "../../contracts/interfaces/IReClammPool.sol";

contract ReClammPoolVirtualBalancesTest is BaseReClammTest {
    using FixedPoint for uint256;
    using ArrayHelpers for *;

    uint256 private constant _PRICE_RANGE = 2e18; // Max price is 2x min price.
    uint256 private constant _MIN_TOKEN_OUT_BALANCE = 1e3;
    uint256 private constant _INITIAL_BALANCE_A = 1_000_000e18;
    uint256 private constant _INITIAL_BALANCE_B = 100_000e18;

    function setUp() public virtual override {
        setPriceRange(_PRICE_RANGE);
        setInitialBalances(_INITIAL_BALANCE_A, _INITIAL_BALANCE_B);
        setIncreaseDayRate(0);
        super.setUp();
    }

    function testInitialParams() public view {
        uint256[] memory virtualBalances = _calculateVirtualBalances();

        uint256[] memory curentVirtualBalances = ReClammPool(pool).getLastVirtualBalances();

        assertEq(ReClammPool(pool).getCurrentSqrtPriceRatio(), sqrtPriceRatio(), "Invalid sqrtPriceRatio");
        assertEq(curentVirtualBalances[0], virtualBalances[0], "Invalid virtual A balance");
        assertEq(curentVirtualBalances[1], virtualBalances[1], "Invalid virtual B balance");
    }

    function testWithDifferentInitialBalances_Fuzz(int256 diffCoefficient) public {
        // This test verifies the virtual balances of two pools, where the real balances
        // differ by a certain coefficient while maintaining the balance ratio.

        diffCoefficient = bound(diffCoefficient, -100, 100);
        if (diffCoefficient >= -1 && diffCoefficient <= 1) {
            diffCoefficient = 2;
        }

        uint256[] memory newInitialBalances = new uint256[](2);
        if (diffCoefficient > 0) {
            newInitialBalances[0] = _INITIAL_BALANCE_A * uint256(diffCoefficient);
            newInitialBalances[1] = _INITIAL_BALANCE_B * uint256(diffCoefficient);
        } else {
            newInitialBalances[0] = _INITIAL_BALANCE_A / uint256(-diffCoefficient);
            newInitialBalances[1] = _INITIAL_BALANCE_B / uint256(-diffCoefficient);
        }

        setInitialBalances(newInitialBalances[0], newInitialBalances[1]);
        (address firstPool, address secondPool) = _createNewPool();

        assertEq(
            ReClammPool(firstPool).getCurrentSqrtPriceRatio(),
            sqrtPriceRatio(),
            "Invalid sqrtPriceRatio for firstPool"
        );
        assertEq(
            ReClammPool(secondPool).getCurrentSqrtPriceRatio(),
            sqrtPriceRatio(),
            "Invalid sqrtPriceRatio for newPool"
        );

        uint256[] memory curentFirstPoolVirtualBalances = ReClammPool(firstPool).getLastVirtualBalances();
        uint256[] memory curentNewPoolVirtualBalances = ReClammPool(secondPool).getLastVirtualBalances();

        if (diffCoefficient > 0) {
            assertGt(
                curentNewPoolVirtualBalances[0],
                curentFirstPoolVirtualBalances[0],
                "Virtual A balance should be greater for newPool"
            );
            assertGt(
                curentNewPoolVirtualBalances[1],
                curentFirstPoolVirtualBalances[1],
                "Virtual B balance should be greater for newPool"
            );
        } else {
            assertLt(
                curentNewPoolVirtualBalances[0],
                curentFirstPoolVirtualBalances[0],
                "Virtual A balance should be less for newPool"
            );
            assertLt(
                curentNewPoolVirtualBalances[1],
                curentFirstPoolVirtualBalances[1],
                "Virtual B balance should be less for newPool"
            );
        }
    }

    function testWithDifferentPriceRange_Fuzz(uint96 newSqrtPriceRatio) public {
        newSqrtPriceRatio = SafeCast.toUint96(bound(newSqrtPriceRatio, 1.001e18, 1_000_000e18)); // Price range cannot be lower than 1.

        uint96 initialSqrtPriceRatio = sqrtPriceRatio();
        setSqrtPriceRatio(newSqrtPriceRatio);
        (address firstPool, address secondPool) = _createNewPool();

        uint256[] memory curentFirstPoolVirtualBalances = ReClammPool(firstPool).getLastVirtualBalances();
        uint256[] memory curentNewPoolVirtualBalances = ReClammPool(secondPool).getLastVirtualBalances();

        if (newSqrtPriceRatio > initialSqrtPriceRatio) {
            assertLt(
                curentNewPoolVirtualBalances[0],
                curentFirstPoolVirtualBalances[0],
                "Virtual A balance should be less for newPool"
            );
            assertLt(
                curentNewPoolVirtualBalances[1],
                curentFirstPoolVirtualBalances[1],
                "Virtual B balance should be less for newPool"
            );
        } else {
            assertGe(
                curentNewPoolVirtualBalances[0],
                curentFirstPoolVirtualBalances[0],
                "Virtual A balance should be greater for newPool"
            );
            assertGe(
                curentNewPoolVirtualBalances[1],
                curentFirstPoolVirtualBalances[1],
                "Virtual B balance should be greater for newPool"
            );
        }
    }

<<<<<<< HEAD
    function testChangingDifferentPriceRange_Fuzz(uint96 newSqrtQ0) public {
        newSqrtQ0 = SafeCast.toUint96(bound(newSqrtQ0, 1.1e18, 10e18));

        uint256 initialSqrtQ0 = ReClammPool(pool).getCurrentSqrtQ0();

        uint32 duration = 2 hours;

        uint256[] memory poolVirtualBalancesBefore = ReClammPool(pool).getLastVirtualBalances();

        uint32 currentTimestamp = uint32(block.timestamp);

        vm.prank(admin);
        ReClammPool(pool).setSqrtQ0(newSqrtQ0, currentTimestamp, currentTimestamp + duration);
        skip(duration);

        uint256[] memory poolVirtualBalancesAfter = ReClammPool(pool).getLastVirtualBalances();

        if (newSqrtQ0 > initialSqrtQ0) {
            assertLt(
                poolVirtualBalancesAfter[0],
                poolVirtualBalancesBefore[0],
                "Virtual A balance after should be lower than before"
            );
            assertLt(
                poolVirtualBalancesAfter[1],
                poolVirtualBalancesBefore[1],
                "Virtual B balance after should be lower than before"
            );
        } else {
            assertGe(
                poolVirtualBalancesAfter[0],
                poolVirtualBalancesBefore[0],
                "Virtual A balance after should be greater than before"
            );
            assertGe(
                poolVirtualBalancesAfter[1],
                poolVirtualBalancesBefore[1],
                "Virtual B balance after should be greater than before"
            );
        }
    }
=======
    // TODO: Fixed in PR #24 (https://github.com/balancer/reclamm/pull/24)
    // function testChangingDifferentPriceRange_Fuzz(uint96 newSqrtPriceRange) public {
    //     newSqrtPriceRange = SafeCast.toUint96(bound(newSqrtPriceRange, 1.1e18, 10e18));

    //     uint96 initialSqrtPriceRange = sqrtPriceRatio();

    //     uint32 duration = 2 hours;

    //     uint256[] memory poolVirtualBalancesBefore = ReClammPool(pool).getLastVirtualBalances();

    //     uint32 currentTimestamp = uint32(block.timestamp);

    //     vm.prank(admin);
    //     ReClammPool(pool).setSqrtPriceRatio(newSqrtPriceRange, currentTimestamp, currentTimestamp + duration);
    //     skip(duration);

    //     uint256[] memory poolVirtualBalancesAfter = ReClammPool(pool).getLastVirtualBalances();

    //     if (newSqrtPriceRange > initialSqrtPriceRange) {
    //         assertLt(
    //             poolVirtualBalancesAfter[0],
    //             poolVirtualBalancesBefore[0],
    //             "Virtual A balance after should be less than before"
    //         );
    //         assertLt(
    //             poolVirtualBalancesAfter[1],
    //             poolVirtualBalancesBefore[1],
    //             "Virtual B balance after should be less than before"
    //         );
    //     } else {
    //         assertGe(
    //             poolVirtualBalancesAfter[0],
    //             poolVirtualBalancesBefore[0],
    //             "Virtual A balance after should be greater than before"
    //         );
    //         assertGe(
    //             poolVirtualBalancesAfter[1],
    //             poolVirtualBalancesBefore[1],
    //             "Virtual B balance after should be greater than before"
    //         );
    //     }
    // }
>>>>>>> db81b699

    function testSwapExactIn_Fuzz(uint256 exactAmountIn) public {
        exactAmountIn = bound(exactAmountIn, 1e6, _INITIAL_BALANCE_A);

        uint256[] memory oldVirtualBalances = ReClammPool(pool).getLastVirtualBalances();
        uint256 invariantBefore = _getCurrentInvariant();

        vm.prank(alice);
        router.swapSingleTokenExactIn(pool, dai, usdc, exactAmountIn, 1, UINT256_MAX, false, new bytes(0));

        uint256 invariantAfter = _getCurrentInvariant();
        assertLe(invariantBefore, invariantAfter, "Invariant should not decrease");

        uint256[] memory newVirtualBalances = ReClammPool(pool).getLastVirtualBalances();
        assertEq(newVirtualBalances[0], oldVirtualBalances[0], "Virtual A balances do not match");
        assertEq(newVirtualBalances[1], oldVirtualBalances[1], "Virtual B balances do not match");
    }

    function testSwapExactOut_Fuzz(uint256 exactAmountOut) public {
        exactAmountOut = bound(exactAmountOut, 1e6, _INITIAL_BALANCE_B - _MIN_TOKEN_OUT_BALANCE - 1);

        uint256[] memory virtualBalances = _calculateVirtualBalances();
        uint256 invariantBefore = _getCurrentInvariant();

        vm.prank(alice);
        router.swapSingleTokenExactOut(pool, dai, usdc, exactAmountOut, UINT256_MAX, UINT256_MAX, false, new bytes(0));

        uint256 invariantAfter = _getCurrentInvariant();
        assertLe(invariantBefore, invariantAfter, "Invariant should not decrease");

        uint256[] memory currentVirtualBalances = ReClammPool(pool).getLastVirtualBalances();
        assertEq(currentVirtualBalances[0], virtualBalances[0], "Virtual A balances don't equal");
        assertEq(currentVirtualBalances[1], virtualBalances[1], "Virtual B balances don't equal");
    }

    function testSwapExactOutLowTokenOutBalance() public {
        vm.prank(alice);
        vm.expectRevert(IReClammPool.LowTokenOutBalance.selector);
        router.swapSingleTokenExactOut(
            pool,
            dai,
            usdc,
            _INITIAL_BALANCE_B - _MIN_TOKEN_OUT_BALANCE,
            UINT256_MAX,
            UINT256_MAX,
            false,
            new bytes(0)
        );
    }

    function testAddLiquidity_Fuzz(uint256 exactBptAmountOut) public {
        exactBptAmountOut = bound(exactBptAmountOut, 1e18, 10_000e18);

        uint256 invariantBefore = _getCurrentInvariant();

        vm.prank(alice);
        router.addLiquidityProportional(
            pool,
            [MAX_UINT128, MAX_UINT128].toMemoryArray(),
            exactBptAmountOut,
            false,
            new bytes(0)
        );

        uint256 invariantAfter = _getCurrentInvariant();

        assertGt(invariantAfter, invariantBefore, "Invariant should increase");

        // TODO: add check for virtual balances
    }

    function testRemoveLiquidity_Fuzz(uint256 exactBptAmountIn) public {
        exactBptAmountIn = bound(exactBptAmountIn, 1e18, 10_000e18);

        uint256 invariantBefore = _getCurrentInvariant();

        vm.prank(lp);
        router.removeLiquidityProportional(
            pool,
            exactBptAmountIn,
            [uint256(1), 1].toMemoryArray(),
            false,
            new bytes(0)
        );

        uint256 invariantAfter = _getCurrentInvariant();
        assertLt(invariantAfter, invariantBefore, "Invariant should decrease");

        // TODO: add check for virtual balances
    }

    function _getCurrentInvariant() internal view returns (uint256) {
        (, , uint256[] memory balances, ) = vault.getPoolTokenInfo(pool);
        return ReClammPool(pool).computeInvariant(balances, Rounding.ROUND_DOWN);
    }

    function _calculateVirtualBalances() internal view returns (uint256[] memory virtualBalances) {
        virtualBalances = new uint256[](2);

        uint256 sqrtPriceRatioMinusOne = sqrtPriceRatio() - FixedPoint.ONE;
        virtualBalances[0] = _INITIAL_BALANCE_A.divDown(sqrtPriceRatioMinusOne);
        virtualBalances[1] = _INITIAL_BALANCE_B.divDown(sqrtPriceRatioMinusOne);
    }

    function _createNewPool() internal returns (address initalPool, address newPool) {
        initalPool = pool;
        (pool, poolArguments) = createPool();
        approveForPool(IERC20(pool));
        initPool();
        newPool = pool;
    }
}<|MERGE_RESOLUTION|>--- conflicted
+++ resolved
@@ -135,23 +135,22 @@
         }
     }
 
-<<<<<<< HEAD
     function testChangingDifferentPriceRange_Fuzz(uint96 newSqrtQ0) public {
         newSqrtQ0 = SafeCast.toUint96(bound(newSqrtQ0, 1.1e18, 10e18));
 
         uint256 initialSqrtQ0 = ReClammPool(pool).getCurrentSqrtQ0();
 
-        uint32 duration = 2 hours;
-
-        uint256[] memory poolVirtualBalancesBefore = ReClammPool(pool).getLastVirtualBalances();
-
-        uint32 currentTimestamp = uint32(block.timestamp);
+         uint32 duration = 2 hours;
+
+         uint256[] memory poolVirtualBalancesBefore = ReClammPool(pool).getLastVirtualBalances();
+
+         uint32 currentTimestamp = uint32(block.timestamp);
 
         vm.prank(admin);
         ReClammPool(pool).setSqrtQ0(newSqrtQ0, currentTimestamp, currentTimestamp + duration);
         skip(duration);
 
-        uint256[] memory poolVirtualBalancesAfter = ReClammPool(pool).getLastVirtualBalances();
+         uint256[] memory poolVirtualBalancesAfter = ReClammPool(pool).getLastVirtualBalances();
 
         if (newSqrtQ0 > initialSqrtQ0) {
             assertLt(
@@ -177,50 +176,6 @@
             );
         }
     }
-=======
-    // TODO: Fixed in PR #24 (https://github.com/balancer/reclamm/pull/24)
-    // function testChangingDifferentPriceRange_Fuzz(uint96 newSqrtPriceRange) public {
-    //     newSqrtPriceRange = SafeCast.toUint96(bound(newSqrtPriceRange, 1.1e18, 10e18));
-
-    //     uint96 initialSqrtPriceRange = sqrtPriceRatio();
-
-    //     uint32 duration = 2 hours;
-
-    //     uint256[] memory poolVirtualBalancesBefore = ReClammPool(pool).getLastVirtualBalances();
-
-    //     uint32 currentTimestamp = uint32(block.timestamp);
-
-    //     vm.prank(admin);
-    //     ReClammPool(pool).setSqrtPriceRatio(newSqrtPriceRange, currentTimestamp, currentTimestamp + duration);
-    //     skip(duration);
-
-    //     uint256[] memory poolVirtualBalancesAfter = ReClammPool(pool).getLastVirtualBalances();
-
-    //     if (newSqrtPriceRange > initialSqrtPriceRange) {
-    //         assertLt(
-    //             poolVirtualBalancesAfter[0],
-    //             poolVirtualBalancesBefore[0],
-    //             "Virtual A balance after should be less than before"
-    //         );
-    //         assertLt(
-    //             poolVirtualBalancesAfter[1],
-    //             poolVirtualBalancesBefore[1],
-    //             "Virtual B balance after should be less than before"
-    //         );
-    //     } else {
-    //         assertGe(
-    //             poolVirtualBalancesAfter[0],
-    //             poolVirtualBalancesBefore[0],
-    //             "Virtual A balance after should be greater than before"
-    //         );
-    //         assertGe(
-    //             poolVirtualBalancesAfter[1],
-    //             poolVirtualBalancesBefore[1],
-    //             "Virtual B balance after should be greater than before"
-    //         );
-    //     }
-    // }
->>>>>>> db81b699
 
     function testSwapExactIn_Fuzz(uint256 exactAmountIn) public {
         exactAmountIn = bound(exactAmountIn, 1e6, _INITIAL_BALANCE_A);
