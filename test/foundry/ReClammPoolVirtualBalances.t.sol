--- conflicted
+++ resolved
@@ -85,7 +85,7 @@
         _createNewPool();
 
         (, , uint256[] memory balances, ) = vault.getPoolTokenInfo(pool);
-        (uint256[] memory virtualBalances, ) = ReClammPool(pool).getCurrentVirtualBalances();
+        (uint256[] memory virtualBalances, ) = ReClammPool(pool).computeCurrentVirtualBalances();
 
         uint256 currentPrice = (balances[usdcIdx] + virtualBalances[usdcIdx]).divDown(
             balances[daiIdx] + virtualBalances[daiIdx]
@@ -101,17 +101,11 @@
             Rounding.ROUND_DOWN
         );
 
-<<<<<<< HEAD
-        uint96 initialFourthRootPriceRatio = fourthRootPriceRatio().toUint96();
-        setFourthRootPriceRatio(endFourthRootPriceRatio);
-        (address firstPool, address secondPool) = _createNewPool();
-=======
         uint256 balanceUsdcEdge = virtualBalances[daiIdx].mulDown(newMaxPrice) - virtualBalances[usdcIdx];
         uint256 invariantUsdcEdge = ReClammPool(pool).computeInvariant(
             [0, balanceUsdcEdge].toMemoryArray(),
             Rounding.ROUND_DOWN
         );
->>>>>>> 2012fd89
 
         uint256 newInvariant = _getCurrentInvariant();
 
@@ -126,21 +120,17 @@
 
     function testChangingDifferentPriceRatio__Fuzz(uint96 endFourthRootPriceRatio) public {
         endFourthRootPriceRatio = SafeCast.toUint96(bound(endFourthRootPriceRatio, 1.1e18, 10e18));
-        uint256 initialFourthRootPriceRatio = ReClammPool(pool).getCurrentFourthRootPriceRatio();
-
-<<<<<<< HEAD
-        vm.assume(endFourthRootPriceRatio != initialFourthRootPriceRatio);
-=======
+        uint256 initialFourthRootPriceRatio = ReClammPool(pool).computeCurrentFourthRootPriceRatio();
+
         if (endFourthRootPriceRatio > initialFourthRootPriceRatio) {
             vm.assume(endFourthRootPriceRatio - initialFourthRootPriceRatio >= 2);
         } else {
             vm.assume(initialFourthRootPriceRatio - endFourthRootPriceRatio >= 2);
         }
->>>>>>> 2012fd89
 
         uint32 duration = 6 hours;
 
-        (uint256[] memory poolVirtualBalancesBefore, ) = ReClammPool(pool).getCurrentVirtualBalances();
+        (uint256[] memory poolVirtualBalancesBefore, ) = ReClammPool(pool).computeCurrentVirtualBalances();
 
         uint32 currentTimestamp = uint32(block.timestamp);
 
@@ -148,7 +138,7 @@
         ReClammPool(pool).setPriceRatioState(endFourthRootPriceRatio, currentTimestamp, currentTimestamp + duration);
         skip(duration);
 
-        (uint256[] memory poolVirtualBalancesAfter, ) = ReClammPool(pool).getCurrentVirtualBalances();
+        (uint256[] memory poolVirtualBalancesAfter, ) = ReClammPool(pool).computeCurrentVirtualBalances();
 
         if (endFourthRootPriceRatio > initialFourthRootPriceRatio) {
             assertLt(
@@ -186,7 +176,7 @@
         uint256 invariantAfter = _getCurrentInvariant();
         assertLe(invariantBefore, invariantAfter, "Invariant should not decrease");
 
-        (uint256[] memory currentVirtualBalances, ) = ReClammPool(pool).getCurrentVirtualBalances();
+        (uint256[] memory currentVirtualBalances, ) = ReClammPool(pool).computeCurrentVirtualBalances();
         assertEq(currentVirtualBalances[daiIdx], _initialVirtualBalances[daiIdx], "DAI Virtual balances do not match");
         assertEq(
             currentVirtualBalances[usdcIdx],
@@ -206,7 +196,7 @@
         uint256 invariantAfter = _getCurrentInvariant();
         assertLe(invariantBefore, invariantAfter, "Invariant should not decrease");
 
-        (uint256[] memory currentVirtualBalances, ) = ReClammPool(pool).getCurrentVirtualBalances();
+        (uint256[] memory currentVirtualBalances, ) = ReClammPool(pool).computeCurrentVirtualBalances();
         assertEq(currentVirtualBalances[daiIdx], _initialVirtualBalances[daiIdx], "DAI Virtual balances do not match");
         assertEq(
             currentVirtualBalances[usdcIdx],
@@ -233,7 +223,7 @@
 
         uint256 invariantAfter = _getCurrentInvariant();
         (, , uint256[] memory balancesAfter, ) = vault.getPoolTokenInfo(pool);
-        (uint256[] memory virtualBalancesAfter, ) = ReClammPool(pool).getCurrentVirtualBalances();
+        (uint256[] memory virtualBalancesAfter, ) = ReClammPool(pool).computeCurrentVirtualBalances();
 
         assertGt(invariantAfter, invariantBefore, "Invariant should increase");
 
@@ -283,7 +273,7 @@
 
         uint256 invariantAfter = _getCurrentInvariant();
         (, , uint256[] memory balancesAfter, ) = vault.getPoolTokenInfo(pool);
-        (uint256[] memory virtualBalancesAfter, ) = ReClammPool(pool).getCurrentVirtualBalances();
+        (uint256[] memory virtualBalancesAfter, ) = ReClammPool(pool).computeCurrentVirtualBalances();
 
         assertLt(invariantAfter, invariantBefore, "Invariant should decrease");
 
@@ -329,7 +319,7 @@
         (uint256[] memory balances, uint256[] memory virtualBalances, ) = ReClammMath
             .computeTheoreticalPriceRatioAndBalances(newMinPrice, newMaxPrice, newTargetPrice);
 
-        uint256 centeredness = ReClammMath.calculateCenteredness(balances, virtualBalances);
+        uint256 centeredness = ReClammMath.computeCenteredness(balances, virtualBalances);
         vm.assume(centeredness > _DEFAULT_CENTEREDNESS_MARGIN);
     }
 }