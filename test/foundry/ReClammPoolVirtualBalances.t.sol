// SPDX-License-Identifier: GPL-3.0-or-later

pragma solidity ^0.8.24;

import { IERC20 } from "@openzeppelin/contracts/token/ERC20/IERC20.sol";

import { SafeCast } from "@openzeppelin/contracts/utils/math/SafeCast.sol";

import { GyroPoolMath } from "@balancer-labs/v3-pool-gyro/contracts/lib/GyroPoolMath.sol";
import { FixedPoint } from "@balancer-labs/v3-solidity-utils/contracts/math/FixedPoint.sol";
import { ArrayHelpers } from "@balancer-labs/v3-solidity-utils/contracts/test/ArrayHelpers.sol";
import { Rounding } from "@balancer-labs/v3-interfaces/contracts/vault/VaultTypes.sol";

import { BaseReClammTest } from "./utils/BaseReClammTest.sol";
import { ReClammPool } from "../../contracts/ReClammPool.sol";
import { ReClammMath } from "../../contracts/lib/ReClammMath.sol";
import { IReClammPool } from "../../contracts/interfaces/IReClammPool.sol";

contract ReClammPoolVirtualBalancesTest is BaseReClammTest {
    using FixedPoint for uint256;
    using ArrayHelpers for *;

    uint256 private constant _PRICE_RANGE = 2e18; // Max price is 2x min price.
    uint256 private constant _INITIAL_BALANCE_A = 1_000_000e18;
    uint256 private constant _INITIAL_BALANCE_B = 100_000e18;

    function setUp() public virtual override {
        setPriceRange(_PRICE_RANGE);
        setInitialBalances(_INITIAL_BALANCE_A, _INITIAL_BALANCE_B);
        setIncreaseDayRate(0);
        super.setUp();
    }

    function testInitialParams() public view {
        uint256[] memory virtualBalances = _calculateVirtualBalances();

        uint256[] memory curentVirtualBalances = ReClammPool(pool).getLastVirtualBalances();

        assertEq(ReClammPool(pool).getCurrentSqrtPriceRatio(), sqrtPriceRatio(), "Invalid sqrtPriceRatio");
        assertEq(curentVirtualBalances[0], virtualBalances[0], "Invalid virtual A balance");
        assertEq(curentVirtualBalances[1], virtualBalances[1], "Invalid virtual B balance");
    }

    function testWithDifferentInitialBalances_Fuzz(int256 diffCoefficient) public {
        // This test verifies the virtual balances of two pools, where the real balances
        // differ by a certain coefficient while maintaining the balance ratio.

        diffCoefficient = bound(diffCoefficient, -100, 100);
        if (diffCoefficient >= -1 && diffCoefficient <= 1) {
            diffCoefficient = 2;
        }

        uint256[] memory newInitialBalances = new uint256[](2);
        if (diffCoefficient > 0) {
            newInitialBalances[0] = _INITIAL_BALANCE_A * uint256(diffCoefficient);
            newInitialBalances[1] = _INITIAL_BALANCE_B * uint256(diffCoefficient);
        } else {
            newInitialBalances[0] = _INITIAL_BALANCE_A / uint256(-diffCoefficient);
            newInitialBalances[1] = _INITIAL_BALANCE_B / uint256(-diffCoefficient);
        }

        setInitialBalances(newInitialBalances[0], newInitialBalances[1]);
        (address firstPool, address secondPool) = _createNewPool();

        assertEq(
            ReClammPool(firstPool).getCurrentSqrtPriceRatio(),
            sqrtPriceRatio(),
            "Invalid sqrtPriceRatio for firstPool"
        );
        assertEq(
            ReClammPool(secondPool).getCurrentSqrtPriceRatio(),
            sqrtPriceRatio(),
            "Invalid sqrtPriceRatio for newPool"
        );

        uint256[] memory curentFirstPoolVirtualBalances = ReClammPool(firstPool).getLastVirtualBalances();
        uint256[] memory curentNewPoolVirtualBalances = ReClammPool(secondPool).getLastVirtualBalances();

        if (diffCoefficient > 0) {
            assertGt(
                curentNewPoolVirtualBalances[0],
                curentFirstPoolVirtualBalances[0],
                "Virtual A balance should be greater for newPool"
            );
            assertGt(
                curentNewPoolVirtualBalances[1],
                curentFirstPoolVirtualBalances[1],
                "Virtual B balance should be greater for newPool"
            );
        } else {
            assertLt(
                curentNewPoolVirtualBalances[0],
                curentFirstPoolVirtualBalances[0],
                "Virtual A balance should be less for newPool"
            );
            assertLt(
                curentNewPoolVirtualBalances[1],
                curentFirstPoolVirtualBalances[1],
                "Virtual B balance should be less for newPool"
            );
        }
    }

<<<<<<< HEAD
    function testWithDifferentPriceRange_Fuzz(uint256 newSqrtPriceRatio) public {
        newSqrtPriceRatio = bound(newSqrtPriceRatio, 1.001e18, 1_000_000e18); // Price range cannot be lower than 1.

        uint256 initialSqrtPriceRatio = sqrtPriceRatio();
        setSqrtPriceRatio(newSqrtPriceRatio);
=======
    function testWithDifferentPriceRange_Fuzz(uint96 newSqrtQ0) public {
        newSqrtQ0 = SafeCast.toUint96(bound(newSqrtQ0, 1.001e18, 1_000_000e18)); // Price range cannot be lower than 1.

        uint96 initialSqrtQ0 = sqrtQ0();
        setSqrtQ0(newSqrtQ0);
>>>>>>> 58d0d3a0
        (address firstPool, address secondPool) = _createNewPool();

        uint256[] memory curentFirstPoolVirtualBalances = ReClammPool(firstPool).getLastVirtualBalances();
        uint256[] memory curentNewPoolVirtualBalances = ReClammPool(secondPool).getLastVirtualBalances();

        if (newSqrtPriceRatio > initialSqrtPriceRatio) {
            assertLt(
                curentNewPoolVirtualBalances[0],
                curentFirstPoolVirtualBalances[0],
                "Virtual A balance should be less for newPool"
            );
            assertLt(
                curentNewPoolVirtualBalances[1],
                curentFirstPoolVirtualBalances[1],
                "Virtual B balance should be less for newPool"
            );
        } else {
            assertGe(
                curentNewPoolVirtualBalances[0],
                curentFirstPoolVirtualBalances[0],
                "Virtual A balance should be greater for newPool"
            );
            assertGe(
                curentNewPoolVirtualBalances[1],
                curentFirstPoolVirtualBalances[1],
                "Virtual B balance should be greater for newPool"
            );
        }
    }

    function testChangingDifferentPriceRange_Fuzz(uint256 newSqrtPriceRange) public {
        newSqrtPriceRange = bound(newSqrtPriceRange, 1.4e18, 1_000_000e18);

<<<<<<< HEAD
        uint256 initialSqrtPriceRange = sqrtPriceRatio();
=======
        uint96 initialSqrtQ = sqrtQ0();
>>>>>>> 58d0d3a0

        uint32 duration = 2 hours;

        uint256[] memory poolVirtualBalancesBefore = ReClammPool(pool).getLastVirtualBalances();

        uint32 currentTimestamp = uint32(block.timestamp);

        vm.prank(admin);
        ReClammPool(pool).setSqrtPriceRatio(initialSqrtPriceRange, currentTimestamp, currentTimestamp + duration);
        skip(duration);

        uint256[] memory poolVirtualBalancesAfter = ReClammPool(pool).getLastVirtualBalances();

        if (newSqrtPriceRange > initialSqrtPriceRange) {
            assertLt(
                poolVirtualBalancesAfter[0],
                poolVirtualBalancesBefore[0],
                "Virtual A balance after should be less than before"
            );
            assertGt(
                poolVirtualBalancesAfter[1],
                poolVirtualBalancesBefore[1],
                "Virtual B balance after should be greater than before"
            );
        } else {
            assertGe(
                poolVirtualBalancesAfter[0],
                poolVirtualBalancesBefore[0],
                "Virtual A balance after should be greater than before"
            );
            assertLe(
                poolVirtualBalancesAfter[1],
                poolVirtualBalancesBefore[1],
                "Virtual B balance after should be less than before"
            );
        }
    }

    function testSwapExactIn_Fuzz(uint256 exactAmountIn) public {
        exactAmountIn = bound(exactAmountIn, 1e6, _INITIAL_BALANCE_A);

        uint256[] memory oldVirtualBalances = ReClammPool(pool).getLastVirtualBalances();
        uint256 invariantBefore = _getCurrentInvariant();

        vm.prank(alice);
        router.swapSingleTokenExactIn(pool, dai, usdc, exactAmountIn, 1, UINT256_MAX, false, new bytes(0));

        uint256 invariantAfter = _getCurrentInvariant();
        assertLe(invariantBefore, invariantAfter, "Invariant should not decrease");

        uint256[] memory newVirtualBalances = ReClammPool(pool).getLastVirtualBalances();
        assertEq(newVirtualBalances[0], oldVirtualBalances[0], "Virtual A balances do not match");
        assertEq(newVirtualBalances[1], oldVirtualBalances[1], "Virtual B balances do not match");
    }

    function testSwapExactOut_Fuzz(uint256 exactAmountOut) public {
        exactAmountOut = bound(exactAmountOut, 1e6, _INITIAL_BALANCE_B);

        uint256[] memory virtualBalances = _calculateVirtualBalances();
        uint256 invariantBefore = _getCurrentInvariant();

        vm.prank(alice);
        router.swapSingleTokenExactOut(pool, dai, usdc, exactAmountOut, UINT256_MAX, UINT256_MAX, false, new bytes(0));

        uint256 invariantAfter = _getCurrentInvariant();
        assertLe(invariantBefore, invariantAfter, "Invariant should not decrease");

        uint256[] memory currentVirtualBalances = ReClammPool(pool).getLastVirtualBalances();
        assertEq(currentVirtualBalances[0], virtualBalances[0], "Virtual A balances don't equal");
        assertEq(currentVirtualBalances[1], virtualBalances[1], "Virtual B balances don't equal");
    }

    function testAddLiquidity_Fuzz(uint256 exactBptAmountOut) public {
        exactBptAmountOut = bound(exactBptAmountOut, 1e18, 10_000e18);

        uint256 invariantBefore = _getCurrentInvariant();

        vm.prank(alice);
        router.addLiquidityProportional(
            pool,
            [MAX_UINT128, MAX_UINT128].toMemoryArray(),
            exactBptAmountOut,
            false,
            new bytes(0)
        );

        uint256 invariantAfter = _getCurrentInvariant();

        assertGt(invariantAfter, invariantBefore, "Invariant should increase");

        // TODO: add check for virtual balances
    }

    function testRemoveLiquidity_Fuzz(uint256 exactBptAmountIn) public {
        exactBptAmountIn = bound(exactBptAmountIn, 1e18, 10_000e18);

        uint256 invariantBefore = _getCurrentInvariant();

        vm.prank(lp);
        router.removeLiquidityProportional(
            pool,
            exactBptAmountIn,
            [uint256(1), 1].toMemoryArray(),
            false,
            new bytes(0)
        );

        uint256 invariantAfter = _getCurrentInvariant();
        assertLt(invariantAfter, invariantBefore, "Invariant should decrease");

        // TODO: add check for virtual balances
    }

    function _getCurrentInvariant() internal view returns (uint256) {
        (, , uint256[] memory balances, ) = vault.getPoolTokenInfo(pool);
        return ReClammPool(pool).computeInvariant(balances, Rounding.ROUND_DOWN);
    }

    function _calculateVirtualBalances() internal view returns (uint256[] memory virtualBalances) {
        virtualBalances = new uint256[](2);

        uint256 sqrtPriceRatioMinusOne = sqrtPriceRatio() - FixedPoint.ONE;
        virtualBalances[0] = _INITIAL_BALANCE_A.divDown(sqrtPriceRatioMinusOne);
        virtualBalances[1] = _INITIAL_BALANCE_B.divDown(sqrtPriceRatioMinusOne);
    }

    function _createNewPool() internal returns (address initalPool, address newPool) {
        initalPool = pool;
        (pool, poolArguments) = createPool();
        approveForPool(IERC20(pool));
        initPool();
        newPool = pool;
    }
}<|MERGE_RESOLUTION|>--- conflicted
+++ resolved
@@ -101,19 +101,11 @@
         }
     }
 
-<<<<<<< HEAD
-    function testWithDifferentPriceRange_Fuzz(uint256 newSqrtPriceRatio) public {
-        newSqrtPriceRatio = bound(newSqrtPriceRatio, 1.001e18, 1_000_000e18); // Price range cannot be lower than 1.
-
-        uint256 initialSqrtPriceRatio = sqrtPriceRatio();
-        setSqrtPriceRatio(newSqrtPriceRatio);
-=======
     function testWithDifferentPriceRange_Fuzz(uint96 newSqrtQ0) public {
         newSqrtQ0 = SafeCast.toUint96(bound(newSqrtQ0, 1.001e18, 1_000_000e18)); // Price range cannot be lower than 1.
 
         uint96 initialSqrtQ0 = sqrtQ0();
         setSqrtQ0(newSqrtQ0);
->>>>>>> 58d0d3a0
         (address firstPool, address secondPool) = _createNewPool();
 
         uint256[] memory curentFirstPoolVirtualBalances = ReClammPool(firstPool).getLastVirtualBalances();
@@ -147,11 +139,7 @@
     function testChangingDifferentPriceRange_Fuzz(uint256 newSqrtPriceRange) public {
         newSqrtPriceRange = bound(newSqrtPriceRange, 1.4e18, 1_000_000e18);
 
-<<<<<<< HEAD
-        uint256 initialSqrtPriceRange = sqrtPriceRatio();
-=======
         uint96 initialSqrtQ = sqrtQ0();
->>>>>>> 58d0d3a0
 
         uint32 duration = 2 hours;
 
