--- conflicted
+++ resolved
@@ -135,8 +135,7 @@
         }
     }
 
-<<<<<<< HEAD
-    function testChangingDifferentPriceRange_Fuzz(uint96 newSqrtPriceRatio) public {
+    function testChangingDifferentPriceRange__Fuzz(uint96 newSqrtPriceRatio) public {
         newSqrtPriceRatio = SafeCast.toUint96(bound(newSqrtPriceRatio, 1.1e18, 10e18));
 
         uint256 initialSqrtPriceRatio = ReClammPool(pool).getCurrentSqrtPriceRatio();
@@ -177,50 +176,6 @@
             );
         }
     }
-=======
-    // TODO: Fixed in PR #24 (https://github.com/balancer/reclamm/pull/24)
-    // function testChangingDifferentPriceRange__Fuzz(uint96 newSqrtPriceRange) public {
-    //     newSqrtPriceRange = SafeCast.toUint96(bound(newSqrtPriceRange, 1.1e18, 10e18));
-
-    //     uint96 initialSqrtPriceRange = sqrtPriceRatio();
-
-    //     uint32 duration = 2 hours;
-
-    //     uint256[] memory poolVirtualBalancesBefore = ReClammPool(pool).getLastVirtualBalances();
-
-    //     uint32 currentTimestamp = uint32(block.timestamp);
-
-    //     vm.prank(admin);
-    //     ReClammPool(pool).setSqrtPriceRatio(newSqrtPriceRange, currentTimestamp, currentTimestamp + duration);
-    //     skip(duration);
-
-    //     uint256[] memory poolVirtualBalancesAfter = ReClammPool(pool).getLastVirtualBalances();
-
-    //     if (newSqrtPriceRange > initialSqrtPriceRange) {
-    //         assertLt(
-    //             poolVirtualBalancesAfter[0],
-    //             poolVirtualBalancesBefore[0],
-    //             "Virtual A balance after should be less than before"
-    //         );
-    //         assertLt(
-    //             poolVirtualBalancesAfter[1],
-    //             poolVirtualBalancesBefore[1],
-    //             "Virtual B balance after should be less than before"
-    //         );
-    //     } else {
-    //         assertGe(
-    //             poolVirtualBalancesAfter[0],
-    //             poolVirtualBalancesBefore[0],
-    //             "Virtual A balance after should be greater than before"
-    //         );
-    //         assertGe(
-    //             poolVirtualBalancesAfter[1],
-    //             poolVirtualBalancesBefore[1],
-    //             "Virtual B balance after should be greater than before"
-    //         );
-    //     }
-    // }
->>>>>>> df03be00
 
     function testSwapExactIn__Fuzz(uint256 exactAmountIn) public {
         exactAmountIn = bound(exactAmountIn, 1e6, _INITIAL_BALANCE_A);
@@ -239,13 +194,8 @@
         assertEq(newVirtualBalances[1], oldVirtualBalances[1], "Virtual B balances do not match");
     }
 
-<<<<<<< HEAD
     function testSwapExactOut_Fuzz(uint256 exactAmountOut) public {
-        exactAmountOut = bound(exactAmountOut, 1e6, _INITIAL_BALANCE_B - _MIN_TOKEN_BALANCE - 1);
-=======
-    function testSwapExactOut__Fuzz(uint256 exactAmountOut) public {
         exactAmountOut = bound(exactAmountOut, 1e6, _INITIAL_BALANCE_B);
->>>>>>> df03be00
 
         uint256[] memory virtualBalances = _calculateVirtualBalances();
         uint256 invariantBefore = _getCurrentInvariant();
@@ -261,26 +211,7 @@
         assertEq(currentVirtualBalances[1], virtualBalances[1], "Virtual B balances don't equal");
     }
 
-<<<<<<< HEAD
-    function testSwapExactOutTokenBalanceTooLow() public {
-        vm.prank(alice);
-        vm.expectRevert(IReClammPool.TokenBalanceTooLow.selector);
-        router.swapSingleTokenExactOut(
-            pool,
-            dai,
-            usdc,
-            _INITIAL_BALANCE_B - _MIN_TOKEN_BALANCE + 1,
-            UINT256_MAX,
-            UINT256_MAX,
-            false,
-            new bytes(0)
-        );
-    }
-
     function testAddLiquidity_Fuzz(uint256 exactBptAmountOut) public {
-=======
-    function testAddLiquidity__Fuzz(uint256 exactBptAmountOut) public {
->>>>>>> df03be00
         exactBptAmountOut = bound(exactBptAmountOut, 1e18, 10_000e18);
 
         uint256 invariantBefore = _getCurrentInvariant();
