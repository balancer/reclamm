--- conflicted
+++ resolved
@@ -121,17 +121,13 @@
         endFourthRootPriceRatio = SafeCast.toUint96(bound(endFourthRootPriceRatio, 1.1e18, 10e18));
         uint256 initialFourthRootPriceRatio = ReClammPool(pool).getCurrentFourthRootPriceRatio();
 
-<<<<<<< HEAD
         if (endFourthRootPriceRatio > initialFourthRootPriceRatio) {
-            vm.assume(endFourthRootPriceRatio - initialFourthRootPriceRatio > 10);
+            vm.assume(endFourthRootPriceRatio - initialFourthRootPriceRatio >= 2);
         } else {
-            vm.assume(initialFourthRootPriceRatio - endFourthRootPriceRatio > 10);
+            vm.assume(initialFourthRootPriceRatio - endFourthRootPriceRatio >= 2);
         }
 
-        uint32 duration = 2 hours;
-=======
         uint32 duration = 6 hours;
->>>>>>> 322c60ae
 
         (uint256[] memory poolVirtualBalancesBefore, ) = ReClammPool(pool).getCurrentVirtualBalances();
 
