// SPDX-License-Identifier: GPL-3.0-or-later

pragma solidity ^0.8.24;

import { IERC20 } from "@openzeppelin/contracts/token/ERC20/IERC20.sol";

<<<<<<< HEAD
=======
import { SafeCast } from "@openzeppelin/contracts/utils/math/SafeCast.sol";

import { GyroPoolMath } from "@balancer-labs/v3-pool-gyro/contracts/lib/GyroPoolMath.sol";
>>>>>>> 58d0d3a0
import { FixedPoint } from "@balancer-labs/v3-solidity-utils/contracts/math/FixedPoint.sol";
import { ArrayHelpers } from "@balancer-labs/v3-solidity-utils/contracts/test/ArrayHelpers.sol";
import { Rounding } from "@balancer-labs/v3-interfaces/contracts/vault/VaultTypes.sol";

import { BaseReClammTest } from "./utils/BaseReClammTest.sol";
import { ReClammPool } from "../../contracts/ReClammPool.sol";
import { ReClammMath } from "../../contracts/lib/ReClammMath.sol";
import { IReClammPool } from "../../contracts/interfaces/IReClammPool.sol";

contract ReClammPoolVirtualBalancesTest is BaseReClammTest {
    using FixedPoint for uint256;
    using ArrayHelpers for *;

    uint256 private constant _PRICE_RANGE = 2e18; // Max price is 2x min price.
    uint256 private constant _INITIAL_BALANCE_A = 1_000_000e18;
    uint256 private constant _INITIAL_BALANCE_B = 100_000e18;

    function setUp() public virtual override {
        setPriceRange(_PRICE_RANGE);
        setInitialBalances(_INITIAL_BALANCE_A, _INITIAL_BALANCE_B);
        setIncreaseDayRate(0);
        super.setUp();
    }

    function testInitialParams() public view {
        uint256[] memory virtualBalances = _calculateVirtualBalances();

        uint256[] memory curentVirtualBalances = ReClammPool(pool).getLastVirtualBalances();

        assertEq(ReClammPool(pool).getCurrentSqrtQ0(), sqrtQ0(), "Invalid sqrtQ0");
        assertEq(curentVirtualBalances[0], virtualBalances[0], "Invalid virtual A balance");
        assertEq(curentVirtualBalances[1], virtualBalances[1], "Invalid virtual B balance");
    }

    function testWithDifferentInitialBalances_Fuzz(int256 diffCoefficient) public {
        // This test verifies the virtual balances of two pools, where the real balances
        // differ by a certain coefficient while maintaining the balance ratio.

        diffCoefficient = bound(diffCoefficient, -100, 100);
        if (diffCoefficient >= -1 && diffCoefficient <= 1) {
            diffCoefficient = 2;
        }

        uint256[] memory newInitialBalances = new uint256[](2);
        if (diffCoefficient > 0) {
            newInitialBalances[0] = _INITIAL_BALANCE_A * uint256(diffCoefficient);
            newInitialBalances[1] = _INITIAL_BALANCE_B * uint256(diffCoefficient);
        } else {
            newInitialBalances[0] = _INITIAL_BALANCE_A / uint256(-diffCoefficient);
            newInitialBalances[1] = _INITIAL_BALANCE_B / uint256(-diffCoefficient);
        }

        setInitialBalances(newInitialBalances[0], newInitialBalances[1]);
        (address firstPool, address secondPool) = _createNewPool();

        assertEq(ReClammPool(firstPool).getCurrentSqrtQ0(), sqrtQ0(), "Invalid sqrtQ0 for firstPool");
        assertEq(ReClammPool(secondPool).getCurrentSqrtQ0(), sqrtQ0(), "Invalid sqrtQ0 for newPool");

        uint256[] memory curentFirstPoolVirtualBalances = ReClammPool(firstPool).getLastVirtualBalances();
        uint256[] memory curentNewPoolVirtualBalances = ReClammPool(secondPool).getLastVirtualBalances();

        if (diffCoefficient > 0) {
            assertGt(
                curentNewPoolVirtualBalances[0],
                curentFirstPoolVirtualBalances[0],
                "Virtual A balance should be greater for newPool"
            );
            assertGt(
                curentNewPoolVirtualBalances[1],
                curentFirstPoolVirtualBalances[1],
                "Virtual B balance should be greater for newPool"
            );
        } else {
            assertLt(
                curentNewPoolVirtualBalances[0],
                curentFirstPoolVirtualBalances[0],
                "Virtual A balance should be less for newPool"
            );
            assertLt(
                curentNewPoolVirtualBalances[1],
                curentFirstPoolVirtualBalances[1],
                "Virtual B balance should be less for newPool"
            );
        }
    }

    function testWithDifferentPriceRange_Fuzz(uint96 newSqrtQ0) public {
        newSqrtQ0 = SafeCast.toUint96(bound(newSqrtQ0, 1.001e18, 1_000_000e18)); // Price range cannot be lower than 1.

        uint96 initialSqrtQ0 = sqrtQ0();
        setSqrtQ0(newSqrtQ0);
        (address firstPool, address secondPool) = _createNewPool();

        uint256[] memory curentFirstPoolVirtualBalances = ReClammPool(firstPool).getLastVirtualBalances();
        uint256[] memory curentNewPoolVirtualBalances = ReClammPool(secondPool).getLastVirtualBalances();

        if (newSqrtQ0 > initialSqrtQ0) {
            assertLt(
                curentNewPoolVirtualBalances[0],
                curentFirstPoolVirtualBalances[0],
                "Virtual A balance should be less for newPool"
            );
            assertLt(
                curentNewPoolVirtualBalances[1],
                curentFirstPoolVirtualBalances[1],
                "Virtual B balance should be less for newPool"
            );
        } else {
            assertGe(
                curentNewPoolVirtualBalances[0],
                curentFirstPoolVirtualBalances[0],
                "Virtual A balance should be greater for newPool"
            );
            assertGe(
                curentNewPoolVirtualBalances[1],
                curentFirstPoolVirtualBalances[1],
                "Virtual B balance should be greater for newPool"
            );
        }
    }

    function testChangingDifferentPriceRange_Fuzz(uint256 newSqrtQ0) public {
        newSqrtQ0 = bound(newSqrtQ0, 1.4e18, 1_000_000e18);

<<<<<<< HEAD
        uint256 initialSqrtQ0 = ReClammPool(pool).getCurrentSqrtQ0();
=======
        uint96 initialSqrtQ = sqrtQ0();
>>>>>>> 58d0d3a0

        uint32 duration = 2 hours;

        uint256[] memory poolVirtualBalancesBefore = ReClammPool(pool).getLastVirtualBalances();

        uint32 currentTimestamp = uint32(block.timestamp);

        vm.prank(admin);
        ReClammPool(pool).setSqrtQ0(newSqrtQ0, currentTimestamp, currentTimestamp + duration);
        skip(duration);

        uint256[] memory poolVirtualBalancesAfter = ReClammPool(pool).getLastVirtualBalances();

        if (newSqrtQ0 > initialSqrtQ0) {
            assertLt(
                poolVirtualBalancesAfter[0],
                poolVirtualBalancesBefore[0],
                "Virtual A balance after should be lower than before"
            );
            assertLt(
                poolVirtualBalancesAfter[1],
                poolVirtualBalancesBefore[1],
                "Virtual B balance after should be lower than before"
            );
        } else {
            assertGe(
                poolVirtualBalancesAfter[0],
                poolVirtualBalancesBefore[0],
                "Virtual A balance after should be greater than before"
            );
            assertGe(
                poolVirtualBalancesAfter[1],
                poolVirtualBalancesBefore[1],
                "Virtual B balance after should be greater than before"
            );
        }
    }

    function testSwapExactIn_Fuzz(uint256 exactAmountIn) public {
        exactAmountIn = bound(exactAmountIn, 1e6, _INITIAL_BALANCE_A);

        uint256[] memory oldVirtualBalances = ReClammPool(pool).getLastVirtualBalances();
        uint256 invariantBefore = _getCurrentInvariant();

        vm.prank(alice);
        router.swapSingleTokenExactIn(pool, dai, usdc, exactAmountIn, 1, UINT256_MAX, false, new bytes(0));

        uint256 invariantAfter = _getCurrentInvariant();
        assertLe(invariantBefore, invariantAfter, "Invariant should not decrease");

        uint256[] memory newVirtualBalances = ReClammPool(pool).getLastVirtualBalances();
        assertEq(newVirtualBalances[0], oldVirtualBalances[0], "Virtual A balances do not match");
        assertEq(newVirtualBalances[1], oldVirtualBalances[1], "Virtual B balances do not match");
    }

    function testSwapExactOut_Fuzz(uint256 exactAmountOut) public {
        exactAmountOut = bound(exactAmountOut, 1e6, _INITIAL_BALANCE_B);

        uint256[] memory virtualBalances = _calculateVirtualBalances();
        uint256 invariantBefore = _getCurrentInvariant();

        vm.prank(alice);
        router.swapSingleTokenExactOut(pool, dai, usdc, exactAmountOut, UINT256_MAX, UINT256_MAX, false, new bytes(0));

        uint256 invariantAfter = _getCurrentInvariant();
        assertLe(invariantBefore, invariantAfter, "Invariant should not decrease");

        uint256[] memory currentVirtualBalances = ReClammPool(pool).getLastVirtualBalances();
        assertEq(currentVirtualBalances[0], virtualBalances[0], "Virtual A balances don't equal");
        assertEq(currentVirtualBalances[1], virtualBalances[1], "Virtual B balances don't equal");
    }

    function testAddLiquidity_Fuzz(uint256 exactBptAmountOut) public {
        exactBptAmountOut = bound(exactBptAmountOut, 1e18, 10_000e18);

        uint256 invariantBefore = _getCurrentInvariant();

        vm.prank(alice);
        router.addLiquidityProportional(
            pool,
            [MAX_UINT128, MAX_UINT128].toMemoryArray(),
            exactBptAmountOut,
            false,
            new bytes(0)
        );

        uint256 invariantAfter = _getCurrentInvariant();

        assertGt(invariantAfter, invariantBefore, "Invariant should increase");

        // TODO: add check for virtual balances
    }

    function testRemoveLiquidity_Fuzz(uint256 exactBptAmountIn) public {
        exactBptAmountIn = bound(exactBptAmountIn, 1e18, 10_000e18);

        uint256 invariantBefore = _getCurrentInvariant();

        vm.prank(lp);
        router.removeLiquidityProportional(
            pool,
            exactBptAmountIn,
            [uint256(1), 1].toMemoryArray(),
            false,
            new bytes(0)
        );

        uint256 invariantAfter = _getCurrentInvariant();
        assertLt(invariantAfter, invariantBefore, "Invariant should decrease");

        // TODO: add check for virtual balances
    }

    function _getCurrentInvariant() internal view returns (uint256) {
        (, , uint256[] memory balances, ) = vault.getPoolTokenInfo(pool);
        return ReClammPool(pool).computeInvariant(balances, Rounding.ROUND_DOWN);
    }

    function _calculateVirtualBalances() internal view returns (uint256[] memory virtualBalances) {
        virtualBalances = new uint256[](2);

        uint256 sqrtQMinusOne = sqrtQ0() - FixedPoint.ONE;
        virtualBalances[0] = _INITIAL_BALANCE_A.divDown(sqrtQMinusOne);
        virtualBalances[1] = _INITIAL_BALANCE_B.divDown(sqrtQMinusOne);
    }

    function _createNewPool() internal returns (address initalPool, address newPool) {
        initalPool = pool;
        (pool, poolArguments) = createPool();
        approveForPool(IERC20(pool));
        initPool();
        newPool = pool;
    }
}<|MERGE_RESOLUTION|>--- conflicted
+++ resolved
@@ -3,13 +3,8 @@
 pragma solidity ^0.8.24;
 
 import { IERC20 } from "@openzeppelin/contracts/token/ERC20/IERC20.sol";
-
-<<<<<<< HEAD
-=======
 import { SafeCast } from "@openzeppelin/contracts/utils/math/SafeCast.sol";
 
-import { GyroPoolMath } from "@balancer-labs/v3-pool-gyro/contracts/lib/GyroPoolMath.sol";
->>>>>>> 58d0d3a0
 import { FixedPoint } from "@balancer-labs/v3-solidity-utils/contracts/math/FixedPoint.sol";
 import { ArrayHelpers } from "@balancer-labs/v3-solidity-utils/contracts/test/ArrayHelpers.sol";
 import { Rounding } from "@balancer-labs/v3-interfaces/contracts/vault/VaultTypes.sol";
@@ -134,11 +129,7 @@
     function testChangingDifferentPriceRange_Fuzz(uint256 newSqrtQ0) public {
         newSqrtQ0 = bound(newSqrtQ0, 1.4e18, 1_000_000e18);
 
-<<<<<<< HEAD
         uint256 initialSqrtQ0 = ReClammPool(pool).getCurrentSqrtQ0();
-=======
-        uint96 initialSqrtQ = sqrtQ0();
->>>>>>> 58d0d3a0
 
         uint32 duration = 2 hours;
 
