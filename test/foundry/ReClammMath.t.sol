--- conflicted
+++ resolved
@@ -166,10 +166,6 @@
 
         uint256 invariant = finalBalances[0].mulUp(finalBalances[1]);
 
-<<<<<<< HEAD
-        uint256 tokenBalance = tokenOut == 0 ? balanceA : balanceB;
-        uint256 expected = finalBalances[tokenOut] - invariant.divUp(finalBalances[tokenIn] + amountGivenScaled18);
-=======
         uint256 tokenOutPoolAmount = invariant.divUp(finalBalances[tokenIn] + amountGivenScaled18);
         uint256 expected;
         if (tokenOutPoolAmount > finalBalances[tokenOut]) {
@@ -177,7 +173,6 @@
         } else {
             expected = finalBalances[tokenOut] - tokenOutPoolAmount;
         }
->>>>>>> 77d50935
 
         // The swap result should not be bigger than the real balance of the token out.
         expected = expected > tokenBalance ? tokenBalance : expected;
