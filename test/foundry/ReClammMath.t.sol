--- conflicted
+++ resolved
@@ -512,7 +512,15 @@
         assertEq(centeredness, 0, "(1,0) non-zero centeredness with B=0");
     }
 
-<<<<<<< HEAD
+    function testPow4__Fuzz(uint256 value) public pure {
+        value = bound(value, 10e16, 32e18);
+
+        uint256 mathPow4 = ReClammMath.pow4(value);
+        uint256 fpPow4 = FixedPoint.powDown(value, 4e18);
+
+        assertEq(mathPow4, fpPow4, "Pow4 value mismatch");
+    }
+
     function _calculatePriceRatio(
         uint256[] memory balancesScaled18,
         uint256[] memory virtualBalances
@@ -520,15 +528,6 @@
         priceRatio =
             ((balancesScaled18[a] + virtualBalances[a]) * (balancesScaled18[b] + virtualBalances[b])) /
             (virtualBalances[a].mulDown(virtualBalances[b]));
-=======
-    function testPow4__Fuzz(uint256 value) public pure {
-        value = bound(value, 10e16, 32e18);
-
-        uint256 mathPow4 = ReClammMath.pow4(value);
-        uint256 fpPow4 = FixedPoint.powDown(value, 4e18);
-
-        assertEq(mathPow4, fpPow4, "Pow4 value mismatch");
->>>>>>> e6439d2f
     }
 
     function _calculateCurrentPriceRatio(
