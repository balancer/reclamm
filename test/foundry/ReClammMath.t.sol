// SPDX-License-Identifier: GPL-3.0-or-later

pragma solidity ^0.8.24;

import "forge-std/Test.sol";

import { SafeCast } from "@openzeppelin/contracts/utils/math/SafeCast.sol";
import { Math } from "@openzeppelin/contracts/utils/math/Math.sol";
import { ArrayHelpers } from "@balancer-labs/v3-solidity-utils/contracts/test/ArrayHelpers.sol";
import { FixedPoint } from "@balancer-labs/v3-solidity-utils/contracts/math/FixedPoint.sol";
import { Rounding } from "@balancer-labs/v3-interfaces/contracts/vault/VaultTypes.sol";

import { ReClammMathMock } from "../../contracts/test/ReClammMathMock.sol";
import { ReClammMath } from "../../contracts/lib/ReClammMath.sol";
import { BaseReClammTest } from "./utils/BaseReClammTest.sol";

contract ReClammMathTest is BaseReClammTest {
    using ArrayHelpers for *;
    using FixedPoint for uint256;

    // Constant to increase the price by a factor 2 if price shift daily rate is 100%.
    uint256 private constant _SECONDS_PER_DAY_WITH_ADJUSTMENT = 124649;

    uint256 private constant _MIN_POOL_CENTEREDNESS = 1e3;
    uint256 private constant _MAX_CENTEREDNESS_ERROR_ABS = 1e6;
    uint256 private constant _MAX_PRICE_ERROR_ABS = 1e14;

    ReClammMathMock internal mathContract;

    function setUp() public override {
        super.setUp();
        mathContract = new ReClammMathMock();
    }

    function testParsePriceShiftDailyRate() public pure {
        uint256 value = 2123e9;
        uint256 priceShiftDailyRateParsed = ReClammMath.parsePriceShiftDailyRate(value);

        assertEq(
            priceShiftDailyRateParsed,
            value / _SECONDS_PER_DAY_WITH_ADJUSTMENT,
            "PriceShiftDailyRate should be parsed correctly"
        );
    }

    function testInitializeVirtualBalances__Fuzz(
        uint256 balance0,
        uint256 balance1,
        uint96 fourthRootPriceRatio
    ) public pure {
<<<<<<< HEAD
        balance0 = bound(balance0, 0, _MAX_TOKEN_BALANCE);
        balance1 = bound(balance1, 0, _MAX_TOKEN_BALANCE);
        sqrtPriceRatio = SafeCast.toUint96(bound(sqrtPriceRatio, FixedPoint.ONE + 1, type(uint96).max));
=======
        balance0 = bound(balance0, 0, _MAX_BALANCE);
        balance1 = bound(balance1, 0, _MAX_BALANCE);
        fourthRootPriceRatio = SafeCast.toUint96(bound(fourthRootPriceRatio, FixedPoint.ONE + 1, type(uint96).max));
>>>>>>> 0e754074

        uint256[] memory balancesScaled18 = new uint256[](2);
        balancesScaled18[0] = balance0;
        balancesScaled18[1] = balance1;

        uint256[] memory virtualBalances = ReClammMath.initializeVirtualBalances(
            balancesScaled18,
            fourthRootPriceRatio
        );

        assertEq(
            virtualBalances[0],
            balance0.divDown(fourthRootPriceRatio - FixedPoint.ONE),
            "Virtual balance 0 should be correct"
        );
        assertEq(
            virtualBalances[1],
            balance1.divDown(fourthRootPriceRatio - FixedPoint.ONE),
            "Virtual balance 1 should be correct"
        );
    }

    function testCalculateInGivenOut__Fuzz(
        uint256 balanceA,
        uint256 balanceB,
        uint256 virtualBalanceA,
        uint256 virtualBalanceB,
        uint256 tokenIn,
        uint256 amountGivenScaled18
    ) public pure {
        tokenIn = bound(tokenIn, 0, 1);
        uint256 tokenOut = tokenIn == 0 ? 1 : 0;

        balanceA = bound(balanceA, _MIN_TOKEN_BALANCE, _MAX_TOKEN_BALANCE);
        balanceB = bound(balanceB, _MIN_TOKEN_BALANCE, _MAX_TOKEN_BALANCE);
        virtualBalanceA = bound(virtualBalanceA, _MIN_TOKEN_BALANCE, _MAX_TOKEN_BALANCE);
        virtualBalanceB = bound(virtualBalanceB, _MIN_TOKEN_BALANCE, _MAX_TOKEN_BALANCE);

        uint256 maxAmount = tokenIn == 0 ? balanceB : balanceA;
        amountGivenScaled18 = bound(amountGivenScaled18, 1, maxAmount);

        uint256 amountIn = ReClammMath.calculateInGivenOut(
            [balanceA, balanceB].toMemoryArray(),
            [virtualBalanceA, virtualBalanceB].toMemoryArray(),
            tokenIn,
            tokenOut,
            amountGivenScaled18
        );

        uint256[] memory finalBalances = new uint256[](2);
        finalBalances[0] = balanceA + virtualBalanceA;
        finalBalances[1] = balanceB + virtualBalanceB;

        uint256 invariant = finalBalances[0].mulUp(finalBalances[1]);

        uint256 expected = invariant.divUp(finalBalances[tokenOut] - amountGivenScaled18) - finalBalances[tokenIn];

        assertEq(amountIn, expected, "Amount in should be correct");
    }

    function testCalculateInGivenOutBiggerThanBalance() public {
        uint256 balanceA = 1e18;
        uint256 balanceB = 1e18;
        uint256 virtualBalanceA = 1e18;
        uint256 virtualBalanceB = 1e18;

        uint256 amountGivenScaled18 = 1e18 + 1;

        vm.expectRevert(ReClammMath.AmountOutBiggerThanBalance.selector);
        mathContract.calculateInGivenOut(
            [balanceA, balanceB].toMemoryArray(),
            [virtualBalanceA, virtualBalanceB].toMemoryArray(),
            0,
            1,
            amountGivenScaled18
        );
    }

    function testCalculateOutGivenIn__Fuzz(
        uint256 balanceA,
        uint256 balanceB,
        uint256 virtualBalanceA,
        uint256 virtualBalanceB,
        uint256 tokenIn,
        uint256 amountGivenScaled18
    ) public pure {
        tokenIn = bound(tokenIn, 0, 1);
        uint256 tokenOut = tokenIn == 0 ? 1 : 0;

        balanceA = bound(balanceA, _MIN_TOKEN_BALANCE, _MAX_TOKEN_BALANCE);
        balanceB = bound(balanceB, _MIN_TOKEN_BALANCE, _MAX_TOKEN_BALANCE);
        virtualBalanceA = bound(virtualBalanceA, _MIN_TOKEN_BALANCE, _MAX_TOKEN_BALANCE);
        virtualBalanceB = bound(virtualBalanceB, _MIN_TOKEN_BALANCE, _MAX_TOKEN_BALANCE);

        uint256 maxAmount = tokenIn == 0 ? balanceA : balanceB;
        amountGivenScaled18 = bound(amountGivenScaled18, 1, maxAmount);
        uint256 expectedAmountOutScaled18 = _calculateOutGivenInAllowError(
            [balanceA, balanceB].toMemoryArray(),
            [virtualBalanceA, virtualBalanceB].toMemoryArray(),
            tokenIn,
            tokenOut,
            amountGivenScaled18
        );
        vm.assume(expectedAmountOutScaled18 < (tokenOut == 0 ? balanceA : balanceB));

        uint256 amountOut = ReClammMath.calculateOutGivenIn(
            [balanceA, balanceB].toMemoryArray(),
            [virtualBalanceA, virtualBalanceB].toMemoryArray(),
            tokenIn,
            tokenOut,
            amountGivenScaled18
        );

        uint256[] memory finalBalances = new uint256[](2);
        finalBalances[0] = balanceA + virtualBalanceA;
        finalBalances[1] = balanceB + virtualBalanceB;

        uint256 invariant = finalBalances[0].mulUp(finalBalances[1]);

        uint256 tokenOutPoolAmount = invariant.divUp(finalBalances[tokenIn] + amountGivenScaled18);
        uint256 expected = finalBalances[tokenOut] - tokenOutPoolAmount;

        assertEq(amountOut, expected, "Amount out should be correct");
    }

    function testCalculateOutGivenInBiggerThanBalance() public {
        // Pool heavily unbalanced, token B over valued.
        uint256 balanceA = 4e5 * 1e18;
        uint256 balanceB = 1e18;
        uint256 virtualBalanceA = 7e5 * 1e18;
        uint256 virtualBalanceB = 5e5 * 1e18;

        // This trade will return more tokens B than the real balance of the pool.
        uint256 amountGivenScaled18 = balanceA;

        vm.expectRevert(ReClammMath.AmountOutBiggerThanBalance.selector);
        mathContract.calculateOutGivenIn(
            [balanceA, balanceB].toMemoryArray(),
            [virtualBalanceA, virtualBalanceB].toMemoryArray(),
            0,
            1,
            amountGivenScaled18
        );
    }

    function testCalculateOutGivenInNegativeAmountOut() public {
        // This specific case was found by fuzzing. Rounding the numbers to 1e6 * 1e18 do not revert, because the
        // negative amount is caused by rounding, so exact numbers make the function to succeed.
        uint256 balanceA = 999999999901321691778599;
        uint256 balanceB = 100000000000001;
        uint256 virtualBalanceA = 999999999900433052945972;
        uint256 virtualBalanceB = 1e14;

        // This trade will return a negative amount out due to rounding.
        uint256 amountGivenScaled18 = 3;

        vm.expectRevert(ReClammMath.NegativeAmountOut.selector);
        mathContract.calculateOutGivenIn(
            [balanceA, balanceB].toMemoryArray(),
            [virtualBalanceA, virtualBalanceB].toMemoryArray(),
            0,
            1,
            amountGivenScaled18
        );
    }

    function testIsPoolInRange__Fuzz(
        uint256 balance0,
        uint256 balance1,
        uint256 virtualBalance0,
        uint256 virtualBalance1,
        uint256 centerednessMargin
    ) public pure {
        balance0 = bound(balance0, 0, _MAX_TOKEN_BALANCE);
        balance1 = bound(balance1, 0, _MAX_TOKEN_BALANCE);
        virtualBalance0 = bound(virtualBalance0, _MIN_TOKEN_BALANCE, _MAX_TOKEN_BALANCE);
        virtualBalance1 = bound(virtualBalance1, _MIN_TOKEN_BALANCE, _MAX_TOKEN_BALANCE);
        centerednessMargin = bound(centerednessMargin, 0, 50e16);

        uint256[] memory balancesScaled18 = new uint256[](2);
        balancesScaled18[0] = balance0;
        balancesScaled18[1] = balance1;

        uint256[] memory virtualBalances = new uint256[](2);
        virtualBalances[0] = virtualBalance0;
        virtualBalances[1] = virtualBalance1;

        bool isInRange = ReClammMath.isPoolInRange(balancesScaled18, virtualBalances, centerednessMargin);

        assertEq(isInRange, ReClammMath.calculateCenteredness(balancesScaled18, virtualBalances) >= centerednessMargin);
    }

    function testCalculateCenteredness__Fuzz(
        uint256 balance0,
        uint256 balance1,
        uint256 virtualBalance0,
        uint256 virtualBalance1
    ) public pure {
        balance0 = bound(balance0, _MIN_TOKEN_BALANCE, _MAX_TOKEN_BALANCE);
        balance1 = bound(balance1, _MIN_TOKEN_BALANCE, _MAX_TOKEN_BALANCE);
        virtualBalance0 = bound(virtualBalance0, _MIN_TOKEN_BALANCE, _MAX_TOKEN_BALANCE);
        virtualBalance1 = bound(virtualBalance1, _MIN_TOKEN_BALANCE, _MAX_TOKEN_BALANCE);

        uint256[] memory balancesScaled18 = new uint256[](2);
        balancesScaled18[0] = balance0;
        balancesScaled18[1] = balance1;

        uint256[] memory virtualBalances = new uint256[](2);
        virtualBalances[0] = virtualBalance0;
        virtualBalances[1] = virtualBalance1;

        uint256 centeredness = ReClammMath.calculateCenteredness(balancesScaled18, virtualBalances);

        if (balance0 == 0 || balance1 == 0) {
            assertEq(centeredness, 0);
        } else if (ReClammMath.isAboveCenter(balancesScaled18, virtualBalances)) {
            assertApproxEqAbs(
                centeredness,
                balance1.mulDown(virtualBalance0).divDown(balance0.mulDown(virtualBalance1)),
                _MAX_CENTEREDNESS_ERROR_ABS
            );
        } else {
            assertApproxEqAbs(
                centeredness,
                balance0.mulDown(virtualBalance1).divDown(balance1.mulDown(virtualBalance0)),
                _MAX_CENTEREDNESS_ERROR_ABS
            );
        }
    }

    function testIsAboveCenter__Fuzz(
        uint256 balance0,
        uint256 balance1,
        uint256 virtualBalance0,
        uint256 virtualBalance1
    ) public pure {
        balance0 = bound(balance0, 0, _MAX_TOKEN_BALANCE);
        balance1 = bound(balance1, 0, _MAX_TOKEN_BALANCE);
        virtualBalance0 = bound(virtualBalance0, _MIN_TOKEN_BALANCE, _MAX_TOKEN_BALANCE);
        virtualBalance1 = bound(virtualBalance1, _MIN_TOKEN_BALANCE, _MAX_TOKEN_BALANCE);

        uint256[] memory balancesScaled18 = new uint256[](2);
        balancesScaled18[0] = balance0;
        balancesScaled18[1] = balance1;

        uint256[] memory virtualBalances = new uint256[](2);
        virtualBalances[0] = virtualBalance0;
        virtualBalances[1] = virtualBalance1;

        bool isAboveCenter = ReClammMath.isAboveCenter(balancesScaled18, virtualBalances);

        if (balance1 == 0) {
            assertEq(isAboveCenter, true);
        } else {
            assertEq(isAboveCenter, balance0.divDown(balance1) > virtualBalance0.divDown(virtualBalance1));
        }
    }

    function testCalculateFourthRootPriceRatio__Fuzz(
        uint32 currentTime,
        uint96 startFourthRootPriceRatio,
        uint96 endFourthRootPriceRatio,
        uint32 startTime,
        uint32 endTime
    ) public pure {
        endTime = SafeCast.toUint32(bound(endTime, 2, type(uint32).max - 1));
        startTime = SafeCast.toUint32(bound(startTime, 1, endTime - 1));
        currentTime = SafeCast.toUint32(bound(currentTime, startTime, endTime));

        endFourthRootPriceRatio = SafeCast.toUint96(bound(endFourthRootPriceRatio, FixedPoint.ONE, type(uint96).max));
        startFourthRootPriceRatio = SafeCast.toUint96(bound(endFourthRootPriceRatio, FixedPoint.ONE, type(uint96).max));

        uint96 fourthRootPriceRatio = ReClammMath.calculateFourthRootPriceRatio(
            currentTime,
            startFourthRootPriceRatio,
            endFourthRootPriceRatio,
            startTime,
            endTime
        );

        currentTime++;
        uint256 nextFourthRootPriceRatio = ReClammMath.calculateFourthRootPriceRatio(
            currentTime,
            startFourthRootPriceRatio,
            endFourthRootPriceRatio,
            startTime,
            endTime
        );

        if (startFourthRootPriceRatio >= endFourthRootPriceRatio) {
            assertLe(
                nextFourthRootPriceRatio,
                fourthRootPriceRatio,
                "Next fourthRootPriceRatio should be less than current fourthRootPriceRatio"
            );
        } else {
            assertGe(
                nextFourthRootPriceRatio,
                fourthRootPriceRatio,
                "Next fourthRootPriceRatio should be greater than current fourthRootPriceRatio"
            );
        }
    }

    function testCalculateVirtualBalancesUpdatingPriceRatio__Fuzz(
        uint256 balance0,
        uint256 balance1,
        uint256 virtualBalance0,
        uint256 virtualBalance1,
        uint256 expectedFourthRootPriceRatio
    ) public pure {
<<<<<<< HEAD
        balance0 = bound(balance0, _MIN_TOKEN_BALANCE, _MAX_TOKEN_BALANCE);
        balance1 = bound(balance1, _MIN_TOKEN_BALANCE, _MAX_TOKEN_BALANCE);
        virtualBalance0 = bound(virtualBalance0, _MIN_TOKEN_BALANCE, _MAX_TOKEN_BALANCE);
        virtualBalance1 = bound(virtualBalance1, _MIN_TOKEN_BALANCE, _MAX_TOKEN_BALANCE);
        expectedSqrtPriceRatio = SafeCast.toUint96(bound(expectedSqrtPriceRatio, 1.1e18, 10e18));
=======
        balance0 = bound(balance0, _MIN_TOKEN_BALANCE, _MAX_BALANCE);
        balance1 = bound(balance1, _MIN_TOKEN_BALANCE, _MAX_BALANCE);
        virtualBalance0 = bound(virtualBalance0, _MIN_TOKEN_BALANCE, _MAX_BALANCE);
        virtualBalance1 = bound(virtualBalance1, _MIN_TOKEN_BALANCE, _MAX_BALANCE);
        expectedFourthRootPriceRatio = SafeCast.toUint96(bound(expectedFourthRootPriceRatio, 1.1e18, 10e18));
>>>>>>> 0e754074

        uint256[] memory balancesScaled18 = new uint256[](2);
        balancesScaled18[0] = balance0;
        balancesScaled18[1] = balance1;

        uint256[] memory lastVirtualBalances = new uint256[](2);
        lastVirtualBalances[0] = virtualBalance0;
        lastVirtualBalances[1] = virtualBalance1;

        vm.assume(_calculateCurrentPriceRatio(balancesScaled18, lastVirtualBalances) >= 1.1e18);
        vm.assume(_calculateCurrentPriceRatio(balancesScaled18, lastVirtualBalances) <= 10e18);

        bool isPoolAboveCenter = ReClammMath.isAboveCenter(balancesScaled18, lastVirtualBalances);

        vm.assume(balancesScaled18[0].mulDown(lastVirtualBalances[1]) > 0);
        vm.assume(balancesScaled18[1].mulDown(lastVirtualBalances[0]) > 0);
        uint256 oldCenteredness = ReClammMath.calculateCenteredness(balancesScaled18, lastVirtualBalances);

        vm.assume(oldCenteredness > _MIN_POOL_CENTEREDNESS);

        uint256[] memory newVirtualBalances = ReClammMath.calculateVirtualBalancesUpdatingPriceRatio(
            expectedFourthRootPriceRatio,
            balancesScaled18,
            lastVirtualBalances,
            isPoolAboveCenter
        );

        // Check if centeredness is the same
        vm.assume(balancesScaled18[0].mulDown(newVirtualBalances[1]) > 0);
        vm.assume(balancesScaled18[1].mulDown(newVirtualBalances[0]) > 0);
        uint256 newCenteredness = ReClammMath.calculateCenteredness(balancesScaled18, newVirtualBalances);
        assertApproxEqAbs(
            newCenteredness,
            oldCenteredness,
            _MAX_CENTEREDNESS_ERROR_ABS,
            "Centeredness should be the same"
        );

        // Check if price ratio matches the new price ratio
        uint256 invariant = ReClammMath.computeInvariant(balancesScaled18, newVirtualBalances, Rounding.ROUND_DOWN);
        uint256 actualFourthRootPriceRatio = Math.sqrt(
            (invariant * FixedPoint.ONE).divDown(newVirtualBalances[0].mulDown(newVirtualBalances[1]))
        );

        uint256 expectedPriceRatio = expectedFourthRootPriceRatio
            .mulDown(expectedFourthRootPriceRatio)
            .mulDown(expectedFourthRootPriceRatio)
            .mulDown(expectedFourthRootPriceRatio);

        uint256 actualPriceRatio = actualFourthRootPriceRatio
            .mulDown(actualFourthRootPriceRatio)
            .mulDown(actualFourthRootPriceRatio)
            .mulDown(actualFourthRootPriceRatio);

        assertApproxEqAbs(expectedPriceRatio, actualPriceRatio, _MAX_PRICE_ERROR_ABS, "Price Ratio should be correct");
    }

    function testCalculateFourthRootPriceRatioWhenCurrentTimeIsAfterEndTime() public pure {
        uint96 startFourthRootPriceRatio = 100;
        uint96 endFourthRootPriceRatio = 200;
        uint32 startTime = 0;
        uint32 endTime = 50;
        uint32 currentTime = 100;

        uint96 fourthRootPriceRatio = ReClammMath.calculateFourthRootPriceRatio(
            currentTime,
            startFourthRootPriceRatio,
            endFourthRootPriceRatio,
            startTime,
            endTime
        );

        assertEq(
            fourthRootPriceRatio,
            endFourthRootPriceRatio,
            "FourthRootPriceRatio should be equal to endFourthRootPriceRatio"
        );
    }

    function testCalculateFourthRootPriceRatioWhenCurrentTimeIsBeforeStartTime() public pure {
        uint96 startFourthRootPriceRatio = 100;
        uint96 endFourthRootPriceRatio = 200;
        uint32 startTime = 50;
        uint32 endTime = 100;
        uint32 currentTime = 0;

        uint96 fourthRootPriceRatio = ReClammMath.calculateFourthRootPriceRatio(
            currentTime,
            startFourthRootPriceRatio,
            endFourthRootPriceRatio,
            startTime,
            endTime
        );

        assertEq(
            fourthRootPriceRatio,
            startFourthRootPriceRatio,
            "FourthRootPriceRatio should be equal to startFourthRootPriceRatio"
        );
    }

    function testCalculateFourthRootPriceRatioWhenStartFourthRootPriceRatioIsEqualToEndFourthRootPriceRatio()
        public
        pure
    {
        uint96 startFourthRootPriceRatio = 100;
        uint96 endFourthRootPriceRatio = 100;
        uint32 startTime = 0;
        uint32 endTime = 100;
        uint32 currentTime = 50;

        uint96 fourthRootPriceRatio = ReClammMath.calculateFourthRootPriceRatio(
            currentTime,
            startFourthRootPriceRatio,
            endFourthRootPriceRatio,
            startTime,
            endTime
        );

        assertEq(
            fourthRootPriceRatio,
            endFourthRootPriceRatio,
            "FourthRootPriceRatio should be equal to endFourthRootPriceRatio"
        );
    }

    function _calculateCurrentPriceRatio(
        uint256[] memory balancesScaled18,
        uint256[] memory virtualBalances
    ) private pure returns (uint256 newSqwrtPriceRatio) {
        uint256 invariant = ReClammMath.computeInvariant(balancesScaled18, virtualBalances, Rounding.ROUND_DOWN);
        newSqwrtPriceRatio = Math.sqrt(
            (invariant * FixedPoint.ONE).divDown(virtualBalances[0]).divDown(virtualBalances[1])
        );
    }

    function _calculateOutGivenInAllowError(
        uint256[] memory balancesScaled18,
        uint256[] memory virtualBalances,
        uint256 tokenInIndex,
        uint256 tokenOutIndex,
        uint256 amountGivenScaled18
    ) private pure returns (uint256) {
        uint256[] memory totalBalances = new uint256[](balancesScaled18.length);

        totalBalances[0] = balancesScaled18[0] + virtualBalances[0];
        totalBalances[1] = balancesScaled18[1] + virtualBalances[1];

        uint256 invariant = totalBalances[0].mulUp(totalBalances[1]);
        // Total (virtual + real) token out amount that should stay in the pool after the swap.
        uint256 tokenOutPoolAmount = invariant.divUp(totalBalances[tokenInIndex] + amountGivenScaled18);

        vm.assume(tokenOutPoolAmount <= totalBalances[tokenOutIndex]);

        return totalBalances[tokenOutIndex] - tokenOutPoolAmount;
    }
}<|MERGE_RESOLUTION|>--- conflicted
+++ resolved
@@ -48,15 +48,9 @@
         uint256 balance1,
         uint96 fourthRootPriceRatio
     ) public pure {
-<<<<<<< HEAD
         balance0 = bound(balance0, 0, _MAX_TOKEN_BALANCE);
         balance1 = bound(balance1, 0, _MAX_TOKEN_BALANCE);
         sqrtPriceRatio = SafeCast.toUint96(bound(sqrtPriceRatio, FixedPoint.ONE + 1, type(uint96).max));
-=======
-        balance0 = bound(balance0, 0, _MAX_BALANCE);
-        balance1 = bound(balance1, 0, _MAX_BALANCE);
-        fourthRootPriceRatio = SafeCast.toUint96(bound(fourthRootPriceRatio, FixedPoint.ONE + 1, type(uint96).max));
->>>>>>> 0e754074
 
         uint256[] memory balancesScaled18 = new uint256[](2);
         balancesScaled18[0] = balance0;
@@ -368,19 +362,11 @@
         uint256 virtualBalance1,
         uint256 expectedFourthRootPriceRatio
     ) public pure {
-<<<<<<< HEAD
         balance0 = bound(balance0, _MIN_TOKEN_BALANCE, _MAX_TOKEN_BALANCE);
         balance1 = bound(balance1, _MIN_TOKEN_BALANCE, _MAX_TOKEN_BALANCE);
         virtualBalance0 = bound(virtualBalance0, _MIN_TOKEN_BALANCE, _MAX_TOKEN_BALANCE);
         virtualBalance1 = bound(virtualBalance1, _MIN_TOKEN_BALANCE, _MAX_TOKEN_BALANCE);
         expectedSqrtPriceRatio = SafeCast.toUint96(bound(expectedSqrtPriceRatio, 1.1e18, 10e18));
-=======
-        balance0 = bound(balance0, _MIN_TOKEN_BALANCE, _MAX_BALANCE);
-        balance1 = bound(balance1, _MIN_TOKEN_BALANCE, _MAX_BALANCE);
-        virtualBalance0 = bound(virtualBalance0, _MIN_TOKEN_BALANCE, _MAX_BALANCE);
-        virtualBalance1 = bound(virtualBalance1, _MIN_TOKEN_BALANCE, _MAX_BALANCE);
-        expectedFourthRootPriceRatio = SafeCast.toUint96(bound(expectedFourthRootPriceRatio, 1.1e18, 10e18));
->>>>>>> 0e754074
 
         uint256[] memory balancesScaled18 = new uint256[](2);
         balancesScaled18[0] = balance0;
