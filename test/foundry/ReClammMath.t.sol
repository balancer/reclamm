--- conflicted
+++ resolved
@@ -22,13 +22,8 @@
     uint256 private constant _SECONDS_PER_DAY_WITH_ADJUSTMENT = 124649;
 
     uint256 private constant _MIN_POOL_CENTEREDNESS = 1e3;
-<<<<<<< HEAD
-    uint256 private constant _MAX_CENTEREDNESS_ERROR_ABS = 1e9;
+    uint256 private constant _MAX_CENTEREDNESS_ERROR_ABS = 1e6;
     uint256 private constant _MAX_PRICE_ERROR_ABS = 1e15;
-=======
-    uint256 private constant _MAX_CENTEREDNESS_ERROR_ABS = 1e6;
-    uint256 private constant _MAX_PRICE_ERROR_ABS = 1e14;
->>>>>>> fb39ee18
 
     ReClammMathMock internal mathContract;
 
