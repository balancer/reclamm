--- conflicted
+++ resolved
@@ -5,6 +5,7 @@
 import "forge-std/Test.sol";
 
 import { ArrayHelpers } from "@balancer-labs/v3-solidity-utils/contracts/test/ArrayHelpers.sol";
+import { FixedPoint } from "@balancer-labs/v3-solidity-utils/contracts/math/FixedPoint.sol";
 
 import { ReClammPoolMock } from "../../contracts/test/ReClammPoolMock.sol";
 import { ReClammMathMock } from "../../contracts/test/ReClammMathMock.sol";
@@ -13,6 +14,7 @@
 import { BaseReClammTest } from "./utils/BaseReClammTest.sol";
 
 contract ReClammSwapTest is BaseReClammTest {
+    using FixedPoint for *;
     using ArrayHelpers for *;
 
     uint256 _MIN_PRICE_RATE_BOUND = 1.1e18;
@@ -74,16 +76,11 @@
 
         _assumeFourthRootPriceRatioDeltaAboveMin(currentFourthRootPriceRatio, newFourthRootPriceRatio);
 
-<<<<<<< HEAD
-        ReClammPoolMock(pool).manualSetPriceRatioState(
-            newFourthRootPriceRatio,
-            block.timestamp,
-            block.timestamp + 5 days
-        );
-=======
+        uint256 newPriceRatio = newFourthRootPriceRatio.mulDown(newFourthRootPriceRatio);
+        newPriceRatio = newPriceRatio.mulDown(newPriceRatio);
+
         vm.prank(admin);
-        ReClammPool(pool).startPriceRatioUpdate(newFourthRootPriceRatio, block.timestamp, block.timestamp + 5 days);
->>>>>>> 970fc08b
+        ReClammPool(pool).startPriceRatioUpdate(newPriceRatio, block.timestamp, block.timestamp + 5 days);
 
         vm.warp(block.timestamp + 6 hours);
 
@@ -132,16 +129,11 @@
         newFourthRootPriceRatio = bound(newFourthRootPriceRatio, 1.1e18, 1.6e18);
         _assumeFourthRootPriceRatioDeltaAboveMin(currentFourthRootPriceRatio, newFourthRootPriceRatio);
 
-<<<<<<< HEAD
-        ReClammPoolMock(pool).manualSetPriceRatioState(
-            newFourthRootPriceRatio,
-            block.timestamp,
-            block.timestamp + 5 days
-        );
-=======
+        uint256 newPriceRatio = newFourthRootPriceRatio.mulDown(newFourthRootPriceRatio);
+        newPriceRatio = newPriceRatio.mulDown(newPriceRatio);
+
         vm.prank(admin);
-        ReClammPool(pool).startPriceRatioUpdate(newFourthRootPriceRatio, block.timestamp, block.timestamp + 5 days);
->>>>>>> 970fc08b
+        ReClammPool(pool).startPriceRatioUpdate(newPriceRatio, block.timestamp, block.timestamp + 5 days);
 
         vm.warp(block.timestamp + 6 hours);
 
@@ -275,16 +267,11 @@
             vm.assume(currentFourthRootPriceRatio - newFourthRootPriceRatio >= 2);
         }
 
-<<<<<<< HEAD
-        ReClammPoolMock(pool).manualSetPriceRatioState(
-            newFourthRootPriceRatio,
-            block.timestamp,
-            block.timestamp + 5 days
-        );
-=======
+        uint256 newPriceRatio = newFourthRootPriceRatio.mulDown(newFourthRootPriceRatio);
+        newPriceRatio = newPriceRatio.mulDown(newPriceRatio);
+
         vm.prank(admin);
-        ReClammPool(pool).startPriceRatioUpdate(newFourthRootPriceRatio, block.timestamp, block.timestamp + 5 days);
->>>>>>> 970fc08b
+        ReClammPool(pool).startPriceRatioUpdate(newPriceRatio, block.timestamp, block.timestamp + 5 days);
 
         vm.warp(block.timestamp + 6 hours);
 
@@ -325,16 +312,11 @@
         newFourthRootPriceRatio = bound(newFourthRootPriceRatio, 1.1e18, 1.6e18);
         _assumeFourthRootPriceRatioDeltaAboveMin(currentFourthRootPriceRatio, newFourthRootPriceRatio);
 
-<<<<<<< HEAD
-        ReClammPoolMock(pool).manualSetPriceRatioState(
-            newFourthRootPriceRatio,
-            block.timestamp,
-            block.timestamp + 5 days
-        );
-=======
+        uint256 newPriceRatio = newFourthRootPriceRatio.mulDown(newFourthRootPriceRatio);
+        newPriceRatio = newPriceRatio.mulDown(newPriceRatio);
+
         vm.prank(admin);
-        ReClammPool(pool).startPriceRatioUpdate(newFourthRootPriceRatio, block.timestamp, block.timestamp + 5 days);
->>>>>>> 970fc08b
+        ReClammPool(pool).startPriceRatioUpdate(newPriceRatio, block.timestamp, block.timestamp + 5 days);
 
         vm.warp(block.timestamp + 6 hours);
 
