// SPDX-License-Identifier: GPL-3.0-or-later

pragma solidity ^0.8.24;

import "forge-std/Test.sol";
import { Math } from "@openzeppelin/contracts/utils/math/Math.sol";
import { SafeCast } from "@openzeppelin/contracts/utils/math/SafeCast.sol";

import { IERC20 } from "@openzeppelin/contracts/token/ERC20/IERC20.sol";

import { ERC20TestToken } from "@balancer-labs/v3-solidity-utils/contracts/test/ERC20TestToken.sol";
<<<<<<< HEAD
import { ArrayHelpers } from "@balancer-labs/v3-solidity-utils/contracts/test/ArrayHelpers.sol";
import { FixedPoint } from "@balancer-labs/v3-solidity-utils/contracts/math/FixedPoint.sol";
import { Rounding } from "@balancer-labs/v3-interfaces/contracts/vault/VaultTypes.sol";
=======
import { FixedPoint } from "@balancer-labs/v3-solidity-utils/contracts/math/FixedPoint.sol";
>>>>>>> d02793a7
import { E2eSwapTest } from "@balancer-labs/v3-vault/test/foundry/E2eSwap.t.sol";

import { ReClammPool } from "../../contracts/ReClammPool.sol";
import { ReClammPoolContractsDeployer } from "./utils/ReClammPoolContractsDeployer.sol";
<<<<<<< HEAD
import { E2eSwapFuzzPoolParamsHelper } from "./utils/E2eSwapFuzzPoolParamsHelper.sol";

contract E2eSwapReClammTest is E2eSwapFuzzPoolParamsHelper, E2eSwapTest, ReClammPoolContractsDeployer {
    using ArrayHelpers for *;
    using FixedPoint for uint256;

    uint256 internal constant MAX_BALANCE = 1_000_000_000_000 * FixedPoint.ONE;
    uint256 internal constant MIN_PRICE = FixedPoint.ONE;
    uint256 internal constant MAX_PRICE = 1_000_000_000_000 * FixedPoint.ONE;
    uint256 internal constant MAX_DAYS_FOR_PRICE_CHANGE = 10 days;

=======
import { ReClammPool } from "../../contracts/ReClammPool.sol";

contract E2eSwapReClammTest is E2eSwapTest, ReClammPoolContractsDeployer {
    using FixedPoint for uint256;

>>>>>>> d02793a7
    function setUp() public override {
        E2eSwapTest.setUp();

        authorizer.grantRole(ReClammPool(address(pool)).getActionId(ReClammPool.setPriceRatioState.selector), alice);
    }

    function setUpVariables() internal override {
        sender = lp;
        poolCreator = lp;
    }

    function createPoolFactory() internal override returns (address) {
        return address(deployReClammPoolFactoryWithDefaultParams(vault));
    }

    /// @notice Overrides BaseVaultTest _createPool(). This pool is used by E2eSwapTest tests.
    function _createPool(
        address[] memory tokens,
        string memory label
    ) internal override returns (address newPool, bytes memory poolArgs) {
        return createReClammPool(tokens, label, vault, lp);
    }

<<<<<<< HEAD
    function fuzzPoolParams(uint256[POOL_SPECIFIC_PARAMS_SIZE] memory params) internal override {
        _fuzzPoolParams(params, ReClammPool(pool), router, alice);
=======
    function _initPool(
        address poolToInit,
        uint256[] memory amountsIn,
        uint256 minBptOut
    ) internal override returns (uint256) {
        (IERC20[] memory tokens, , , ) = vault.getPoolTokenInfo(poolToInit);
        uint256 balanceRatio = ReClammPool(poolToInit).computeInitialBalanceRatio();

        uint256[] memory initialBalances = new uint256[](2);
        initialBalances[0] = amountsIn[0];
        initialBalances[1] = amountsIn[0].mulDown(balanceRatio);

        return router.initialize(poolToInit, tokens, initialBalances, minBptOut, false, bytes(""));
>>>>>>> d02793a7
    }
}<|MERGE_RESOLUTION|>--- conflicted
+++ resolved
@@ -9,18 +9,13 @@
 import { IERC20 } from "@openzeppelin/contracts/token/ERC20/IERC20.sol";
 
 import { ERC20TestToken } from "@balancer-labs/v3-solidity-utils/contracts/test/ERC20TestToken.sol";
-<<<<<<< HEAD
 import { ArrayHelpers } from "@balancer-labs/v3-solidity-utils/contracts/test/ArrayHelpers.sol";
 import { FixedPoint } from "@balancer-labs/v3-solidity-utils/contracts/math/FixedPoint.sol";
 import { Rounding } from "@balancer-labs/v3-interfaces/contracts/vault/VaultTypes.sol";
-=======
-import { FixedPoint } from "@balancer-labs/v3-solidity-utils/contracts/math/FixedPoint.sol";
->>>>>>> d02793a7
 import { E2eSwapTest } from "@balancer-labs/v3-vault/test/foundry/E2eSwap.t.sol";
 
 import { ReClammPool } from "../../contracts/ReClammPool.sol";
 import { ReClammPoolContractsDeployer } from "./utils/ReClammPoolContractsDeployer.sol";
-<<<<<<< HEAD
 import { E2eSwapFuzzPoolParamsHelper } from "./utils/E2eSwapFuzzPoolParamsHelper.sol";
 
 contract E2eSwapReClammTest is E2eSwapFuzzPoolParamsHelper, E2eSwapTest, ReClammPoolContractsDeployer {
@@ -32,13 +27,6 @@
     uint256 internal constant MAX_PRICE = 1_000_000_000_000 * FixedPoint.ONE;
     uint256 internal constant MAX_DAYS_FOR_PRICE_CHANGE = 10 days;
 
-=======
-import { ReClammPool } from "../../contracts/ReClammPool.sol";
-
-contract E2eSwapReClammTest is E2eSwapTest, ReClammPoolContractsDeployer {
-    using FixedPoint for uint256;
-
->>>>>>> d02793a7
     function setUp() public override {
         E2eSwapTest.setUp();
 
@@ -62,10 +50,10 @@
         return createReClammPool(tokens, label, vault, lp);
     }
 
-<<<<<<< HEAD
     function fuzzPoolParams(uint256[POOL_SPECIFIC_PARAMS_SIZE] memory params) internal override {
         _fuzzPoolParams(params, ReClammPool(pool), router, alice);
-=======
+    }
+
     function _initPool(
         address poolToInit,
         uint256[] memory amountsIn,
@@ -79,6 +67,5 @@
         initialBalances[1] = amountsIn[0].mulDown(balanceRatio);
 
         return router.initialize(poolToInit, tokens, initialBalances, minBptOut, false, bytes(""));
->>>>>>> d02793a7
     }
 }