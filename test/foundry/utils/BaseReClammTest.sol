--- conflicted
+++ resolved
@@ -34,13 +34,8 @@
     uint256 internal constant _DEFAULT_SWAP_FEE = 0; // 0%
     string internal constant _POOL_VERSION = "ReClamm Pool v1";
 
-<<<<<<< HEAD
-    uint256 internal constant _DEFAULT_INCREASE_DAY_RATE = 100e16; // 100%
-    uint96 internal constant _DEFAULT_SQRT_PRICE_RATIO = 1.41421356e18; // Price Range of 4 (fourth root is 1.41)
-=======
     uint256 internal constant _DEFAULT_PRICE_SHIFT_DAILY_RATE = 100e16; // 100%
     uint96 internal constant _DEFAULT_SQRT_PRICE_RATIO = 1.41421356e18; // Price Range of 4 (fourth square root is 1.41)
->>>>>>> 7a610dd1
     uint64 internal constant _DEFAULT_CENTEREDNESS_MARGIN = 20e16; // 20%
 
     // 0.0001 tokens.
