// SPDX-License-Identifier: GPL-3.0-or-later

pragma solidity ^0.8.24;

import "forge-std/Test.sol";

import { IERC20 } from "@openzeppelin/contracts/token/ERC20/IERC20.sol";
import { Math } from "@openzeppelin/contracts/utils/math/Math.sol";
import { SafeCast } from "@openzeppelin/contracts/utils/math/SafeCast.sol";

import { PoolRoleAccounts, LiquidityManagement } from "@balancer-labs/v3-interfaces/contracts/vault/VaultTypes.sol";
import { IVault } from "@balancer-labs/v3-interfaces/contracts/vault/IVault.sol";

import { CastingHelpers } from "@balancer-labs/v3-solidity-utils/contracts/helpers/CastingHelpers.sol";
import { InputHelpers } from "@balancer-labs/v3-solidity-utils/contracts/helpers/InputHelpers.sol";
import { ArrayHelpers } from "@balancer-labs/v3-solidity-utils/contracts/test/ArrayHelpers.sol";
import { FixedPoint } from "@balancer-labs/v3-solidity-utils/contracts/math/FixedPoint.sol";
import { PoolFactoryMock } from "@balancer-labs/v3-vault/contracts/test/PoolFactoryMock.sol";
import { BaseVaultTest } from "@balancer-labs/v3-vault/test/foundry/utils/BaseVaultTest.sol";

import { ReClammPoolContractsDeployer } from "./ReClammPoolContractsDeployer.sol";
import { ReClammPool } from "../../../contracts/ReClammPool.sol";
import { ReClammPoolFactory } from "../../../contracts/ReClammPoolFactory.sol";
import { ReClammPoolParams } from "../../../contracts/interfaces/IReClammPool.sol";
import { ReClammPoolMock } from "../../../contracts/test/ReClammPoolMock.sol";
import { ReClammPoolFactoryMock } from "../../../contracts/test/ReClammPoolFactoryMock.sol";

contract BaseReClammTest is ReClammPoolContractsDeployer, BaseVaultTest {
    using FixedPoint for uint256;
    using CastingHelpers for address[];
    using ArrayHelpers for *;
    using SafeCast for *;

    uint256 internal constant _INITIAL_PROTOCOL_FEE_PERCENTAGE = 1e16;
    uint256 internal constant _DEFAULT_SWAP_FEE = 0; // 0%
    string internal constant _POOL_VERSION = "ReClamm Pool v1";

    uint256 internal constant _DEFAULT_MIN_PRICE = 1000e18;
    uint256 internal constant _DEFAULT_MAX_PRICE = 4000e18;
    uint256 internal constant _DEFAULT_TARGET_PRICE = 2500e18;
    uint256 internal constant _DEFAULT_PRICE_SHIFT_DAILY_RATE = 100e16; // 100%
<<<<<<< HEAD
    uint256 internal constant _DEFAULT_FOURTH_ROOT_PRICE_RATIO = 1.41421356e18; // Price Range of 4 (fourth square root is 1.41)
    uint256 internal constant _DEFAULT_CENTEREDNESS_MARGIN = 20e16; // 20%
=======
    uint64 internal constant _DEFAULT_CENTEREDNESS_MARGIN = 20e16; // 20%
>>>>>>> 2012fd89

    uint256 internal constant _MIN_PRICE = 1e14; // 0.0001
    uint256 internal constant _MAX_PRICE = 1e24; // 1_000_000
    uint256 internal constant _MIN_PRICE_RATIO = 1.1e18;

    // 0.0001 tokens.
    uint256 internal constant _MIN_TOKEN_BALANCE = 1e14;
    // 1 billion tokens.
    uint256 internal constant _MAX_TOKEN_BALANCE = 1e9 * 1e18;

<<<<<<< HEAD
    uint96 private _fourthRootPriceRatio = _DEFAULT_FOURTH_ROOT_PRICE_RATIO.toUint96();
=======
>>>>>>> 2012fd89
    uint256 private _priceShiftDailyRate = _DEFAULT_PRICE_SHIFT_DAILY_RATE;

    uint256[] internal _initialBalances;
    uint256[] internal _initialVirtualBalances;
    uint256 internal _initialFourthRootPriceRatio;
    uint256 private _initialMinPrice = _DEFAULT_MIN_PRICE;
    uint256 private _initialMaxPrice = _DEFAULT_MAX_PRICE;
    uint256 private _initialTargetPrice = _DEFAULT_TARGET_PRICE;

    uint256 internal saltNumber = 0;

    ReClammPoolFactoryMock internal factory;

    uint256 internal daiIdx;
    uint256 internal usdcIdx;

    uint256 internal _creationTimestamp;

    function setUp() public virtual override {
        super.setUp();

        (, , _initialBalances, ) = vault.getPoolTokenInfo(pool);
        (_initialVirtualBalances, ) = ReClammPool(pool).getCurrentVirtualBalances();
        _initialFourthRootPriceRatio = ReClammPool(pool).getCurrentFourthRootPriceRatio();
    }

<<<<<<< HEAD
    function setFourthRootPriceRatio(uint256 endFourthRootPriceRatio) internal {
        _fourthRootPriceRatio = endFourthRootPriceRatio.toUint96();
    }

    function fourthRootPriceRatio() internal view returns (uint256) {
        return _fourthRootPriceRatio;
=======
    function setInitializationPrices(uint256 newMinPrice, uint256 newMaxPrice, uint256 newTargetPrice) internal {
        _initialMinPrice = newMinPrice;
        _initialMaxPrice = newMaxPrice;
        _initialTargetPrice = newTargetPrice;
>>>>>>> 2012fd89
    }

    function setPriceShiftDailyRate(uint256 priceShiftDailyRate) internal {
        _priceShiftDailyRate = priceShiftDailyRate;
    }

<<<<<<< HEAD
    function setInitialBalances(uint256 aBalance, uint256 bBalance) internal {
        _initialBalances[0] = aBalance;
        _initialBalances[1] = bBalance;
    }

    function initialBalances() internal view returns (uint256[] memory) {
        return _initialBalances;
    }

    function getTestPoolCreationTimestamp() internal view returns (uint256) {
        return _creationTimestamp;
    }

=======
>>>>>>> 2012fd89
    function createPoolFactory() internal override returns (address) {
        factory = deployReClammPoolFactoryMock(vault, 365 days, "Factory v1", _POOL_VERSION);
        vm.label(address(factory), "Acl Amm Factory");

        return address(factory);
    }

    function _createPool(
        address[] memory tokens,
        string memory label
    ) internal override returns (address newPool, bytes memory poolArgs) {
        string memory name = "ReClamm Pool";
        string memory symbol = "RECLAMMPOOL";

        IERC20[] memory sortedTokens = InputHelpers.sortTokens(tokens.asIERC20());

        PoolRoleAccounts memory roleAccounts;

        roleAccounts = PoolRoleAccounts({ pauseManager: address(0), swapFeeManager: admin, poolCreator: address(0) });

        newPool = ReClammPoolFactoryMock(poolFactory).create(
            name,
            symbol,
            vault.buildTokenConfig(sortedTokens),
            roleAccounts,
            _DEFAULT_SWAP_FEE,
            _initialMinPrice,
            _initialMaxPrice,
            _initialTargetPrice,
            _DEFAULT_PRICE_SHIFT_DAILY_RATE,
<<<<<<< HEAD
            fourthRootPriceRatio().toUint96(),
            _DEFAULT_CENTEREDNESS_MARGIN.toUint64(),
=======
            _DEFAULT_CENTEREDNESS_MARGIN,
>>>>>>> 2012fd89
            bytes32(saltNumber++)
        );
        vm.label(newPool, label);

        _creationTimestamp = block.timestamp;

        // poolArgs is used to check pool deployment address with create2.
        poolArgs = abi.encode(
            ReClammPoolParams({
                name: name,
                symbol: symbol,
                version: _POOL_VERSION,
                initialMinPrice: _initialMinPrice,
                initialMaxPrice: _initialMaxPrice,
                initialTargetPrice: _initialTargetPrice,
                priceShiftDailyRate: _DEFAULT_PRICE_SHIFT_DAILY_RATE,
<<<<<<< HEAD
                fourthRootPriceRatio: fourthRootPriceRatio().toUint96(),
                centerednessMargin: _DEFAULT_CENTEREDNESS_MARGIN.toUint64()
=======
                centerednessMargin: _DEFAULT_CENTEREDNESS_MARGIN
>>>>>>> 2012fd89
            }),
            vault
        );
    }

    function initPool() internal virtual override {
<<<<<<< HEAD
        // Let one second pass between creation and initialization.
        vm.warp(block.timestamp + 1);
=======
        (daiIdx, usdcIdx) = getSortedIndexes(address(dai), address(usdc));

        uint256 balanceRatio = ReClammPool(pool).computeInitialBalanceRatio();

        _initialBalances = new uint256[](2);

        if (daiIdx < usdcIdx) {
            _initialBalances[daiIdx] = poolInitAmount;
            vm.assume(dai.balanceOf(lp) > _initialBalances[daiIdx]);
            _initialBalances[usdcIdx] = poolInitAmount.mulDown(balanceRatio);
            vm.assume(usdc.balanceOf(lp) > _initialBalances[usdcIdx]);
        } else {
            _initialBalances[usdcIdx] = poolInitAmount;
            vm.assume(usdc.balanceOf(lp) > _initialBalances[usdcIdx]);
            _initialBalances[daiIdx] = poolInitAmount.mulDown(balanceRatio);
            vm.assume(dai.balanceOf(lp) > _initialBalances[daiIdx]);
        }

>>>>>>> 2012fd89
        vm.startPrank(lp);
        _initPool(pool, _initialBalances, 0);
        vm.stopPrank();
    }

    function _setPoolBalances(
        uint256 daiBalance,
        uint256 usdcBalance
    ) internal returns (uint256[] memory newPoolBalances) {
        newPoolBalances = new uint256[](2);
        newPoolBalances[daiIdx] = daiBalance;
        newPoolBalances[usdcIdx] = usdcBalance;

        vault.manualSetPoolBalances(pool, newPoolBalances, newPoolBalances);
    }
}<|MERGE_RESOLUTION|>--- conflicted
+++ resolved
@@ -39,12 +39,7 @@
     uint256 internal constant _DEFAULT_MAX_PRICE = 4000e18;
     uint256 internal constant _DEFAULT_TARGET_PRICE = 2500e18;
     uint256 internal constant _DEFAULT_PRICE_SHIFT_DAILY_RATE = 100e16; // 100%
-<<<<<<< HEAD
-    uint256 internal constant _DEFAULT_FOURTH_ROOT_PRICE_RATIO = 1.41421356e18; // Price Range of 4 (fourth square root is 1.41)
-    uint256 internal constant _DEFAULT_CENTEREDNESS_MARGIN = 20e16; // 20%
-=======
     uint64 internal constant _DEFAULT_CENTEREDNESS_MARGIN = 20e16; // 20%
->>>>>>> 2012fd89
 
     uint256 internal constant _MIN_PRICE = 1e14; // 0.0001
     uint256 internal constant _MAX_PRICE = 1e24; // 1_000_000
@@ -55,10 +50,6 @@
     // 1 billion tokens.
     uint256 internal constant _MAX_TOKEN_BALANCE = 1e9 * 1e18;
 
-<<<<<<< HEAD
-    uint96 private _fourthRootPriceRatio = _DEFAULT_FOURTH_ROOT_PRICE_RATIO.toUint96();
-=======
->>>>>>> 2012fd89
     uint256 private _priceShiftDailyRate = _DEFAULT_PRICE_SHIFT_DAILY_RATE;
 
     uint256[] internal _initialBalances;
@@ -81,45 +72,20 @@
         super.setUp();
 
         (, , _initialBalances, ) = vault.getPoolTokenInfo(pool);
-        (_initialVirtualBalances, ) = ReClammPool(pool).getCurrentVirtualBalances();
-        _initialFourthRootPriceRatio = ReClammPool(pool).getCurrentFourthRootPriceRatio();
+        (_initialVirtualBalances, ) = ReClammPool(pool).computeCurrentVirtualBalances();
+        _initialFourthRootPriceRatio = ReClammPool(pool).computeCurrentFourthRootPriceRatio();
     }
 
-<<<<<<< HEAD
-    function setFourthRootPriceRatio(uint256 endFourthRootPriceRatio) internal {
-        _fourthRootPriceRatio = endFourthRootPriceRatio.toUint96();
-    }
-
-    function fourthRootPriceRatio() internal view returns (uint256) {
-        return _fourthRootPriceRatio;
-=======
     function setInitializationPrices(uint256 newMinPrice, uint256 newMaxPrice, uint256 newTargetPrice) internal {
         _initialMinPrice = newMinPrice;
         _initialMaxPrice = newMaxPrice;
         _initialTargetPrice = newTargetPrice;
->>>>>>> 2012fd89
     }
 
     function setPriceShiftDailyRate(uint256 priceShiftDailyRate) internal {
         _priceShiftDailyRate = priceShiftDailyRate;
     }
 
-<<<<<<< HEAD
-    function setInitialBalances(uint256 aBalance, uint256 bBalance) internal {
-        _initialBalances[0] = aBalance;
-        _initialBalances[1] = bBalance;
-    }
-
-    function initialBalances() internal view returns (uint256[] memory) {
-        return _initialBalances;
-    }
-
-    function getTestPoolCreationTimestamp() internal view returns (uint256) {
-        return _creationTimestamp;
-    }
-
-=======
->>>>>>> 2012fd89
     function createPoolFactory() internal override returns (address) {
         factory = deployReClammPoolFactoryMock(vault, 365 days, "Factory v1", _POOL_VERSION);
         vm.label(address(factory), "Acl Amm Factory");
@@ -150,12 +116,7 @@
             _initialMaxPrice,
             _initialTargetPrice,
             _DEFAULT_PRICE_SHIFT_DAILY_RATE,
-<<<<<<< HEAD
-            fourthRootPriceRatio().toUint96(),
-            _DEFAULT_CENTEREDNESS_MARGIN.toUint64(),
-=======
             _DEFAULT_CENTEREDNESS_MARGIN,
->>>>>>> 2012fd89
             bytes32(saltNumber++)
         );
         vm.label(newPool, label);
@@ -172,22 +133,13 @@
                 initialMaxPrice: _initialMaxPrice,
                 initialTargetPrice: _initialTargetPrice,
                 priceShiftDailyRate: _DEFAULT_PRICE_SHIFT_DAILY_RATE,
-<<<<<<< HEAD
-                fourthRootPriceRatio: fourthRootPriceRatio().toUint96(),
-                centerednessMargin: _DEFAULT_CENTEREDNESS_MARGIN.toUint64()
-=======
                 centerednessMargin: _DEFAULT_CENTEREDNESS_MARGIN
->>>>>>> 2012fd89
             }),
             vault
         );
     }
 
     function initPool() internal virtual override {
-<<<<<<< HEAD
-        // Let one second pass between creation and initialization.
-        vm.warp(block.timestamp + 1);
-=======
         (daiIdx, usdcIdx) = getSortedIndexes(address(dai), address(usdc));
 
         uint256 balanceRatio = ReClammPool(pool).computeInitialBalanceRatio();
@@ -206,7 +158,6 @@
             vm.assume(dai.balanceOf(lp) > _initialBalances[daiIdx]);
         }
 
->>>>>>> 2012fd89
         vm.startPrank(lp);
         _initPool(pool, _initialBalances, 0);
         vm.stopPrank();
