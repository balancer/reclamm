--- conflicted
+++ resolved
@@ -39,13 +39,8 @@
     uint64 internal constant _DEFAULT_CENTEREDNESS_MARGIN = 20e16; // 20%
     uint256 internal constant _MIN_TOKEN_BALANCE = 1e14;
 
-<<<<<<< HEAD
     uint96 private _fourthRootPriceRatio = _DEFAULT_SQRT_PRICE_RATIO;
-    uint256 private _increaseDayRate = _DEFAULT_INCREASE_DAY_RATE;
-=======
-    uint96 private _sqrtPriceRatio = _DEFAULT_SQRT_PRICE_RATIO;
     uint256 private _priceShiftDailyRate = _DEFAULT_PRICE_SHIFT_DAILY_RATE;
->>>>>>> 7a610dd1
     uint256[] private _initialBalances = new uint256[](2);
 
     uint256 internal saltNumber = 0;
@@ -117,13 +112,8 @@
             vault.buildTokenConfig(sortedTokens),
             roleAccounts,
             _DEFAULT_SWAP_FEE,
-<<<<<<< HEAD
-            _DEFAULT_INCREASE_DAY_RATE,
+            _DEFAULT_PRICE_SHIFT_DAILY_RATE,
             fourthRootPriceRatio(),
-=======
-            _DEFAULT_PRICE_SHIFT_DAILY_RATE,
-            sqrtPriceRatio(),
->>>>>>> 7a610dd1
             _DEFAULT_CENTEREDNESS_MARGIN,
             bytes32(saltNumber++)
         );
@@ -135,13 +125,8 @@
                 name: name,
                 symbol: symbol,
                 version: _POOL_VERSION,
-<<<<<<< HEAD
-                increaseDayRate: _DEFAULT_INCREASE_DAY_RATE,
+                priceShiftDailyRate: _DEFAULT_PRICE_SHIFT_DAILY_RATE,
                 fourthRootPriceRatio: fourthRootPriceRatio(),
-=======
-                priceShiftDailyRate: _DEFAULT_PRICE_SHIFT_DAILY_RATE,
-                sqrtPriceRatio: sqrtPriceRatio(),
->>>>>>> 7a610dd1
                 centerednessMargin: _DEFAULT_CENTEREDNESS_MARGIN
             }),
             vault
