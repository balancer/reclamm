--- conflicted
+++ resolved
@@ -35,17 +35,10 @@
     string internal constant _POOL_VERSION = "Acl Amm Pool v1";
 
     uint256 internal constant _DEFAULT_INCREASE_DAY_RATE = 100e16; // 100%
-<<<<<<< HEAD
-    uint256 internal constant _DEFAULT_SQRT_PriceRatio = 1.41421356e18; // Price Range of 4 (fourth square root is 1.41)
-    uint256 internal constant _DEFAULT_CENTEREDNESS_MARGIN = 10e16; // 10%
-
-    uint256 private _sqrtPriceRatio = _DEFAULT_SQRT_PriceRatio;
-=======
     uint96 internal constant _DEFAULT_SQRT_Q0 = 1.41421356e18; // Price Range of 4 (fourth square root is 1.41)
     uint256 internal constant _DEFAULT_CENTEREDNESS_MARGIN = 10e16; // 10%
 
     uint96 private _sqrtQ0 = _DEFAULT_SQRT_Q0;
->>>>>>> 58d0d3a0
     uint256 private _increaseDayRate = _DEFAULT_INCREASE_DAY_RATE;
     uint256[] private _initialBalances = new uint256[](2);
 
@@ -67,18 +60,6 @@
     }
 
     function setPriceRange(uint256 priceRange) internal {
-<<<<<<< HEAD
-        uint256 PriceRatio = GyroPoolMath.sqrt(priceRange, 5);
-        _sqrtPriceRatio = GyroPoolMath.sqrt(PriceRatio, 5);
-    }
-
-    function setSqrtPriceRatio(uint256 newSqrtPriceRatio) internal {
-        _sqrtPriceRatio = newSqrtPriceRatio;
-    }
-
-    function sqrtPriceRatio() internal view returns (uint256) {
-        return _sqrtPriceRatio;
-=======
         uint256 Q0 = GyroPoolMath.sqrt(priceRange, 5);
         _sqrtQ0 = SafeCast.toUint96(GyroPoolMath.sqrt(Q0, 5));
     }
@@ -89,7 +70,6 @@
 
     function sqrtQ0() internal view returns (uint96) {
         return _sqrtQ0;
->>>>>>> 58d0d3a0
     }
 
     function setIncreaseDayRate(uint256 increaseDayRate) internal {
