// SPDX-License-Identifier: GPL-3.0-or-later

pragma solidity ^0.8.24;

import "forge-std/Test.sol";

import { IERC20 } from "@openzeppelin/contracts/token/ERC20/IERC20.sol";
import { Math } from "@openzeppelin/contracts/utils/math/Math.sol";
import { SafeCast } from "@openzeppelin/contracts/utils/math/SafeCast.sol";

import { PoolRoleAccounts, LiquidityManagement } from "@balancer-labs/v3-interfaces/contracts/vault/VaultTypes.sol";
import { IVault } from "@balancer-labs/v3-interfaces/contracts/vault/IVault.sol";

import { CastingHelpers } from "@balancer-labs/v3-solidity-utils/contracts/helpers/CastingHelpers.sol";
import { InputHelpers } from "@balancer-labs/v3-solidity-utils/contracts/helpers/InputHelpers.sol";
import { ArrayHelpers } from "@balancer-labs/v3-solidity-utils/contracts/test/ArrayHelpers.sol";
import { FixedPoint } from "@balancer-labs/v3-solidity-utils/contracts/math/FixedPoint.sol";
import { PoolFactoryMock } from "@balancer-labs/v3-vault/contracts/test/PoolFactoryMock.sol";
import { BaseVaultTest } from "@balancer-labs/v3-vault/test/foundry/utils/BaseVaultTest.sol";

import { ReClammPoolContractsDeployer } from "./ReClammPoolContractsDeployer.sol";
import { ReClammPool } from "../../../contracts/ReClammPool.sol";
import { ReClammPoolFactory } from "../../../contracts/ReClammPoolFactory.sol";
import { ReClammPoolParams } from "../../../contracts/interfaces/IReClammPool.sol";
import { ReClammPoolMock } from "../../../contracts/test/ReClammPoolMock.sol";
import { ReClammPoolFactoryMock } from "../../../contracts/test/ReClammPoolFactoryMock.sol";

contract BaseReClammTest is ReClammPoolContractsDeployer, BaseVaultTest {
    using FixedPoint for uint256;
    using CastingHelpers for address[];
    using ArrayHelpers for *;

    uint256 internal constant _INITIAL_PROTOCOL_FEE_PERCENTAGE = 1e16;
    uint256 internal constant _DEFAULT_SWAP_FEE = 0; // 0%
    string internal constant _POOL_VERSION = "ReClamm Pool v1";

    uint256 internal constant _DEFAULT_INCREASE_DAY_RATE = 100e16; // 100%
    uint96 internal constant _DEFAULT_SQRT_PRICE_RATIO = 1.41421356e18; // Price Range of 4 (fourth square root is 1.41)
<<<<<<< HEAD
    uint256 internal constant _DEFAULT_CENTEREDNESS_MARGIN = 20e16; // 20%
    uint256 internal constant _MIN_TOKEN_BALANCE = 1e14;
=======
    uint64 internal constant _DEFAULT_CENTEREDNESS_MARGIN = 10e16; // 10%
>>>>>>> 85b348fe

    uint96 private _sqrtPriceRatio = _DEFAULT_SQRT_PRICE_RATIO;
    uint256 private _increaseDayRate = _DEFAULT_INCREASE_DAY_RATE;
    uint256[] private _initialBalances = new uint256[](2);

    uint256 internal saltNumber = 0;

    ReClammPoolFactoryMock internal factory;

    uint256 internal daiIdx;
    uint256 internal usdcIdx;

    function setUp() public virtual override {
        if (_initialBalances[0] == 0 && _initialBalances[1] == 0) {
            setInitialBalances(poolInitAmount, poolInitAmount);
        }

        super.setUp();

        (daiIdx, usdcIdx) = getSortedIndexes(address(dai), address(usdc));
    }

    function setPriceRange(uint256 priceRatio) internal {
        priceRatio = Math.sqrt(priceRatio * FixedPoint.ONE);
        _sqrtPriceRatio = SafeCast.toUint96(Math.sqrt(priceRatio * FixedPoint.ONE));
    }

    function setSqrtPriceRatio(uint96 newSqrtPriceRatio) internal {
        _sqrtPriceRatio = newSqrtPriceRatio;
    }

    function sqrtPriceRatio() internal view returns (uint96) {
        return _sqrtPriceRatio;
    }

    function setIncreaseDayRate(uint256 increaseDayRate) internal {
        _increaseDayRate = increaseDayRate;
    }

    function setInitialBalances(uint256 aBalance, uint256 bBalance) internal {
        _initialBalances[0] = aBalance;
        _initialBalances[1] = bBalance;
    }

    function initialBalances() internal view returns (uint256[] memory) {
        return _initialBalances;
    }

    function createPoolFactory() internal override returns (address) {
        factory = deployReClammPoolFactoryMock(vault, 365 days, "Factory v1", _POOL_VERSION);
        vm.label(address(factory), "Acl Amm Factory");

        return address(factory);
    }

    function _createPool(
        address[] memory tokens,
        string memory label
    ) internal override returns (address newPool, bytes memory poolArgs) {
        string memory name = "ReClamm Pool";
        string memory symbol = "RECLAMMPOOL";

        IERC20[] memory sortedTokens = InputHelpers.sortTokens(tokens.asIERC20());

        PoolRoleAccounts memory roleAccounts;

        roleAccounts = PoolRoleAccounts({ pauseManager: address(0), swapFeeManager: admin, poolCreator: address(0) });

        newPool = ReClammPoolFactoryMock(poolFactory).create(
            name,
            symbol,
            vault.buildTokenConfig(sortedTokens),
            roleAccounts,
            _DEFAULT_SWAP_FEE,
            _DEFAULT_INCREASE_DAY_RATE,
            sqrtPriceRatio(),
            _DEFAULT_CENTEREDNESS_MARGIN,
            bytes32(saltNumber++)
        );
        vm.label(newPool, label);

        // poolArgs is used to check pool deployment address with create2.
        poolArgs = abi.encode(
            ReClammPoolParams({
                name: name,
                symbol: symbol,
                version: _POOL_VERSION,
                increaseDayRate: _DEFAULT_INCREASE_DAY_RATE,
                sqrtPriceRatio: sqrtPriceRatio(),
                centerednessMargin: _DEFAULT_CENTEREDNESS_MARGIN
            }),
            vault
        );
    }

    function initPool() internal virtual override {
        vm.startPrank(lp);
        _initPool(pool, _initialBalances, 0);
        vm.stopPrank();
    }

    function _setPoolBalances(
        uint256 initialDaiBalance,
        uint256 initialUsdcBalance
    ) internal returns (uint256[] memory initialBalances) {
        // Setting initial balances to be at least 10 * min token balance, so LP can remove 90% of the liquidity
        // without reverting.
        initialDaiBalance = bound(initialDaiBalance, 10 * _MIN_TOKEN_BALANCE, dai.balanceOf(address(vault)));
        initialUsdcBalance = bound(initialUsdcBalance, 10 * _MIN_TOKEN_BALANCE, usdc.balanceOf(address(vault)));

        initialBalances = new uint256[](2);
        initialBalances[daiIdx] = initialDaiBalance;
        initialBalances[usdcIdx] = initialUsdcBalance;

        vault.manualSetPoolBalances(pool, initialBalances, initialBalances);
    }
}<|MERGE_RESOLUTION|>--- conflicted
+++ resolved
@@ -36,12 +36,8 @@
 
     uint256 internal constant _DEFAULT_INCREASE_DAY_RATE = 100e16; // 100%
     uint96 internal constant _DEFAULT_SQRT_PRICE_RATIO = 1.41421356e18; // Price Range of 4 (fourth square root is 1.41)
-<<<<<<< HEAD
-    uint256 internal constant _DEFAULT_CENTEREDNESS_MARGIN = 20e16; // 20%
+    uint64 internal constant _DEFAULT_CENTEREDNESS_MARGIN = 20e16; // 20%
     uint256 internal constant _MIN_TOKEN_BALANCE = 1e14;
-=======
-    uint64 internal constant _DEFAULT_CENTEREDNESS_MARGIN = 10e16; // 10%
->>>>>>> 85b348fe
 
     uint96 private _sqrtPriceRatio = _DEFAULT_SQRT_PRICE_RATIO;
     uint256 private _increaseDayRate = _DEFAULT_INCREASE_DAY_RATE;
