// SPDX-License-Identifier: GPL-3.0-or-later

pragma solidity ^0.8.24;

import "forge-std/Test.sol";

import { IERC20 } from "@openzeppelin/contracts/token/ERC20/IERC20.sol";
import { Math } from "@openzeppelin/contracts/utils/math/Math.sol";
import { SafeCast } from "@openzeppelin/contracts/utils/math/SafeCast.sol";

import { PoolRoleAccounts, LiquidityManagement } from "@balancer-labs/v3-interfaces/contracts/vault/VaultTypes.sol";
import { IVault } from "@balancer-labs/v3-interfaces/contracts/vault/IVault.sol";

import { CastingHelpers } from "@balancer-labs/v3-solidity-utils/contracts/helpers/CastingHelpers.sol";
import { InputHelpers } from "@balancer-labs/v3-solidity-utils/contracts/helpers/InputHelpers.sol";
import { ArrayHelpers } from "@balancer-labs/v3-solidity-utils/contracts/test/ArrayHelpers.sol";
import { FixedPoint } from "@balancer-labs/v3-solidity-utils/contracts/math/FixedPoint.sol";
import { PoolFactoryMock } from "@balancer-labs/v3-vault/contracts/test/PoolFactoryMock.sol";
import { BaseVaultTest } from "@balancer-labs/v3-vault/test/foundry/utils/BaseVaultTest.sol";

import { ReClammPoolContractsDeployer } from "./ReClammPoolContractsDeployer.sol";
import { ReClammPool } from "../../../contracts/ReClammPool.sol";
import { ReClammPoolFactory } from "../../../contracts/ReClammPoolFactory.sol";
import { ReClammPoolParams } from "../../../contracts/interfaces/IReClammPool.sol";
import { ReClammPoolMock } from "../../../contracts/test/ReClammPoolMock.sol";
import { ReClammPoolFactoryMock } from "../../../contracts/test/ReClammPoolFactoryMock.sol";

contract BaseReClammTest is ReClammPoolContractsDeployer, BaseVaultTest {
    using FixedPoint for uint256;
    using CastingHelpers for address[];
    using ArrayHelpers for *;

    uint256 internal constant _INITIAL_PROTOCOL_FEE_PERCENTAGE = 1e16;
    uint256 internal constant _DEFAULT_SWAP_FEE = 0; // 0%
    string internal constant _POOL_VERSION = "Acl Amm Pool v1";

    uint256 internal constant _DEFAULT_INCREASE_DAY_RATE = 100e16; // 100%
    uint96 internal constant _DEFAULT_SQRT_PRICE_RATIO = 1.41421356e18; // Price Range of 4 (fourth square root is 1.41)
    uint256 internal constant _DEFAULT_CENTEREDNESS_MARGIN = 10e16; // 10%

    uint96 private _sqrtPriceRatio = _DEFAULT_SQRT_PRICE_RATIO;
    uint256 private _increaseDayRate = _DEFAULT_INCREASE_DAY_RATE;
    uint256[] private _initialBalances = new uint256[](2);

    uint256 internal saltNumber = 0;

    ReClammPoolFactoryMock internal factory;

    uint256 internal daiIdx;
    uint256 internal usdcIdx;

    function setUp() public virtual override {
        if (_initialBalances[0] == 0 && _initialBalances[1] == 0) {
            setInitialBalances(poolInitAmount, poolInitAmount);
        }

        super.setUp();

        (daiIdx, usdcIdx) = getSortedIndexes(address(dai), address(usdc));
    }

    function setPriceRange(uint256 priceRange) internal {
<<<<<<< HEAD
        uint256 Q0 = Math.sqrt(priceRange * FixedPoint.ONE);
        _sqrtQ0 = SafeCast.toUint96(Math.sqrt(Q0 * FixedPoint.ONE));
=======
        uint256 priceRatio = GyroPoolMath.sqrt(priceRange, 5);
        _sqrtPriceRatio = SafeCast.toUint96(GyroPoolMath.sqrt(priceRatio, 5));
>>>>>>> db81b699
    }

    function setSqrtPriceRatio(uint96 newSqrtPriceRatio) internal {
        _sqrtPriceRatio = newSqrtPriceRatio;
    }

    function sqrtPriceRatio() internal view returns (uint96) {
        return _sqrtPriceRatio;
    }

    function setIncreaseDayRate(uint256 increaseDayRate) internal {
        _increaseDayRate = increaseDayRate;
    }

    function setInitialBalances(uint256 aBalance, uint256 bBalance) internal {
        _initialBalances[0] = aBalance;
        _initialBalances[1] = bBalance;
    }

    function initialBalances() internal view returns (uint256[] memory) {
        return _initialBalances;
    }

    function createPoolFactory() internal override returns (address) {
        factory = deployReClammPoolFactoryMock(vault, 365 days, "Factory v1", _POOL_VERSION);
        vm.label(address(factory), "Acl Amm Factory");

        return address(factory);
    }

    function _createPool(
        address[] memory tokens,
        string memory label
    ) internal override returns (address newPool, bytes memory poolArgs) {
        string memory name = "Acl Amm Pool";
        string memory symbol = "RECLAMMPOOL";

        IERC20[] memory sortedTokens = InputHelpers.sortTokens(tokens.asIERC20());

        PoolRoleAccounts memory roleAccounts;

        roleAccounts = PoolRoleAccounts({ pauseManager: address(0), swapFeeManager: admin, poolCreator: address(0) });

        newPool = ReClammPoolFactoryMock(poolFactory).create(
            name,
            symbol,
            vault.buildTokenConfig(sortedTokens),
            roleAccounts,
            _DEFAULT_SWAP_FEE,
            _DEFAULT_INCREASE_DAY_RATE,
            sqrtPriceRatio(),
            _DEFAULT_CENTEREDNESS_MARGIN,
            bytes32(saltNumber++)
        );
        vm.label(newPool, label);

        // poolArgs is used to check pool deployment address with create2.
        poolArgs = abi.encode(
            ReClammPoolParams({
                name: name,
                symbol: symbol,
                version: _POOL_VERSION,
                increaseDayRate: _DEFAULT_INCREASE_DAY_RATE,
                sqrtPriceRatio: sqrtPriceRatio(),
                centerednessMargin: _DEFAULT_CENTEREDNESS_MARGIN
            }),
            vault
        );
    }

    function initPool() internal virtual override {
        vm.startPrank(lp);
        _initPool(pool, _initialBalances, 0);
        vm.stopPrank();
    }
}<|MERGE_RESOLUTION|>--- conflicted
+++ resolved
@@ -60,13 +60,8 @@
     }
 
     function setPriceRange(uint256 priceRange) internal {
-<<<<<<< HEAD
         uint256 Q0 = Math.sqrt(priceRange * FixedPoint.ONE);
         _sqrtQ0 = SafeCast.toUint96(Math.sqrt(Q0 * FixedPoint.ONE));
-=======
-        uint256 priceRatio = GyroPoolMath.sqrt(priceRange, 5);
-        _sqrtPriceRatio = SafeCast.toUint96(GyroPoolMath.sqrt(priceRatio, 5));
->>>>>>> db81b699
     }
 
     function setSqrtPriceRatio(uint96 newSqrtPriceRatio) internal {
