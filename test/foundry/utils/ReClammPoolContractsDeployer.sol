--- conflicted
+++ resolved
@@ -99,7 +99,6 @@
         IVaultMock _vault = vault;
         string memory _lable = label;
 
-<<<<<<< HEAD
         ReClammPoolFactory.ReClammPriceParams memory priceParams = ReClammPoolFactory.ReClammPriceParams({
             initialMinPrice: defaultParams.defaultMinPrice,
             initialMaxPrice: defaultParams.defaultMaxPrice,
@@ -108,25 +107,15 @@
             priceTokenBWithRate: defaultParams.defaultPriceTokenBWithRate
         });
 
-        newPool = ReClammPoolFactory(poolFactory).create(
-=======
-        newPool = poolFactory.create(
->>>>>>> db57db40
+        newPool = ReClammPoolFactory(address(poolFactory)).create(
             defaultParams.name,
             defaultParams.symbol,
             _rateProviders.length == 0
                 ? _vault.buildTokenConfig(_tokens)
                 : _vault.buildTokenConfig(_tokens, _rateProviders),
             roleAccounts,
-<<<<<<< HEAD
-            0,
+            0.001e16, // minimum swap fee
             priceParams,
-=======
-            1e16, // 1% fee
-            defaultParams.defaultMinPrice,
-            defaultParams.defaultMaxPrice,
-            defaultParams.defaultTargetPrice,
->>>>>>> db57db40
             defaultParams.defaultDailyPriceShiftExponent,
             SafeCast.toUint64(defaultParams.defaultCenterednessMargin),
             bytes32(_saltIndex++)
