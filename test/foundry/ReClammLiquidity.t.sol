// SPDX-License-Identifier: GPL-3.0-or-later

pragma solidity ^0.8.24;

import { FixedPoint } from "@balancer-labs/v3-solidity-utils/contracts/math/FixedPoint.sol";
import { IVaultErrors } from "@balancer-labs/v3-interfaces/contracts/vault/IVaultErrors.sol";
<<<<<<< HEAD
import { Rounding } from "@balancer-labs/v3-interfaces/contracts/vault/VaultTypes.sol";
=======
>>>>>>> 77d50935

import { IReClammPool } from "../../contracts/interfaces/IReClammPool.sol";
import { ReClammMath } from "../../contracts/lib/ReClammMath.sol";
import { BaseReClammTest } from "./utils/BaseReClammTest.sol";
import { ReClammPool } from "../../contracts/ReClammPool.sol";

contract ReClammLiquidityTest is BaseReClammTest {
    using FixedPoint for uint256;

    uint256 constant _MAX_PRICE_ERROR_ABS = 5;
    uint256 constant _MAX_CENTEREDNESS_ERROR_ABS = 1e5;
    uint256 constant _MIN_TOKEN_BALANCE = 1e14;

    function testAddLiquidity_Fuzz(
        uint256 exactBptAmountOut,
        uint256 initialDaiBalance,
        uint256 initialUsdcBalance
    ) public {
        _setPoolBalances(initialDaiBalance, initialUsdcBalance);

        uint256 totalSupply = vault.totalSupply(pool);
        exactBptAmountOut = bound(exactBptAmountOut, 1e6, 100 * totalSupply);

        uint256[] memory maxAmountsIn = new uint256[](2);
        maxAmountsIn[daiIdx] = dai.balanceOf(alice);
        maxAmountsIn[usdcIdx] = usdc.balanceOf(alice);

        uint256[] memory virtualBalancesBefore = ReClammPool(pool).getCurrentVirtualBalances();
        (, , uint256[] memory balancesBefore, ) = vault.getPoolTokenInfo(pool);

        vm.prank(alice);
        router.addLiquidityProportional(pool, maxAmountsIn, exactBptAmountOut, false, "");

        uint256[] memory virtualBalancesAfter = ReClammPool(pool).getCurrentVirtualBalances();
        (, , uint256[] memory balancesAfter, ) = vault.getPoolTokenInfo(pool);

        // Check if virtual balances were correctly updated.
        uint256 proportion = exactBptAmountOut.divUp(totalSupply);
        assertEq(
            virtualBalancesAfter[daiIdx],
            virtualBalancesBefore[daiIdx].mulUp(FixedPoint.ONE + proportion),
            "DAI virtual balance does not match"
        );
        assertEq(
            virtualBalancesAfter[usdcIdx],
            virtualBalancesBefore[usdcIdx].mulUp(FixedPoint.ONE + proportion),
            "USDC virtual balance does not match"
        );

        _checkPriceAndCenteredness(balancesBefore, balancesAfter, virtualBalancesBefore, virtualBalancesAfter);
    }

    function testAddLiquidityUnbalanced() public {
        // Create unbalanced amounts where we try to add more DAI than USDC
        uint256[] memory exactAmountsIn = new uint256[](2);
        exactAmountsIn[daiIdx] = 2e18; // 2 DAI
        exactAmountsIn[usdcIdx] = 1e18; // 1 USDC

        // Attempt to add liquidity unbalanced - should revert
        vm.prank(alice);
        vm.expectRevert(IVaultErrors.DoesNotSupportUnbalancedLiquidity.selector);
        router.addLiquidityUnbalanced(pool, exactAmountsIn, 0, false, "");
    }

<<<<<<< HEAD
    function testAddLiquiditySingleTokenExactOut() public {
        // Try to add liquidity with single token - should revert
        vm.prank(alice);
        vm.expectRevert(IVaultErrors.DoesNotSupportUnbalancedLiquidity.selector);
        router.addLiquiditySingleTokenExactOut(
            pool, // pool address
            dai, // token we want to add
            1e18, // maximum DAI willing to pay
            1e18, // exact BPT amount we want to receive
            false, // wethIsEth
            "" // userData
        );
    }

    function testAddLiquidityCustom() public {
        uint256[] memory maxAmountsIn = new uint256[](2);
        maxAmountsIn[daiIdx] = 1e18;
        maxAmountsIn[usdcIdx] = 1e18;

        vm.prank(alice);
        vm.expectRevert(IVaultErrors.DoesNotSupportAddLiquidityCustom.selector);
        router.addLiquidityCustom(
            pool, // pool address
            maxAmountsIn, // maximum amounts willing to pay
            1e18, // minimum BPT amount we want to receive
            false, // wethIsEth
            "" // userData
        );
    }

    function testDonate() public {
        uint256[] memory amountsIn = new uint256[](2);
        amountsIn[daiIdx] = 1e18;
        amountsIn[usdcIdx] = 1e18;

        vm.prank(alice);
        vm.expectRevert(IVaultErrors.DoesNotSupportDonation.selector);
        router.donate(
            pool, // pool address
            amountsIn, // amounts to donate
            false, // wethIsEth
            "" // userData
        );
    }

=======
>>>>>>> 77d50935
    function testRemoveLiquidity_Fuzz(
        uint256 exactBptAmountIn,
        uint256 initialDaiBalance,
        uint256 initialUsdcBalance
    ) public {
        _setPoolBalances(initialDaiBalance, initialUsdcBalance);

        uint256 totalSupply = vault.totalSupply(pool);
        exactBptAmountIn = bound(exactBptAmountIn, 1e6, (9 * totalSupply) / 10);

        uint256[] memory minAmountsOut = new uint256[](2);
        minAmountsOut[daiIdx] = 0;
        minAmountsOut[usdcIdx] = 0;

        uint256[] memory virtualBalancesBefore = ReClammPool(pool).getCurrentVirtualBalances();
        (, , uint256[] memory balancesBefore, ) = vault.getPoolTokenInfo(pool);

        vm.prank(lp);
        router.removeLiquidityProportional(pool, exactBptAmountIn, minAmountsOut, false, "");

        uint256[] memory virtualBalancesAfter = ReClammPool(pool).getCurrentVirtualBalances();
        (, , uint256[] memory balancesAfter, ) = vault.getPoolTokenInfo(pool);

        // Check if virtual balances were correctly updated.
        uint256 proportion = exactBptAmountIn.divUp(totalSupply);
        assertEq(
            virtualBalancesAfter[daiIdx],
            virtualBalancesBefore[daiIdx].mulDown(FixedPoint.ONE - proportion),
            "DAI virtual balance does not match"
        );
        assertEq(
            virtualBalancesAfter[usdcIdx],
            virtualBalancesBefore[usdcIdx].mulDown(FixedPoint.ONE - proportion),
            "USDC virtual balance does not match"
        );

        _checkPriceAndCenteredness(balancesBefore, balancesAfter, virtualBalancesBefore, virtualBalancesAfter);
    }

<<<<<<< HEAD
    function testRemoveLiquiditySingleTokenExactOut() public {
        // Try to remove liquidity with exact token output - should revert
        vm.prank(lp);
        vm.expectRevert(IVaultErrors.DoesNotSupportUnbalancedLiquidity.selector);
        router.removeLiquiditySingleTokenExactOut(
            pool, // pool address
            1e18, // maximum BPT willing to burn
            dai, // token we want to receive
            1e18, // exact amount of DAI we want to receive
            false, // wethIsEth
            "" // userData
        );
    }

    function testRemoveLiquiditySingleTokenExactIn() public {
        vm.prank(lp);
        vm.expectRevert(IVaultErrors.DoesNotSupportUnbalancedLiquidity.selector);
        router.removeLiquiditySingleTokenExactIn(
            pool, // pool address
            1e18, // exact BPT amount to burn
            dai, // token we want to receive
            1e18, // minimum DAI amount we want to receive
            false, // wethIsEth
            "" // userData
        );
    }

    function testRemoveLiquidityCustom() public {
        uint256[] memory minAmountsOut = new uint256[](2);
        minAmountsOut[daiIdx] = 1e18;
        minAmountsOut[usdcIdx] = 1e18;

        vm.prank(lp);
        vm.expectRevert(IVaultErrors.DoesNotSupportRemoveLiquidityCustom.selector);
        router.removeLiquidityCustom(
            pool, // pool address
            1e18, // maximum BPT amount willing to burn
            minAmountsOut, // minimum amounts we want to receive
            false, // wethIsEth
            "" // userData
        );
    }

    function testAddRemoveLiquidityProportional_Fuzz(
        uint256 exactBptAmountOut,
        uint256 initialDaiBalance,
        uint256 initialUsdcBalance
    ) public {
        // Set initial pool balances
        _setPoolBalances(initialDaiBalance, initialUsdcBalance);

        // Get total supply and bound BPT amount to reasonable values
        uint256 totalSupply = vault.totalSupply(pool);
        exactBptAmountOut = bound(exactBptAmountOut, 1e6, 100 * totalSupply);

        // Store Alice's initial balances
        uint256 aliceDaiBalanceBefore = dai.balanceOf(alice);
        uint256 aliceUsdcBalanceBefore = usdc.balanceOf(alice);

        // Set max amounts for add liquidity
        uint256[] memory maxAmountsIn = new uint256[](2);
        maxAmountsIn[daiIdx] = aliceDaiBalanceBefore;
        maxAmountsIn[usdcIdx] = aliceUsdcBalanceBefore;

        // Add liquidity
        vm.prank(alice);
        router.addLiquidityProportional(pool, maxAmountsIn, exactBptAmountOut, false, "");

        // Remove the same amount of liquidity
=======
    function testRemoveLiquidityBelowMinTokenBalance() public {
        _setPoolBalances(100 * _MIN_TOKEN_BALANCE, 100 * _MIN_TOKEN_BALANCE);

        uint256 totalSupply = vault.totalSupply(pool);
        // 99% of the total supply + 1, so the LP is leaving less than _MIN_TOKEN_BALANCE in the pool.
        uint256 exactBptAmountIn = (99 * totalSupply) / 100 + 1;

>>>>>>> 77d50935
        uint256[] memory minAmountsOut = new uint256[](2);
        minAmountsOut[daiIdx] = 0;
        minAmountsOut[usdcIdx] = 0;

<<<<<<< HEAD
        vm.prank(alice);
        router.removeLiquidityProportional(pool, exactBptAmountOut, minAmountsOut, false, "");

        // Check final balances are not greater than initial balances
        uint256 aliceDaiBalanceAfter = dai.balanceOf(alice);
        uint256 aliceUsdcBalanceAfter = usdc.balanceOf(alice);

        assertLe(aliceDaiBalanceAfter, aliceDaiBalanceBefore, "DAI balance should not be greater than initial");
        assertLe(aliceUsdcBalanceAfter, aliceUsdcBalanceBefore, "USDC balance should not be greater than initial");
    }

    function testAddSwapRemoveLiquidityProportional_Fuzz(
        uint256 exactBptAmountOut,
        uint256 initialDaiBalance,
        uint256 initialUsdcBalance,
        uint256 bobSwapAmount
    ) public {
        // Set initial pool balances
        _setPoolBalances(initialDaiBalance, initialUsdcBalance);

        // Get total supply and bound BPT amount to reasonable values
        uint256 totalSupply = vault.totalSupply(pool);
        exactBptAmountOut = bound(exactBptAmountOut, 1e6, 100 * totalSupply);

        // Store initial balances of pool
        (, , uint256[] memory balancesBefore, ) = vault.getPoolTokenInfo(pool);
        uint256 poolDaiBalanceBefore = balancesBefore[daiIdx];
        uint256 poolUsdcBalanceBefore = balancesBefore[usdcIdx];

        // Set max amounts for add liquidity
        uint256[] memory maxAmountsIn = new uint256[](2);
        maxAmountsIn[daiIdx] = dai.balanceOf(alice);
        maxAmountsIn[usdcIdx] = usdc.balanceOf(alice);

        // Add liquidity
        vm.prank(alice);
        router.addLiquidityProportional(pool, maxAmountsIn, exactBptAmountOut, false, "");

        // Perform Bob's swap (DAI -> USDC)
        bobSwapAmount = bound(bobSwapAmount, 1e6, dai.balanceOf(bob));
        vm.startPrank(bob);
        router.swapSingleTokenExactIn(
            pool,
            dai,
            usdc,
            bobSwapAmount,
            0, // min amount out
            type(uint256).max, // deadline
            false, // wethIsEth
            "" // userData
        );
        router.swapSingleTokenExactOut(
            pool,
            usdc,
            dai,
            bobSwapAmount,
            type(uint128).max, // max amount out
            type(uint256).max, // deadline
            false, // wethIsEth
            "" // userData
        );
        vm.stopPrank();

        // Remove the same amount of liquidity
        uint256[] memory minAmountsOut = new uint256[](2);
        minAmountsOut[daiIdx] = 0;
        minAmountsOut[usdcIdx] = 0;

        vm.prank(alice);
        router.removeLiquidityProportional(pool, exactBptAmountOut, minAmountsOut, false, "");

        // Check final balances of pool
        (, , uint256[] memory balancesAfter, ) = vault.getPoolTokenInfo(pool);
        uint256 poolDaiBalanceAfter = balancesAfter[daiIdx];
        uint256 poolUsdcBalanceAfter = balancesAfter[usdcIdx];

        assertGe(poolDaiBalanceAfter, poolDaiBalanceBefore, "DAI balance should not be smaller than initial");
        assertGe(poolUsdcBalanceAfter, poolUsdcBalanceBefore, "USDC balance should not be smaller than initial");
=======
        vm.prank(lp);
        vm.expectRevert(IReClammPool.TokenBalanceTooLow.selector);
        router.removeLiquidityProportional(pool, exactBptAmountIn, minAmountsOut, false, "");
    }

    function testRemoveLiquiditySingleTokenExactOut() public {
        // Try to remove liquidity with exact token output - should revert
        vm.prank(lp);
        vm.expectRevert(IVaultErrors.DoesNotSupportUnbalancedLiquidity.selector);
        router.removeLiquiditySingleTokenExactOut(
            pool, // pool address
            1e18, // maximum BPT willing to burn
            dai, // token we want to receive
            1e18, // exact amount of DAI we want to receive
            false, // wethIsEth
            "" // userData
        );
>>>>>>> 77d50935
    }

    function _checkPriceAndCenteredness(
        uint256[] memory balancesBefore,
        uint256[] memory balancesAfter,
        uint256[] memory virtualBalancesBefore,
        uint256[] memory virtualBalancesAfter
    ) internal view {
        // Check if price is constant.
        uint256 daiPriceBefore = (balancesBefore[usdcIdx] + virtualBalancesBefore[usdcIdx]).divDown(
            balancesBefore[daiIdx] + virtualBalancesBefore[daiIdx]
        );
        uint256 daiPriceAfter = (balancesAfter[usdcIdx] + virtualBalancesAfter[usdcIdx]).divDown(
            balancesAfter[daiIdx] + virtualBalancesAfter[daiIdx]
        );
        assertApproxEqAbs(daiPriceAfter, daiPriceBefore, _MAX_PRICE_ERROR_ABS, "Price changed");

        // Check if centeredness is constant.
        uint256 centerednessBefore = ReClammMath.calculateCenteredness(balancesBefore, virtualBalancesBefore);
        uint256 centerednessAfter = ReClammMath.calculateCenteredness(balancesAfter, virtualBalancesAfter);
        assertApproxEqAbs(centerednessAfter, centerednessBefore, _MAX_CENTEREDNESS_ERROR_ABS, "Centeredness changed");
    }

    function _setPoolBalances(uint256 initialDaiBalance, uint256 initialUsdcBalance) internal {
        // Setting initial balances to be at least 10 * min token balance, so LP can remove 90% of the liquidity
        // without reverting.
        initialDaiBalance = bound(initialDaiBalance, 10 * _MIN_TOKEN_BALANCE, dai.balanceOf(address(vault)));
        initialUsdcBalance = bound(initialUsdcBalance, 10 * _MIN_TOKEN_BALANCE, usdc.balanceOf(address(vault)));

        uint256[] memory initialBalances = new uint256[](2);
        initialBalances[daiIdx] = initialDaiBalance;
        initialBalances[usdcIdx] = initialUsdcBalance;

        vault.manualSetPoolBalances(pool, initialBalances, initialBalances);
    }
}<|MERGE_RESOLUTION|>--- conflicted
+++ resolved
@@ -4,10 +4,7 @@
 
 import { FixedPoint } from "@balancer-labs/v3-solidity-utils/contracts/math/FixedPoint.sol";
 import { IVaultErrors } from "@balancer-labs/v3-interfaces/contracts/vault/IVaultErrors.sol";
-<<<<<<< HEAD
 import { Rounding } from "@balancer-labs/v3-interfaces/contracts/vault/VaultTypes.sol";
-=======
->>>>>>> 77d50935
 
 import { IReClammPool } from "../../contracts/interfaces/IReClammPool.sol";
 import { ReClammMath } from "../../contracts/lib/ReClammMath.sol";
@@ -72,7 +69,6 @@
         router.addLiquidityUnbalanced(pool, exactAmountsIn, 0, false, "");
     }
 
-<<<<<<< HEAD
     function testAddLiquiditySingleTokenExactOut() public {
         // Try to add liquidity with single token - should revert
         vm.prank(alice);
@@ -118,8 +114,6 @@
         );
     }
 
-=======
->>>>>>> 77d50935
     function testRemoveLiquidity_Fuzz(
         uint256 exactBptAmountIn,
         uint256 initialDaiBalance,
@@ -159,7 +153,6 @@
         _checkPriceAndCenteredness(balancesBefore, balancesAfter, virtualBalancesBefore, virtualBalancesAfter);
     }
 
-<<<<<<< HEAD
     function testRemoveLiquiditySingleTokenExactOut() public {
         // Try to remove liquidity with exact token output - should revert
         vm.prank(lp);
@@ -229,20 +222,10 @@
         router.addLiquidityProportional(pool, maxAmountsIn, exactBptAmountOut, false, "");
 
         // Remove the same amount of liquidity
-=======
-    function testRemoveLiquidityBelowMinTokenBalance() public {
-        _setPoolBalances(100 * _MIN_TOKEN_BALANCE, 100 * _MIN_TOKEN_BALANCE);
-
-        uint256 totalSupply = vault.totalSupply(pool);
-        // 99% of the total supply + 1, so the LP is leaving less than _MIN_TOKEN_BALANCE in the pool.
-        uint256 exactBptAmountIn = (99 * totalSupply) / 100 + 1;
-
->>>>>>> 77d50935
         uint256[] memory minAmountsOut = new uint256[](2);
         minAmountsOut[daiIdx] = 0;
         minAmountsOut[usdcIdx] = 0;
 
-<<<<<<< HEAD
         vm.prank(alice);
         router.removeLiquidityProportional(pool, exactBptAmountOut, minAmountsOut, false, "");
 
@@ -321,25 +304,6 @@
 
         assertGe(poolDaiBalanceAfter, poolDaiBalanceBefore, "DAI balance should not be smaller than initial");
         assertGe(poolUsdcBalanceAfter, poolUsdcBalanceBefore, "USDC balance should not be smaller than initial");
-=======
-        vm.prank(lp);
-        vm.expectRevert(IReClammPool.TokenBalanceTooLow.selector);
-        router.removeLiquidityProportional(pool, exactBptAmountIn, minAmountsOut, false, "");
-    }
-
-    function testRemoveLiquiditySingleTokenExactOut() public {
-        // Try to remove liquidity with exact token output - should revert
-        vm.prank(lp);
-        vm.expectRevert(IVaultErrors.DoesNotSupportUnbalancedLiquidity.selector);
-        router.removeLiquiditySingleTokenExactOut(
-            pool, // pool address
-            1e18, // maximum BPT willing to burn
-            dai, // token we want to receive
-            1e18, // exact amount of DAI we want to receive
-            false, // wethIsEth
-            "" // userData
-        );
->>>>>>> 77d50935
     }
 
     function _checkPriceAndCenteredness(
