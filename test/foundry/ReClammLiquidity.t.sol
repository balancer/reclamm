// SPDX-License-Identifier: GPL-3.0-or-later

pragma solidity ^0.8.24;

import { FixedPoint } from "@balancer-labs/v3-solidity-utils/contracts/math/FixedPoint.sol";
import { IVaultErrors } from "@balancer-labs/v3-interfaces/contracts/vault/IVaultErrors.sol";
import { Rounding } from "@balancer-labs/v3-interfaces/contracts/vault/VaultTypes.sol";

import { IReClammPool } from "../../contracts/interfaces/IReClammPool.sol";
import { ReClammPoolMock } from "../../contracts/test/ReClammPoolMock.sol";
import { ReClammMath } from "../../contracts/lib/ReClammMath.sol";
import { BaseReClammTest } from "./utils/BaseReClammTest.sol";
import { ReClammPool } from "../../contracts/ReClammPool.sol";

contract ReClammLiquidityTest is BaseReClammTest {
    using FixedPoint for uint256;

    uint256 constant _MAX_PRICE_ERROR_ABS = 5;
    uint256 constant _MAX_CENTEREDNESS_ERROR_ABS = 2000;

    function testAddLiquidity__Fuzz(
        uint256 exactBptAmountOut,
        uint256 initialDaiBalance,
        uint256 initialUsdcBalance
    ) public {
        _setPoolBalances(initialDaiBalance, initialUsdcBalance);

        uint256 totalSupply = vault.totalSupply(pool);
        exactBptAmountOut = bound(exactBptAmountOut, 1e6, 100 * totalSupply);

        uint256[] memory maxAmountsIn = new uint256[](2);
        maxAmountsIn[daiIdx] = dai.balanceOf(alice);
        maxAmountsIn[usdcIdx] = usdc.balanceOf(alice);

        uint256[] memory virtualBalancesBefore = ReClammPool(pool).getCurrentVirtualBalances();
        (, , uint256[] memory balancesBefore, ) = vault.getPoolTokenInfo(pool);

        vm.prank(alice);
        router.addLiquidityProportional(pool, maxAmountsIn, exactBptAmountOut, false, "");

        uint256[] memory virtualBalancesAfter = ReClammPool(pool).getCurrentVirtualBalances();
        (, , uint256[] memory balancesAfter, ) = vault.getPoolTokenInfo(pool);

        // Check if virtual balances were correctly updated.
        uint256 proportion = exactBptAmountOut.divUp(totalSupply);
        assertEq(
            virtualBalancesAfter[daiIdx],
            virtualBalancesBefore[daiIdx].mulUp(FixedPoint.ONE + proportion),
            "DAI virtual balances do not match"
        );
        assertEq(
            virtualBalancesAfter[usdcIdx],
            virtualBalancesBefore[usdcIdx].mulUp(FixedPoint.ONE + proportion),
            "USDC virtual balances do not match"
        );

        _checkPriceAndCenteredness(balancesBefore, balancesAfter, virtualBalancesBefore, virtualBalancesAfter);
    }

    function testAddLiquidityOutOfRange__Fuzz(
        uint256 exactBptAmountOut,
        uint256 initialDaiBalance,
        uint256 initialUsdcBalance
    ) public {
        uint256[] memory initialBalancesScaled18 = _setPoolBalances(initialDaiBalance, initialUsdcBalance);
        ReClammPoolMock(pool).setLastTimestamp(block.timestamp);

        vm.warp(block.timestamp + 6 hours);

        uint256[] memory virtualBalancesBefore = ReClammPool(pool).getCurrentVirtualBalances();

        // Make sure pool is out of range, so the virtual balances should be updated by the addLiquidity call.
        vm.assume(
            ReClammMath.isPoolInRange(initialBalancesScaled18, virtualBalancesBefore, _DEFAULT_CENTEREDNESS_MARGIN) ==
                false
        );

        uint256 totalSupply = vault.totalSupply(pool);
        exactBptAmountOut = bound(exactBptAmountOut, 1e6, 100 * totalSupply);

        uint256[] memory maxAmountsIn = new uint256[](2);
        maxAmountsIn[daiIdx] = dai.balanceOf(alice);
        maxAmountsIn[usdcIdx] = usdc.balanceOf(alice);

        vm.prank(alice);
        router.addLiquidityProportional(pool, maxAmountsIn, exactBptAmountOut, false, "");

        uint256[] memory virtualBalancesAfter = ReClammPool(pool).getCurrentVirtualBalances();

        // Check if virtual balances were correctly updated.
        uint256 proportion = exactBptAmountOut.divUp(totalSupply);
        assertEq(
            virtualBalancesAfter[daiIdx],
            virtualBalancesBefore[daiIdx].mulUp(FixedPoint.ONE + proportion),
            "DAI virtual balances do not match"
        );
        assertEq(
            virtualBalancesAfter[usdcIdx],
            virtualBalancesBefore[usdcIdx].mulUp(FixedPoint.ONE + proportion),
            "USDC virtual balances do not match"
        );

        assertEq(ReClammPool(pool).getLastTimestamp(), block.timestamp, "Last timestamp was not updated");

        uint256[] memory lastVirtualBalances = ReClammPoolMock(pool).getLastVirtualBalances();
        assertEq(lastVirtualBalances[daiIdx], virtualBalancesAfter[daiIdx], "DAI virtual balances do not match");
        assertEq(lastVirtualBalances[usdcIdx], virtualBalancesAfter[usdcIdx], "USDC virtual balances do not match");
    }

    function testAddLiquidityUnbalanced() public {
        // Create unbalanced amounts where we try to add more DAI than USDC
        uint256[] memory exactAmountsIn = new uint256[](2);
        exactAmountsIn[daiIdx] = 2e18; // 2 DAI
        exactAmountsIn[usdcIdx] = 1e18; // 1 USDC

        // Attempt to add liquidity unbalanced - should revert
        vm.prank(alice);
        vm.expectRevert(IVaultErrors.DoesNotSupportUnbalancedLiquidity.selector);
        router.addLiquidityUnbalanced(pool, exactAmountsIn, 0, false, "");
    }

    function testAddLiquiditySingleTokenExactOut() public {
        // Try to add liquidity with single token - should revert
        vm.prank(alice);
        vm.expectRevert(IVaultErrors.DoesNotSupportUnbalancedLiquidity.selector);
        router.addLiquiditySingleTokenExactOut(
            pool, // pool address
            dai, // token we want to add
            1e18, // maximum DAI willing to pay
            1e18, // exact BPT amount we want to receive
            false, // wethIsEth
            "" // userData
        );
    }

    function testAddLiquidityCustom() public {
        uint256[] memory maxAmountsIn = new uint256[](2);
        maxAmountsIn[daiIdx] = 1e18;
        maxAmountsIn[usdcIdx] = 1e18;

        vm.prank(alice);
        vm.expectRevert(IVaultErrors.DoesNotSupportAddLiquidityCustom.selector);
        router.addLiquidityCustom(
            pool, // pool address
            maxAmountsIn, // maximum amounts willing to pay
            1e18, // minimum BPT amount we want to receive
            false, // wethIsEth
            "" // userData
        );
    }

    function testDonate() public {
        uint256[] memory amountsIn = new uint256[](2);
        amountsIn[daiIdx] = 1e18;
        amountsIn[usdcIdx] = 1e18;

        vm.prank(alice);
        vm.expectRevert(IVaultErrors.DoesNotSupportDonation.selector);
        router.donate(
            pool, // pool address
            amountsIn, // amounts to donate
            false, // wethIsEth
            "" // userData
        );
    }

    function testRemoveLiquidity__Fuzz(
        uint256 exactBptAmountIn,
        uint256 initialDaiBalance,
        uint256 initialUsdcBalance
    ) public {
        _setPoolBalances(initialDaiBalance, initialUsdcBalance);

        uint256 totalSupply = vault.totalSupply(pool);
        exactBptAmountIn = bound(exactBptAmountIn, 1e6, (9 * totalSupply) / 10);

        uint256[] memory minAmountsOut = new uint256[](2);
        minAmountsOut[daiIdx] = 0;
        minAmountsOut[usdcIdx] = 0;

        uint256[] memory virtualBalancesBefore = ReClammPool(pool).getCurrentVirtualBalances();
        (, , uint256[] memory balancesBefore, ) = vault.getPoolTokenInfo(pool);

        vm.prank(lp);
        router.removeLiquidityProportional(pool, exactBptAmountIn, minAmountsOut, false, "");

        uint256[] memory virtualBalancesAfter = ReClammPool(pool).getCurrentVirtualBalances();
        (, , uint256[] memory balancesAfter, ) = vault.getPoolTokenInfo(pool);

        // Check if virtual balances were correctly updated.
        uint256 proportion = exactBptAmountIn.divDown(totalSupply);
        assertEq(
            virtualBalancesAfter[daiIdx],
<<<<<<< HEAD
            virtualBalancesBefore[daiIdx].mulUp(FixedPoint.ONE - proportion),
            "DAI virtual balance does not match"
        );
        assertEq(
            virtualBalancesAfter[usdcIdx],
            virtualBalancesBefore[usdcIdx].mulUp(FixedPoint.ONE - proportion),
            "USDC virtual balance does not match"
=======
            virtualBalancesBefore[daiIdx].mulDown(FixedPoint.ONE - proportion),
            "DAI virtual balances do not match"
        );
        assertEq(
            virtualBalancesAfter[usdcIdx],
            virtualBalancesBefore[usdcIdx].mulDown(FixedPoint.ONE - proportion),
            "USDC virtual balances do not match"
>>>>>>> 44d34de2
        );

        _checkPriceAndCenteredness(balancesBefore, balancesAfter, virtualBalancesBefore, virtualBalancesAfter);
    }

    function testRemoveLiquidityOutOfRange__Fuzz(
        uint256 exactBptAmountIn,
        uint256 initialDaiBalance,
        uint256 initialUsdcBalance
    ) public {
        uint256[] memory initialBalancesScaled18 = _setPoolBalances(initialDaiBalance, initialUsdcBalance);
        ReClammPoolMock(pool).setLastTimestamp(block.timestamp);

        vm.warp(block.timestamp + 6 hours);

        uint256[] memory virtualBalancesBefore = ReClammPool(pool).getCurrentVirtualBalances();

        // Make sure pool is out of range, so the virtual balances should be updated by the addLiquidity call.
        vm.assume(
            ReClammMath.isPoolInRange(initialBalancesScaled18, virtualBalancesBefore, _DEFAULT_CENTEREDNESS_MARGIN) ==
                false
        );

        uint256 totalSupply = vault.totalSupply(pool);
        exactBptAmountIn = bound(exactBptAmountIn, 1e6, (9 * totalSupply) / 10);

        uint256[] memory minAmountsOut = new uint256[](2);
        minAmountsOut[daiIdx] = 0;
        minAmountsOut[usdcIdx] = 0;

        vm.prank(lp);
        router.removeLiquidityProportional(pool, exactBptAmountIn, minAmountsOut, false, "");

        uint256[] memory virtualBalancesAfter = ReClammPool(pool).getCurrentVirtualBalances();

        // Check if virtual balances were correctly updated.
        uint256 proportion = exactBptAmountIn.divDown(totalSupply);
        assertEq(
            virtualBalancesAfter[daiIdx],
<<<<<<< HEAD
            virtualBalancesBefore[daiIdx].mulUp(FixedPoint.ONE - proportion),
            "DAI virtual balance does not match"
        );
        assertEq(
            virtualBalancesAfter[usdcIdx],
            virtualBalancesBefore[usdcIdx].mulUp(FixedPoint.ONE - proportion),
            "USDC virtual balance does not match"
=======
            virtualBalancesBefore[daiIdx].mulDown(FixedPoint.ONE - proportion),
            "DAI virtual balances do not match"
        );
        assertEq(
            virtualBalancesAfter[usdcIdx],
            virtualBalancesBefore[usdcIdx].mulDown(FixedPoint.ONE - proportion),
            "USDC virtual balances do not match"
>>>>>>> 44d34de2
        );

        assertEq(ReClammPool(pool).getLastTimestamp(), block.timestamp, "Last timestamp was not updated");

        uint256[] memory lastVirtualBalances = ReClammPoolMock(pool).getLastVirtualBalances();
        assertEq(lastVirtualBalances[daiIdx], virtualBalancesAfter[daiIdx], "DAI virtual balances do not match");
        assertEq(lastVirtualBalances[usdcIdx], virtualBalancesAfter[usdcIdx], "USDC virtual balances do not match");
    }

    function testRemoveLiquidityBelowMinTokenBalance() public {
        _setPoolBalances(100 * _MIN_TOKEN_BALANCE, 100 * _MIN_TOKEN_BALANCE);

        uint256 totalSupply = vault.totalSupply(pool);
        // 99.1% of the total supply, so the LP is leaving less than _MIN_TOKEN_BALANCE in the pool.
        uint256 exactBptAmountIn = (991 * totalSupply) / 1000;

        uint256[] memory minAmountsOut = new uint256[](2);
        minAmountsOut[daiIdx] = 0;
        minAmountsOut[usdcIdx] = 0;

        vm.prank(lp);
        vm.expectRevert(IReClammPool.TokenBalanceTooLow.selector);
        router.removeLiquidityProportional(pool, exactBptAmountIn, minAmountsOut, false, "");
    }

    function testRemoveLiquiditySingleTokenExactOut() public {
        // Try to remove liquidity with exact token output - should revert
        vm.prank(lp);
        vm.expectRevert(IVaultErrors.DoesNotSupportUnbalancedLiquidity.selector);
        router.removeLiquiditySingleTokenExactOut(
            pool, // pool address
            1e18, // maximum BPT willing to burn
            dai, // token we want to receive
            1e18, // exact amount of DAI we want to receive
            false, // wethIsEth
            "" // userData
        );
    }

    function testRemoveLiquiditySingleTokenExactIn() public {
        vm.prank(lp);
        vm.expectRevert(IVaultErrors.DoesNotSupportUnbalancedLiquidity.selector);
        router.removeLiquiditySingleTokenExactIn(
            pool, // pool address
            1e18, // exact BPT amount to burn
            dai, // token we want to receive
            1e18, // minimum DAI amount we want to receive
            false, // wethIsEth
            "" // userData
        );
    }

    function testRemoveLiquidityCustom() public {
        uint256[] memory minAmountsOut = new uint256[](2);
        minAmountsOut[daiIdx] = 1e18;
        minAmountsOut[usdcIdx] = 1e18;

        vm.prank(lp);
        vm.expectRevert(IVaultErrors.DoesNotSupportRemoveLiquidityCustom.selector);
        router.removeLiquidityCustom(
            pool, // pool address
            1e18, // maximum BPT amount willing to burn
            minAmountsOut, // minimum amounts we want to receive
            false, // wethIsEth
            "" // userData
        );
    }

    function testAddRemoveLiquidityProportional__Fuzz(
        uint256 exactBptAmountOut,
        uint256 initialDaiBalance,
        uint256 initialUsdcBalance
    ) public {
        // Set initial pool balances
        _setPoolBalances(initialDaiBalance, initialUsdcBalance);

        // Get total supply and bound BPT amount to reasonable values
        uint256 totalSupply = vault.totalSupply(pool);
        exactBptAmountOut = bound(exactBptAmountOut, 1e6, 100 * totalSupply);

        // Store Alice's initial balances
        uint256 aliceDaiBalanceBefore = dai.balanceOf(alice);
        uint256 aliceUsdcBalanceBefore = usdc.balanceOf(alice);

        // Set max amounts for add liquidity
        uint256[] memory maxAmountsIn = new uint256[](2);
        maxAmountsIn[daiIdx] = aliceDaiBalanceBefore;
        maxAmountsIn[usdcIdx] = aliceUsdcBalanceBefore;

        // Add liquidity
        vm.prank(alice);
        router.addLiquidityProportional(pool, maxAmountsIn, exactBptAmountOut, false, "");

        // Remove the same amount of liquidity
        uint256[] memory minAmountsOut = new uint256[](2);
        minAmountsOut[daiIdx] = 0;
        minAmountsOut[usdcIdx] = 0;

        vm.prank(alice);
        router.removeLiquidityProportional(pool, exactBptAmountOut, minAmountsOut, false, "");

        // Check final balances are not greater than initial balances
        uint256 aliceDaiBalanceAfter = dai.balanceOf(alice);
        uint256 aliceUsdcBalanceAfter = usdc.balanceOf(alice);

        assertLe(aliceDaiBalanceAfter, aliceDaiBalanceBefore, "DAI balance should not be greater than initial");
        assertLe(aliceUsdcBalanceAfter, aliceUsdcBalanceBefore, "USDC balance should not be greater than initial");
    }

    function testAddSwapRemoveLiquidityProportional__Fuzz(
        uint256 exactBptAmountOut,
        uint256 initialDaiBalance,
        uint256 initialUsdcBalance,
        uint256 bobSwapAmountOut
    ) public {
        // Set initial pool balances
        _setPoolBalances(initialDaiBalance, initialUsdcBalance);

        // Get total supply and bound BPT amount to reasonable values
        uint256 totalSupply = vault.totalSupply(pool);
        exactBptAmountOut = bound(exactBptAmountOut, 1e6, 100 * totalSupply);

        // Store initial balances of pool
        (, , uint256[] memory balancesBefore, ) = vault.getPoolTokenInfo(pool);
        uint256 poolDaiBalanceBefore = balancesBefore[daiIdx];
        uint256 poolUsdcBalanceBefore = balancesBefore[usdcIdx];

        // Set max amounts for add liquidity
        uint256[] memory maxAmountsIn = new uint256[](2);
        maxAmountsIn[daiIdx] = dai.balanceOf(alice);
        maxAmountsIn[usdcIdx] = usdc.balanceOf(alice);

        // Add liquidity
        vm.prank(alice);
        router.addLiquidityProportional(pool, maxAmountsIn, exactBptAmountOut, false, "");

        (, , uint256[] memory balancesScaled18, ) = vault.getPoolTokenInfo(pool);

        // Perform Bob's swap (DAI -> USDC)
        bobSwapAmountOut = bound(bobSwapAmountOut, 1e6, balancesScaled18[usdcIdx] - _MIN_TOKEN_BALANCE - 1);
        vm.startPrank(bob);
        router.swapSingleTokenExactOut(
            pool,
            dai,
            usdc,
            bobSwapAmountOut,
            type(uint256).max,
            type(uint256).max,
            false,
            ""
        );
        router.swapSingleTokenExactIn(pool, usdc, dai, bobSwapAmountOut, 0, type(uint256).max, false, "");
        vm.stopPrank();

        // Remove the same amount of liquidity
        uint256[] memory minAmountsOut = new uint256[](2);
        minAmountsOut[daiIdx] = 0;
        minAmountsOut[usdcIdx] = 0;

        vm.prank(alice);
        router.removeLiquidityProportional(pool, exactBptAmountOut, minAmountsOut, false, "");

        // Check final balances of pool
        (, , uint256[] memory balancesAfter, ) = vault.getPoolTokenInfo(pool);
        uint256 poolDaiBalanceAfter = balancesAfter[daiIdx];
        uint256 poolUsdcBalanceAfter = balancesAfter[usdcIdx];

        assertGe(poolDaiBalanceAfter, poolDaiBalanceBefore, "DAI balance should not be smaller than initial");
        assertGe(poolUsdcBalanceAfter, poolUsdcBalanceBefore, "USDC balance should not be smaller than initial");
    }

    function _checkPriceAndCenteredness(
        uint256[] memory balancesBefore,
        uint256[] memory balancesAfter,
        uint256[] memory virtualBalancesBefore,
        uint256[] memory virtualBalancesAfter
    ) internal view {
        // Check if price is constant.
        uint256 daiPriceBefore = (balancesBefore[usdcIdx] + virtualBalancesBefore[usdcIdx]).divDown(
            balancesBefore[daiIdx] + virtualBalancesBefore[daiIdx]
        );
        uint256 daiPriceAfter = (balancesAfter[usdcIdx] + virtualBalancesAfter[usdcIdx]).divDown(
            balancesAfter[daiIdx] + virtualBalancesAfter[daiIdx]
        );
        assertApproxEqAbs(daiPriceAfter, daiPriceBefore, _MAX_PRICE_ERROR_ABS, "Price changed");

        // Check if centeredness is constant.
        uint256 centerednessBefore = ReClammMath.calculateCenteredness(balancesBefore, virtualBalancesBefore);
        uint256 centerednessAfter = ReClammMath.calculateCenteredness(balancesAfter, virtualBalancesAfter);
        assertApproxEqAbs(centerednessAfter, centerednessBefore, _MAX_CENTEREDNESS_ERROR_ABS, "Centeredness changed");
    }
}<|MERGE_RESOLUTION|>--- conflicted
+++ resolved
@@ -191,23 +191,13 @@
         uint256 proportion = exactBptAmountIn.divDown(totalSupply);
         assertEq(
             virtualBalancesAfter[daiIdx],
-<<<<<<< HEAD
             virtualBalancesBefore[daiIdx].mulUp(FixedPoint.ONE - proportion),
-            "DAI virtual balance does not match"
+            "DAI virtual balances do not match"
         );
         assertEq(
             virtualBalancesAfter[usdcIdx],
             virtualBalancesBefore[usdcIdx].mulUp(FixedPoint.ONE - proportion),
-            "USDC virtual balance does not match"
-=======
-            virtualBalancesBefore[daiIdx].mulDown(FixedPoint.ONE - proportion),
-            "DAI virtual balances do not match"
-        );
-        assertEq(
-            virtualBalancesAfter[usdcIdx],
-            virtualBalancesBefore[usdcIdx].mulDown(FixedPoint.ONE - proportion),
             "USDC virtual balances do not match"
->>>>>>> 44d34de2
         );
 
         _checkPriceAndCenteredness(balancesBefore, balancesAfter, virtualBalancesBefore, virtualBalancesAfter);
@@ -247,23 +237,13 @@
         uint256 proportion = exactBptAmountIn.divDown(totalSupply);
         assertEq(
             virtualBalancesAfter[daiIdx],
-<<<<<<< HEAD
             virtualBalancesBefore[daiIdx].mulUp(FixedPoint.ONE - proportion),
-            "DAI virtual balance does not match"
+            "DAI virtual balances do not match"
         );
         assertEq(
             virtualBalancesAfter[usdcIdx],
             virtualBalancesBefore[usdcIdx].mulUp(FixedPoint.ONE - proportion),
-            "USDC virtual balance does not match"
-=======
-            virtualBalancesBefore[daiIdx].mulDown(FixedPoint.ONE - proportion),
-            "DAI virtual balances do not match"
-        );
-        assertEq(
-            virtualBalancesAfter[usdcIdx],
-            virtualBalancesBefore[usdcIdx].mulDown(FixedPoint.ONE - proportion),
             "USDC virtual balances do not match"
->>>>>>> 44d34de2
         );
 
         assertEq(ReClammPool(pool).getLastTimestamp(), block.timestamp, "Last timestamp was not updated");
