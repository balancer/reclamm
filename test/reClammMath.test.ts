--- conflicted
+++ resolved
@@ -310,12 +310,7 @@
         c,
         lastTimestamp,
         currentTimestamp,
-<<<<<<< HEAD
-        centerednessMargin,
-        sqrtPriceRatioState
-=======
         centerednessMargin
->>>>>>> 58d0d3a0
       );
       const jsRes = getVirtualBalances(
         balancesScaled18,
@@ -505,10 +500,6 @@
         lastTimestamp,
         currentTimestamp,
         centerednessMargin,
-<<<<<<< HEAD
-        sqrtPriceRatioState,
-=======
->>>>>>> 58d0d3a0
         rounding
       );
       const jsRes = computeInvariant(
@@ -551,10 +542,6 @@
         lastTimestamp,
         currentTimestamp,
         centerednessMargin,
-<<<<<<< HEAD
-        sqrtPriceRatioState,
-=======
->>>>>>> 58d0d3a0
         rounding
       );
       const jsRes = computeInvariant(
