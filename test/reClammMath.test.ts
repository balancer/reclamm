--- conflicted
+++ resolved
@@ -249,13 +249,9 @@
     ): Promise<{
       virtualBalances: bigint[];
     }> => {
-<<<<<<< HEAD
+      await (await mathLib.setSqrtQ0State(sqrtQ0State)).wait();
+
       const contractVirtualBalances = await mathLib.getVirtualBalances(
-=======
-      await (await mathLib.setSqrtQ0State(sqrtQ0State)).wait();
-
-      const res = await mathLib.getVirtualBalances(
->>>>>>> 58d0d3a0
         balancesScaled18,
         lastVirtualBalances,
         timeConstant,
