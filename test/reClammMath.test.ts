--- conflicted
+++ resolved
@@ -335,25 +335,14 @@
 
     it('q is updating & isPoolInRange == true && lastTimestamp < startTime', async () => {
       const balancesScaled18 = [bn(200e18), bn(300e18)];
-<<<<<<< HEAD
-      const startSqrtQ0 = bn(1.5e18);
-      const endSqrtQ0 = bn(2e18);
-      const lastVirtualBalances = initializeVirtualBalances(balancesScaled18, startSqrtQ0);
+      const startSqrtPriceRatio = bn(1.5e18);
+      const endSqrtPriceRatio = bn(2e18);
+      const lastVirtualBalances = initializeVirtualBalances(balancesScaled18, startSqrtPriceRatio);
       const timeConstant = bn(1e18);
       const lastTimestamp = 5;
       const currentTimestamp = 20;
       const centerednessMargin = 20n;
-      const sqrtQ0State = {
-=======
-      const startSqrtPriceRatio = bn(1.5e18);
-      const endSqrtPriceRatio = bn(2e18);
-      const lastVirtualBalances = initializeVirtualBalances(balancesScaled18, startSqrtPriceRatio);
-      const c = bn(1e18);
-      const lastTimestamp = 5;
-      const currentTimestamp = 20;
-      const centerednessMargin = 0n;
       const sqrtPriceRatioState = {
->>>>>>> db81b699
         startTime: 10,
         endTime: 50,
         startSqrtPriceRatio: startSqrtPriceRatio,
@@ -378,17 +367,10 @@
 
     it('q is updating & isPoolInRange == true && lastTimestamp > startTime', async () => {
       const balancesScaled18 = [bn(200e18), bn(300e18)];
-<<<<<<< HEAD
-      const startSqrtQ0 = bn(1.5e18);
-      const endSqrtQ0 = bn(2e18);
-      const lastVirtualBalances = initializeVirtualBalances(balancesScaled18, startSqrtQ0);
-      const timeConstant = bn(1e18);
-=======
       const startSqrtPriceRatio = bn(1.5e18);
       const endSqrtPriceRatio = bn(2e18);
       const lastVirtualBalances = initializeVirtualBalances(balancesScaled18, startSqrtPriceRatio);
-      const c = bn(1e18);
->>>>>>> db81b699
+      const timeConstant = bn(1e18);
       const lastTimestamp = 15;
       const currentTimestamp = 20;
       const centerednessMargin = 0n;
@@ -445,15 +427,9 @@
 
     it('q is not updating & isPoolInRange == false && isAboveCenter == false', async () => {
       const balancesScaled18 = [bn(200e18), bn(200e18)];
-<<<<<<< HEAD
-      const startSqrtQ0 = bn(1.5e18);
-      const lastVirtualBalances = initializeVirtualBalances(balancesScaled18, startSqrtQ0);
-      const timeConstant = bn(0);
-=======
       const startSqrtPriceRatio = bn(1.5e18);
       const lastVirtualBalances = initializeVirtualBalances(balancesScaled18, startSqrtPriceRatio);
-      const c = bn(0);
->>>>>>> db81b699
+      const timeConstant = bn(0);
       const lastTimestamp = 15;
       const currentTimestamp = 20;
       const centerednessMargin = bn(100e18);
@@ -503,15 +479,9 @@
   context('computeInvariant', () => {
     it('should return the correct value (roundUp)', async () => {
       const balancesScaled18 = [bn(200e18), bn(200e18)];
-<<<<<<< HEAD
-      const startSqrtQ0 = bn(1.5e18);
-      const lastVirtualBalances = initializeVirtualBalances(balancesScaled18, startSqrtQ0);
-      const timeConstant = bn(0);
-=======
       const startSqrtPriceRatio = bn(1.5e18);
       const lastVirtualBalances = initializeVirtualBalances(balancesScaled18, startSqrtPriceRatio);
-      const c = bn(0);
->>>>>>> db81b699
+      const timeConstant = bn(0);
       const lastTimestamp = 15;
       const currentTimestamp = 20;
       const centerednessMargin = bn(100e18);
@@ -551,15 +521,9 @@
 
     it('should return the correct value (roundDown)', async () => {
       const balancesScaled18 = [bn(200e18), bn(200e18)];
-<<<<<<< HEAD
-      const startSqrtQ0 = bn(1.5e18);
-      const lastVirtualBalances = initializeVirtualBalances(balancesScaled18, startSqrtQ0);
-      const timeConstant = bn(0);
-=======
       const startSqrtPriceRatio = bn(1.5e18);
       const lastVirtualBalances = initializeVirtualBalances(balancesScaled18, startSqrtPriceRatio);
-      const c = bn(0);
->>>>>>> db81b699
+      const timeConstant = bn(0);
       const lastTimestamp = 15;
       const currentTimestamp = 20;
       const centerednessMargin = bn(100e18);
