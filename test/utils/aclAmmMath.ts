import { BigNumberish } from 'ethers';
<<<<<<< HEAD
import {
  bn,
  FP_ONE,
  fpDivDown,
  fpDivUp,
  fpMulDown,
  fpMulUp,
  fromFp,
  toFp,
} from '@balancer-labs/v3-helpers/src/numbers';

enum Rounding {
  ROUND_UP,
  ROUND_DOWN,
}

type SqrtQ0State = {
  startTime: number;
  endTime: number;
  startSqrtQ0: bigint;
  endSqrtQ0: bigint;
};

export function calculateOutGivenIn(
  balancesScaled18: bigint[],
  virtualBalances: bigint[],
  tokenInIndex: number,
  tokenOutIndex: number,
  amountGivenScaled18: bigint
): bigint {
  const finalBalances = [0n, 0n];

  finalBalances[0] = balancesScaled18[0] + virtualBalances[0];
  finalBalances[1] = balancesScaled18[1] + virtualBalances[1];

  const invariant = fpMulDown(finalBalances[0], finalBalances[1]);

  return finalBalances[tokenOutIndex] - fpDivDown(invariant, finalBalances[tokenInIndex] + amountGivenScaled18);
}

export function calculateInGivenOut(
  balancesScaled18: bigint[],
  virtualBalances: bigint[],
  tokenInIndex: number,
  tokenOutIndex: number,
  amountGivenScaled18: bigint
): bigint {
  const finalBalances = [0n, 0n];

  finalBalances[0] = balancesScaled18[0] + virtualBalances[0];
  finalBalances[1] = balancesScaled18[1] + virtualBalances[1];

  const invariant = fpMulUp(finalBalances[0], finalBalances[1]);

  return fpDivUp(invariant, finalBalances[tokenOutIndex] - amountGivenScaled18) - finalBalances[tokenInIndex];
}

export function initializeVirtualBalances(balancesScaled18: bigint[], sqrtQ0: bigint): bigint[] {
  const virtualBalances = [0n, 0n];
  virtualBalances[0] = fpDivDown(balancesScaled18[0], sqrtQ0 - FP_ONE);
  virtualBalances[1] = fpDivDown(balancesScaled18[1], sqrtQ0 - FP_ONE);

  return virtualBalances;
}

export function isPoolInRange(
  balancesScaled18: bigint[],
  virtualBalances: bigint[],
  centerednessMargin: bigint
): boolean {
  const centeredness = calculateCenteredness(balancesScaled18, virtualBalances);
  return centeredness >= centerednessMargin;
}

export function calculateCenteredness(balancesScaled18: bigint[], virtualBalances: bigint[]): bigint {
  if (balancesScaled18[0] == 0n || balancesScaled18[1] == 0n) {
    return 0n;
  } else if (isAboveCenter(balancesScaled18, virtualBalances)) {
    return fpDivDown(
      fpMulDown(balancesScaled18[1], virtualBalances[0]),
      fpMulDown(balancesScaled18[0], virtualBalances[1])
    );
  } else {
    return fpDivDown(
      fpMulDown(balancesScaled18[0], virtualBalances[1]),
      fpMulDown(balancesScaled18[1], virtualBalances[0])
    );
  }
}
=======
import { bn, fp, fpDivDown, fromFp } from '@balancer-labs/v3-helpers/src/numbers';
>>>>>>> 202e3733

export function calculateSqrtQ0(
  currentTime: number,
  startSqrtQ0Fp: BigNumberish,
  endSqrtQ0Fp: BigNumberish,
  startTime: number,
  endTime: number
): bigint {
  if (currentTime < startTime) {
    return bn(startSqrtQ0Fp);
  } else if (currentTime >= endTime) {
    return bn(endSqrtQ0Fp);
  }

  const exponent = fromFp(fpDivDown(fp(currentTime - startTime), fp(endTime - startTime)));
  const base = fromFp(fpDivDown(endSqrtQ0Fp, startSqrtQ0Fp));

<<<<<<< HEAD
  return numerator / denominator;
}

export function isAboveCenter(balancesScaled18: bigint[], virtualBalances: bigint[]): boolean {
  if (balancesScaled18[1] == 0n) {
    return true;
  } else {
    const fpBalancesScaled18 = new Array(2);
    const fpVirtualBalances = new Array(2);

    fpBalancesScaled18[0] = toFp(balancesScaled18[0]);
    fpBalancesScaled18[1] = toFp(balancesScaled18[1]);
    fpVirtualBalances[0] = toFp(virtualBalances[0]);
    fpVirtualBalances[1] = toFp(virtualBalances[1]);

    return fpBalancesScaled18[0].div(fpBalancesScaled18[1]) > fpVirtualBalances[0].div(fpVirtualBalances[1]);
  }
}

export function parseIncreaseDayRate(increaseDayRate: bigint): bigint {
  return bn(increaseDayRate) / bn(110000);
=======
  return fp(fromFp(startSqrtQ0Fp).mul(base.pow(exponent)));
>>>>>>> 202e3733
}<|MERGE_RESOLUTION|>--- conflicted
+++ resolved
@@ -1,5 +1,4 @@
 import { BigNumberish } from 'ethers';
-<<<<<<< HEAD
 import {
   bn,
   FP_ONE,
@@ -89,9 +88,6 @@
     );
   }
 }
-=======
-import { bn, fp, fpDivDown, fromFp } from '@balancer-labs/v3-helpers/src/numbers';
->>>>>>> 202e3733
 
 export function calculateSqrtQ0(
   currentTime: number,
@@ -109,8 +105,7 @@
   const exponent = fromFp(fpDivDown(fp(currentTime - startTime), fp(endTime - startTime)));
   const base = fromFp(fpDivDown(endSqrtQ0Fp, startSqrtQ0Fp));
 
-<<<<<<< HEAD
-  return numerator / denominator;
+  return fp(fromFp(startSqrtQ0Fp).mul(base.pow(exponent)));
 }
 
 export function isAboveCenter(balancesScaled18: bigint[], virtualBalances: bigint[]): boolean {
@@ -131,7 +126,4 @@
 
 export function parseIncreaseDayRate(increaseDayRate: bigint): bigint {
   return bn(increaseDayRate) / bn(110000);
-=======
-  return fp(fromFp(startSqrtQ0Fp).mul(base.pow(exponent)));
->>>>>>> 202e3733
 }